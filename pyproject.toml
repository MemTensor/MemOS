--- conflicted
+++ resolved
@@ -106,12 +106,8 @@
     "redis (>=6.2.0,<7.0.0)",
     "pika (>=1.3.2,<2.0.0)",
     "pymysql (>=1.1.0,<2.0.0)",
-<<<<<<< HEAD
-    "chonkie (>=1.0.7,<1.4.0)",
-=======
     "chonkie (>=1.0.7,<2.0.0)",
     "langchain-text-splitters (>=1.0.0,<2.0.0)",
->>>>>>> 809dde4e
     "markitdown[docx,pdf,pptx,xls,xlsx] (>=0.1.1,<0.2.0)",
     "pymilvus (>=2.6.1,<3.0.0)",
     "datasketch (>=1.6.5,<2.0.0)",
