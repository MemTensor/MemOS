---
title: MemOS 文档
desc: 欢迎来到 MemOS 官方文档 – 一个专为大型语言模型 (LLMs) 提供高级模块化记忆功能的 Python 包。
banner: https://statics.memtensor.com.cn/memos/memos-banner.gif
links:
  - label: 'PyPI'
    to: https://pypi.org/project/MemoryOS/
    target: _blank
    avatar:
      src: https://statics.memtensor.com.cn/icon/pypi.svg
      alt: PyPI logo
  - label: 'Open Source'
    to: https://github.com/MemTensor/MemOS
    target: _blank
    icon: i-simple-icons-github
---

## 什么是 MemOS？

随着大型语言模型 (LLMs) 的发展，它们需要处理高级任务——如多轮对话、规划、决策制定和个性化代理——它们管理和利用记忆的能力对于实现长期智能和适应性变得至关重要。然而，主流 LLM 架构往往在记忆结构化、管理和集成方面存在不足，导致知识更新成本高、行为状态不可持续以及难以积累用户偏好。

**MemOS** 通过将记忆重新定义为具有统一结构、生命周期管理和调度策略的核心一流资源来解决这些挑战。它提供了一个 Python 包，为基于 LLM 的应用程序提供统一的记忆层，实现持久化、结构化和高效的记忆操作。这使 LLMs 具备长期知识保留、强大的上下文管理和记忆增强推理能力，支持更智能和自适应的行为。

:Base64Image{src="/assets/memos-architecture.png" alt="MemOS Architecture"}

## 主要特性

<<<<<<< HEAD
- **模块化记忆架构**：支持文本、激活（KV cache）和参数（适配器/LoRA）记忆。
- **MemCube**：所有记忆类型的统一容器，易于加载/保存和 API 访问。
- **MOS**：LLMs 的记忆增强聊天编排，具有即插即用的记忆模块。
- **基于图的后端**：原生支持 Neo4j 和其他图数据库，用于结构化、可解释的记忆。
- **易于集成**：与 HuggingFace、Ollama 和自定义 LLMs 兼容。
- **可扩展**：添加您自己的记忆模块或后端。
=======
- **模块化记忆架构**: 支持文本、激活 (KV cache) 和参数化 (adapters/LoRA) 记忆。
- **MemCube**: 所有记忆类型的统一容器，具有简单的加载/保存和 API 访问。
- **MOS**: 面向 LLMs 的记忆增强聊天编排，具有即插即用的记忆模块。
- **基于图的后端**: 原生支持 Neo4j 和其他图数据库，用于结构化、可解释的记忆。
- **易于集成**: 可与 HuggingFace、Ollama 和自定义 LLMs 配合使用。
- **可扩展**: 添加您自己的记忆模块或后端。
>>>>>>> bde079e8

## 安装

```bash
pip install MemoryOS
```

要与 Ollama 一起使用：

```bash
curl -fsSL https://ollama.com/install.sh | sh
```

对于基于 transformer 的模型，确保安装了 [PyTorch](https://pytorch.org/get-started/locally/)。

## 文档结构

<<<<<<< HEAD
- **概览**：项目结构和架构
- **示例**：逐步使用和代码示例
- **MOS**：LLMs 的记忆增强编排
- **MemCube**：统一记忆容器
- **记忆**：每种记忆类型的详细信息（文本、树、KV cache）
- **基本模块**：核心构建块（例如，Neo4j 图数据库）
- **贡献**：如何贡献
- **故障排除**：网络和环境提示
=======
- **概述**: 项目结构和架构
- **示例**: 逐步使用和代码示例
- **MOS**: 面向 LLMs 的记忆增强系统
- **MemCube**: 统一记忆容器
- **Memories**: 每种记忆类型的详细信息 (文本、树、KV cache)
- **基础模块**: 核心构建块 (例如，Neo4j 图数据库)
- **贡献**: 如何贡献
- **故障排除**: 网络和环境提示
>>>>>>> bde079e8

使用导航侧边栏详细探索每个部分。

## 贡献

我们欢迎贡献！请参阅 [贡献指南](/contribution/overview) 了解设置环境和提交 pull request 的详细信息。

## 许可证

MemOS 在 Apache 2.0 许可证下发布。<|MERGE_RESOLUTION|>--- conflicted
+++ resolved
@@ -25,21 +25,13 @@
 
 ## 主要特性
 
-<<<<<<< HEAD
 - **模块化记忆架构**：支持文本、激活（KV cache）和参数（适配器/LoRA）记忆。
 - **MemCube**：所有记忆类型的统一容器，易于加载/保存和 API 访问。
 - **MOS**：LLMs 的记忆增强聊天编排，具有即插即用的记忆模块。
 - **基于图的后端**：原生支持 Neo4j 和其他图数据库，用于结构化、可解释的记忆。
 - **易于集成**：与 HuggingFace、Ollama 和自定义 LLMs 兼容。
 - **可扩展**：添加您自己的记忆模块或后端。
-=======
-- **模块化记忆架构**: 支持文本、激活 (KV cache) 和参数化 (adapters/LoRA) 记忆。
-- **MemCube**: 所有记忆类型的统一容器，具有简单的加载/保存和 API 访问。
-- **MOS**: 面向 LLMs 的记忆增强聊天编排，具有即插即用的记忆模块。
-- **基于图的后端**: 原生支持 Neo4j 和其他图数据库，用于结构化、可解释的记忆。
-- **易于集成**: 可与 HuggingFace、Ollama 和自定义 LLMs 配合使用。
-- **可扩展**: 添加您自己的记忆模块或后端。
->>>>>>> bde079e8
+
 
 ## 安装
 
@@ -57,7 +49,7 @@
 
 ## 文档结构
 
-<<<<<<< HEAD
+
 - **概览**：项目结构和架构
 - **示例**：逐步使用和代码示例
 - **MOS**：LLMs 的记忆增强编排
@@ -66,16 +58,7 @@
 - **基本模块**：核心构建块（例如，Neo4j 图数据库）
 - **贡献**：如何贡献
 - **故障排除**：网络和环境提示
-=======
-- **概述**: 项目结构和架构
-- **示例**: 逐步使用和代码示例
-- **MOS**: 面向 LLMs 的记忆增强系统
-- **MemCube**: 统一记忆容器
-- **Memories**: 每种记忆类型的详细信息 (文本、树、KV cache)
-- **基础模块**: 核心构建块 (例如，Neo4j 图数据库)
-- **贡献**: 如何贡献
-- **故障排除**: 网络和环境提示
->>>>>>> bde079e8
+
 
 使用导航侧边栏详细探索每个部分。
 
