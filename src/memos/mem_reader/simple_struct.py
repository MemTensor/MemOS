import concurrent.futures
import copy
import json
import os
import re
import traceback

from abc import ABC
from datetime import datetime, timezone
from typing import Any

from tqdm import tqdm

from memos import log
from memos.chunkers import ChunkerFactory
from memos.configs.mem_reader import SimpleStructMemReaderConfig
from memos.configs.parser import ParserConfigFactory
from memos.context.context import ContextThreadPoolExecutor
from memos.embedders.factory import EmbedderFactory
from memos.llms.factory import LLMFactory
from memos.mem_reader.base import BaseMemReader
from memos.memories.textual.item import TextualMemoryItem, TreeNodeTextualMemoryMetadata
from memos.parsers.factory import ParserFactory
from memos.templates.mem_reader_prompts import (
    SIMPLE_STRUCT_DOC_READER_PROMPT,
    SIMPLE_STRUCT_DOC_READER_PROMPT_ZH,
    SIMPLE_STRUCT_MEM_READER_EXAMPLE,
    SIMPLE_STRUCT_MEM_READER_EXAMPLE_ZH,
    SIMPLE_STRUCT_MEM_READER_PROMPT,
    SIMPLE_STRUCT_MEM_READER_PROMPT_ZH,
)
from memos.utils import timed



logger = log.get_logger(__name__)
PROMPT_DICT = {
    "chat": {
        "en": SIMPLE_STRUCT_MEM_READER_PROMPT,
        "zh": SIMPLE_STRUCT_MEM_READER_PROMPT_ZH,
        "en_example": SIMPLE_STRUCT_MEM_READER_EXAMPLE,
        "zh_example": SIMPLE_STRUCT_MEM_READER_EXAMPLE_ZH,
    },
    "doc": {"en": SIMPLE_STRUCT_DOC_READER_PROMPT, "zh": SIMPLE_STRUCT_DOC_READER_PROMPT_ZH},
}

try:
    import tiktoken

    try:
        _ENC = tiktoken.encoding_for_model("gpt-4o-mini")
    except Exception:
        _ENC = tiktoken.get_encoding("cl100k_base")

    def _count_tokens_text(s: str) -> int:
        return len(_ENC.encode(s or ""))
except Exception:
    # Heuristic fallback: zh chars ~1 token, others ~1 token per ~4 chars
    def _count_tokens_text(s: str) -> int:
        if not s:
            return 0
        zh_chars = re.findall(r"[\u4e00-\u9fff]", s)
        zh = len(zh_chars)
        rest = len(s) - zh
        return zh + max(1, rest // 4)


def detect_lang(text):
    try:
        if not text or not isinstance(text, str):
            return "en"
        cleaned_text = text
        # remove role and timestamp
        cleaned_text = re.sub(
            r"\b(user|assistant|query|answer)\s*:", "", cleaned_text, flags=re.IGNORECASE
        )
        cleaned_text = re.sub(r"\[[\d\-:\s]+\]", "", cleaned_text)

        # extract chinese characters
        chinese_pattern = r"[\u4e00-\u9fff\u3400-\u4dbf\U00020000-\U0002a6df\U0002a700-\U0002b73f\U0002b740-\U0002b81f\U0002b820-\U0002ceaf\uf900-\ufaff]"
        chinese_chars = re.findall(chinese_pattern, cleaned_text)
        text_without_special = re.sub(r"[\s\d\W]", "", cleaned_text)
        if text_without_special and len(chinese_chars) / len(text_without_special) > 0.3:
            return "zh"
        return "en"
    except Exception:
        return "en"


def _build_node(idx, message, info, scene_file, llm, parse_json_result, embedder):
    # generate
    try:
        raw = llm.generate(message)
        if not raw:
            logger.warning(f"[LLM] Empty generation for input: {message}")
            return None
    except Exception as e:
        logger.error(f"[LLM] Exception during generation: {e}")
        return None

    # parse_json_result
    try:
        chunk_res = parse_json_result(raw)
        if not chunk_res:
            logger.warning(f"[Parse] Failed to parse result: {raw}")
            return None
    except Exception as e:
        logger.error(f"[Parse] Exception during JSON parsing: {e}")
        return None

    try:
        value = chunk_res.get("value", "").strip()
        if not value:
            logger.warning("[BuildNode] value is empty")
            return None

        tags = chunk_res.get("tags", [])
        if not isinstance(tags, list):
            tags = []

        key = chunk_res.get("key", None)

        embedding = embedder.embed([value])[0]

        return TextualMemoryItem(
            memory=value,
            metadata=TreeNodeTextualMemoryMetadata(
                user_id=info.get("user_id", ""),
                session_id=info.get("session_id", ""),
                memory_type="LongTermMemory",
                status="activated",
                tags=tags,
                key=key,
                embedding=embedding,
                usage=[],
                sources=[{"type": "doc", "doc_path": f"{scene_file}_{idx}"}],
                background="",
                confidence=0.99,
                type="fact",
            ),
        )
    except Exception as e:
        logger.error(f"[BuildNode] Error building node: {e}")
        return None


def _derive_key(text: str, max_len: int = 80) -> str:
    """default key when without LLM: first max_len words"""
    if not text:
        return ""
    sent = re.split(r"[。！？!?]\s*|\n", text.strip())[0]
    return (sent[:max_len]).strip()


class SimpleStructMemReader(BaseMemReader, ABC):
    """Naive implementation of MemReader."""

    def __init__(self, config: SimpleStructMemReaderConfig):
        """
        Initialize the NaiveMemReader with configuration.

        Args:
            config: Configuration object for the reader
        """
        self.config = config
        self.llm = LLMFactory.from_config(config.llm)
        self.embedder = EmbedderFactory.from_config(config.embedder)
        self.chunker = ChunkerFactory.from_config(config.chunker)
        self.memory_max_length = 8000
        # Use token-based windowing; default to ~5000 tokens if not configured
        self.chat_window_max_tokens = getattr(self.config, "chat_window_max_tokens", 1024)
        self._count_tokens = _count_tokens_text

    def _make_memory_item(
        self,
        value: str,
        info: dict,
        memory_type: str,
        tags: list[str] | None = None,
        key: str | None = None,
        sources: list | None = None,
        background: str = "",
        type_: str = "fact",
        confidence: float = 0.99,
    ) -> TextualMemoryItem:
        """construct memory item"""
        return TextualMemoryItem(
            memory=value,
            metadata=TreeNodeTextualMemoryMetadata(
                user_id=info.get("user_id", ""),
                session_id=info.get("session_id", ""),
                memory_type=memory_type,
                status="activated",
                tags=tags or [],
                key=key if key is not None else _derive_key(value),
                embedding=self.embedder.embed([value])[0],
                usage=[],
                sources=sources or [],
                background=background,
                confidence=confidence,
                type=type_,
            ),
        )

    def _get_llm_response(self, mem_str: str) -> dict:
        lang = detect_lang(mem_str)
        template = PROMPT_DICT["chat"][lang]
        examples = PROMPT_DICT["chat"][f"{lang}_example"]
        prompt = template.replace("${conversation}", mem_str)
        if self.config.remove_prompt_example:
            prompt = prompt.replace(examples, "")
        messages = [{"role": "user", "content": prompt}]
        try:
            response_text = self.llm.generate(messages)
            response_json = self.parse_json_result(response_text)
        except Exception as e:
            logger.error(f"[LLM] Exception during chat generation: {e}")
            response_json = {
                "memory list": [
                    {
                        "key": mem_str[:10],
                        "memory_type": "UserMemory",
                        "value": mem_str,
                        "tags": [],
                    }
                ],
                "summary": mem_str,
            }
        return response_json

    def _iter_chat_windows(self, scene_data_info, max_tokens=None, overlap=200):
        """
        use token counter to get a slide window generator
        """
        max_tokens = max_tokens or self.chat_window_max_tokens
        buf, sources, start_idx = [], [], 0
        cur_text = ""
        for idx, item in enumerate(scene_data_info):
            role = item.get("role", "")
            content = item.get("content", "")
            chat_time = item.get("chat_time", None)
            parts = []
            if role and str(role).lower() != "mix":
                parts.append(f"{role}: ")
            if chat_time:
                parts.append(f"[{chat_time}]: ")
            prefix = "".join(parts)
            line = f"{prefix}{content}\n"

            if self._count_tokens(cur_text + line) > max_tokens and cur_text:
                text = "".join(buf)
                yield {"text": text, "sources": sources.copy(), "start_idx": start_idx}
                while buf and self._count_tokens("".join(buf)) > overlap:
                    buf.pop(0)
                    sources.pop(0)
                start_idx = idx
                cur_text = "".join(buf)

            buf.append(line)
            sources.append(
                {
                    "type": "chat",
                    "index": idx,
                    "role": role,
                    "chat_time": chat_time,
                    "content": content,
                }
            )
            cur_text = "".join(buf)

        if buf:
            yield {"text": "".join(buf), "sources": sources.copy(), "start_idx": start_idx}

    @timed
    def _process_chat_data(self, scene_data_info, info, **kwargs):
        mode = kwargs.get("mode", "fine")
        windows = list(self._iter_chat_windows(scene_data_info))

        if mode == "fast":
            logger.debug("Using unified Fast Mode")

            def _build_fast_node(w):
                text = w["text"]
                roles = {s.get("role", "") for s in w["sources"] if s.get("role")}
                mem_type = "UserMemory" if roles == {"user"} else "LongTermMemory"
                tags = ["mode:fast"]
                return self._make_memory_item(
                    value=text, info=info, memory_type=mem_type, tags=tags, sources=w["sources"]
                )

            with ContextThreadPoolExecutor(max_workers=8) as ex:
                futures = {ex.submit(_build_fast_node, w): i for i, w in enumerate(windows)}
                results = [None] * len(futures)
                for fut in concurrent.futures.as_completed(futures):
                    i = futures[fut]
                    try:
                        node = fut.result()
                        if node:
                            results[i] = node
                    except Exception as e:
                        logger.error(f"[ChatFast] error: {e}")
                chat_nodes = [r for r in results if r]
            return chat_nodes
        else:
            logger.debug("Using unified Fine Mode")
            chat_read_nodes = []
            for w in windows:
                resp = self._get_llm_response(w["text"])
                for m in resp.get("memory list", []):
                    try:
                        memory_type = (
                            m.get("memory_type", "LongTermMemory")
                            .replace("长期记忆", "LongTermMemory")
                            .replace("用户记忆", "UserMemory")
                        )
                        node = self._make_memory_item(
                            value=m.get("value", ""),
                            info=info,
                            memory_type=memory_type,
                            tags=m.get("tags", []),
                            key=m.get("key", ""),
                            sources=w["sources"],
                            background=resp.get("summary", ""),
                        )
                        chat_read_nodes.append(node)
                    except Exception as e:
                        logger.error(f"[ChatFine] parse error: {e}")
            return chat_read_nodes

    def _process_transfer_chat_data(self, raw_node: TextualMemoryItem):
        raw_memory = raw_node.memory
        response_json = self._get_llm_response(raw_memory)
        chat_read_nodes = []
        for memory_i_raw in response_json.get("memory list", []):
            try:
                memory_type = (
                    memory_i_raw.get("memory_type", "LongTermMemory")
                    .replace("长期记忆", "LongTermMemory")
                    .replace("用户记忆", "UserMemory")
                )
                if memory_type not in ["LongTermMemory", "UserMemory"]:
                    memory_type = "LongTermMemory"
                node_i = self._make_memory_item(
                    value=memory_i_raw.get("value", ""),
                    info={
                        "user_id": raw_node.metadata.user_id,
                        "session_id": raw_node.metadata.session_id,
                    },
                    memory_type=memory_type,
                    tags=memory_i_raw.get("tags", [])
                    if isinstance(memory_i_raw.get("tags", []), list)
                    else [],
                    key=memory_i_raw.get("key", ""),
                    sources=raw_node.metadata.sources,
                    background=response_json.get("summary", ""),
                    type_="fact",
                    confidence=0.99,
                )
                chat_read_nodes.append(node_i)
            except Exception as e:
                logger.error(f"[ChatReader] Error parsing memory item: {e}")

        return chat_read_nodes

<<<<<<< HEAD
    async def get_memory(
        self, scene_data: list, type: str, info: dict[str, Any]
=======
    def get_memory(
        self, scene_data: list, type: str, info: dict[str, Any], mode: str = "fine"
>>>>>>> dd34693f
    ) -> list[list[TextualMemoryItem]]:
        """
        Extract and classify memory content from scene_data.
        For dictionaries: Use LLM to summarize pairs of Q&A
        For file paths: Use chunker to split documents and LLM to summarize each chunk

        Args:
            scene_data: List of dialogue information or document paths
            type: Type of scene_data: ['doc', 'chat']
            info: Dictionary containing user_id and session_id.
                Must be in format: {"user_id": "1111", "session_id": "2222"}
                Optional parameters:
                - topic_chunk_size: Size for large topic chunks (default: 1024)
                - topic_chunk_overlap: Overlap for large topic chunks (default: 100)
                - chunk_size: Size for small chunks (default: 256)
                - chunk_overlap: Overlap for small chunks (default: 50)
            mode: mem-reader mode, fast for quick process while fine for
            better understanding via calling llm
        Returns:
            list[list[TextualMemoryItem]] containing memory content with summaries as keys and original text as values
        Raises:
            ValueError: If scene_data is empty or if info dictionary is missing required fields
        """
        if not scene_data:
            raise ValueError("scene_data is empty")

        # Validate info dictionary format
        if not isinstance(info, dict):
            raise ValueError("info must be a dictionary")

        required_fields = {"user_id", "session_id"}
        missing_fields = required_fields - set(info.keys())
        if missing_fields:
            raise ValueError(f"info dictionary is missing required fields: {missing_fields}")

        if not all(isinstance(info[field], str) for field in required_fields):
            raise ValueError("user_id and session_id must be strings")
<<<<<<< HEAD

        list_scene_data_info = await self.get_scene_data_info(scene_data, type)
=======
        scene_data = self._complete_chat_time(scene_data, type)
        list_scene_data_info = self.get_scene_data_info(scene_data, type)
>>>>>>> dd34693f

        memory_list = []

        if type == "chat":
            processing_func = self._process_chat_data
        elif type == "doc":
            processing_func = self._process_doc_data
        else:
            processing_func = self._process_doc_data

        # Process Q&A pairs concurrently with context propagation
        with ContextThreadPoolExecutor() as executor:
            futures = [
                executor.submit(processing_func, scene_data_info, info, mode=mode)
                for scene_data_info in list_scene_data_info
            ]
            for future in concurrent.futures.as_completed(futures):
                try:
                    res_memory = future.result()
                    if res_memory is not None:
                        memory_list.append(res_memory)
                except Exception as e:
                    logger.error(f"Task failed with exception: {e}")
                    logger.error(traceback.format_exc())
        return memory_list

    def fine_transfer_simple_mem(
        self, input_memories: list[TextualMemoryItem], type: str
    ) -> list[list[TextualMemoryItem]]:
        if not input_memories:
            return []

        memory_list = []

        if type == "chat":
            processing_func = self._process_transfer_chat_data
        elif type == "doc":
            processing_func = self._process_transfer_doc_data
        else:
            processing_func = self._process_transfer_doc_data

        # Process Q&A pairs concurrently with context propagation
        with ContextThreadPoolExecutor() as executor:
            futures = [
                executor.submit(processing_func, scene_data_info)
                for scene_data_info in input_memories
            ]
            for future in concurrent.futures.as_completed(futures):
                try:
                    res_memory = future.result()
                    if res_memory is not None:
                        memory_list.append(res_memory)
                except Exception as e:
                    logger.error(f"Task failed with exception: {e}")
                    logger.error(traceback.format_exc())
        return memory_list

    async def get_scene_data_info(self, scene_data: list, type: str) -> list[str]:
        """
        Get raw information from scene_data.
        If scene_data contains dictionaries, convert them to strings.
        If scene_data contains file paths, parse them using the parser.

        Args:
            scene_data: List of dialogue information or document paths
            type: Type of scene data: ['doc', 'chat']
        Returns:
            List of strings containing the processed scene data
        """
        results = []

        if type == "chat":
            for items in scene_data:
                result = []
                for i, item in enumerate(items):
                    result.append(item)
                    if len(result) >= 10:
                        results.append(result)
                        context = copy.deepcopy(result[-2:]) if i + 1 < len(items) else []
                        result = context
                if result:
                    results.append(result)
        elif type == "doc":
            parser_config = ParserConfigFactory.model_validate(
                {
                    "backend": "markitdown",
                    "config": {},
                }
            )
            parser = ParserFactory.from_config(parser_config)
            for item in scene_data:
                try:
                    if os.path.exists(item):
<<<<<<< HEAD
                        parsed_text = await parser.parse(item)
                        results.append(
                            {"file": "pure_text", "file_name": item, "text": parsed_text}
                        )
                    else:
                        parsed_text = item
                        results.append({"file": item, "file_name": item, "text": parsed_text})
=======
                        try:
                            parsed_text = parser.parse(item)
                            results.append({"file": item, "text": parsed_text})
                        except Exception as e:
                            logger.error(f"[SceneParser] Error parsing {item}: {e}")
                            continue
                    else:
                        parsed_text = item
                        results.append({"file": "pure_text", "text": parsed_text})
>>>>>>> dd34693f
                except Exception as e:
                    print(f"Error parsing file {item}: {e!s}")

        return results

<<<<<<< HEAD
    def _process_doc_data(self, scene_data_info, info):
        full_text = scene_data_info["text"]
        for ch in ["\\", "\n", "\r"]:
            full_text = full_text.replace(ch, " ")
        full_text = full_text.replace('"', '\\"')
        full_text = full_text.strip()

        chunks = self.chunker.chunk(full_text)
=======
    def _complete_chat_time(self, scene_data: list[list[dict]], type: str):
        if type != "chat":
            return scene_data
        complete_scene_data = []

        for items in scene_data:
            chat_time_value = None

            for item in items:
                if "chat_time" in item:
                    chat_time_value = item["chat_time"]
                    break

            if chat_time_value is None:
                session_date = datetime.now(timezone.utc)
                date_format = "%I:%M %p on %d %B, %Y UTC"
                chat_time_value = session_date.strftime(date_format)

            for i in range(len(items)):
                if "chat_time" not in items[i]:
                    items[i]["chat_time"] = chat_time_value

            complete_scene_data.append(items)
        return complete_scene_data

    def _process_doc_data(self, scene_data_info, info, **kwargs):
        mode = kwargs.get("mode", "fine")
        if mode == "fast":
            raise NotImplementedError
        chunks = self.chunker.chunk(scene_data_info["text"])
>>>>>>> dd34693f
        messages = []
        for chunk in chunks:
            lang = detect_lang(chunk.text)
            template = PROMPT_DICT["doc"][lang]
            prompt = template.replace("{chunk_text}", chunk.text)
            message = [{"role": "user", "content": prompt}]
            messages.append(message)

        doc_nodes = []
<<<<<<< HEAD

        file_name = os.path.basename(scene_data_info["file_name"])
        for i, chunk_res in enumerate(processed_chunks):
            if chunk_res:
                node_i = TextualMemoryItem(
                    memory=chunk_res["value"],
                    metadata=TreeNodeTextualMemoryMetadata(
                        user_id=info.get("user_id"),
                        session_id=info.get("session_id"),
                        memory_type="LongTermMemory",
                        status="activated",
                        tags=chunk_res["tags"] if type(chunk_res["tags"]) is list else [],
                        key=chunk_res["key"],
                        embedding=self.embedder.embed([chunk_res["value"]])[0],
                        usage=[],
                        sources=[f"{file_name}####{chunks[i].text}"],
                        background="",
                        confidence=0.99,
                        type="fact",
                    ),
                )
                doc_nodes.append(node_i)
=======
        scene_file = scene_data_info["file"]

        with ContextThreadPoolExecutor(max_workers=50) as executor:
            futures = {
                executor.submit(
                    _build_node,
                    idx,
                    msg,
                    info,
                    scene_file,
                    self.llm,
                    self.parse_json_result,
                    self.embedder,
                ): idx
                for idx, msg in enumerate(messages)
            }
            total = len(futures)

            for future in tqdm(
                concurrent.futures.as_completed(futures), total=total, desc="Processing"
            ):
                try:
                    node = future.result()
                    if node:
                        doc_nodes.append(node)
                except Exception as e:
                    tqdm.write(f"[ERROR] {e}")
                    logger.error(f"[DocReader] Future task failed: {e}")
>>>>>>> dd34693f
        return doc_nodes

    def _process_transfer_doc_data(self, raw_node: TextualMemoryItem):
        raise NotImplementedError

    def parse_json_result(self, response_text: str) -> dict:
        s = (response_text or "").strip()

        m = re.search(r"```(?:json)?\s*([\s\S]*?)```", s, flags=re.I)
        s = (m.group(1) if m else s.replace("```", "")).strip()

        i = s.find("{")
        if i == -1:
            return {}
        s = s[i:].strip()

        try:
            return json.loads(s)
        except json.JSONDecodeError:
            pass

        j = max(s.rfind("}"), s.rfind("]"))
        if j != -1:
            try:
                return json.loads(s[: j + 1])
            except json.JSONDecodeError:
                pass

        def _cheap_close(t: str) -> str:
            t += "}" * max(0, t.count("{") - t.count("}"))
            t += "]" * max(0, t.count("[") - t.count("]"))
            return t

        t = _cheap_close(s)
        try:
            return json.loads(t)
        except json.JSONDecodeError as e:
            if "Invalid \\escape" in str(e):
                s = s.replace("\\", "\\\\")
                return json.loads(s)
            logger.error(
                f"[JSONParse] Failed to decode JSON: {e}\nTail: Raw {response_text} \
                json: {s}"
            )
            return {}

    def transform_memreader(self, data: dict) -> list[TextualMemoryItem]:
        pass<|MERGE_RESOLUTION|>--- conflicted
+++ resolved
@@ -30,7 +30,6 @@
     SIMPLE_STRUCT_MEM_READER_PROMPT_ZH,
 )
 from memos.utils import timed
-
 
 
 logger = log.get_logger(__name__)
@@ -362,13 +361,8 @@
 
         return chat_read_nodes
 
-<<<<<<< HEAD
-    async def get_memory(
-        self, scene_data: list, type: str, info: dict[str, Any]
-=======
     def get_memory(
         self, scene_data: list, type: str, info: dict[str, Any], mode: str = "fine"
->>>>>>> dd34693f
     ) -> list[list[TextualMemoryItem]]:
         """
         Extract and classify memory content from scene_data.
@@ -406,13 +400,8 @@
 
         if not all(isinstance(info[field], str) for field in required_fields):
             raise ValueError("user_id and session_id must be strings")
-<<<<<<< HEAD
-
-        list_scene_data_info = await self.get_scene_data_info(scene_data, type)
-=======
         scene_data = self._complete_chat_time(scene_data, type)
         list_scene_data_info = self.get_scene_data_info(scene_data, type)
->>>>>>> dd34693f
 
         memory_list = []
 
@@ -470,7 +459,7 @@
                     logger.error(traceback.format_exc())
         return memory_list
 
-    async def get_scene_data_info(self, scene_data: list, type: str) -> list[str]:
+    def get_scene_data_info(self, scene_data: list, type: str) -> list[str]:
         """
         Get raw information from scene_data.
         If scene_data contains dictionaries, convert them to strings.
@@ -506,15 +495,6 @@
             for item in scene_data:
                 try:
                     if os.path.exists(item):
-<<<<<<< HEAD
-                        parsed_text = await parser.parse(item)
-                        results.append(
-                            {"file": "pure_text", "file_name": item, "text": parsed_text}
-                        )
-                    else:
-                        parsed_text = item
-                        results.append({"file": item, "file_name": item, "text": parsed_text})
-=======
                         try:
                             parsed_text = parser.parse(item)
                             results.append({"file": item, "text": parsed_text})
@@ -524,22 +504,11 @@
                     else:
                         parsed_text = item
                         results.append({"file": "pure_text", "text": parsed_text})
->>>>>>> dd34693f
                 except Exception as e:
                     print(f"Error parsing file {item}: {e!s}")
 
         return results
 
-<<<<<<< HEAD
-    def _process_doc_data(self, scene_data_info, info):
-        full_text = scene_data_info["text"]
-        for ch in ["\\", "\n", "\r"]:
-            full_text = full_text.replace(ch, " ")
-        full_text = full_text.replace('"', '\\"')
-        full_text = full_text.strip()
-
-        chunks = self.chunker.chunk(full_text)
-=======
     def _complete_chat_time(self, scene_data: list[list[dict]], type: str):
         if type != "chat":
             return scene_data
@@ -570,7 +539,6 @@
         if mode == "fast":
             raise NotImplementedError
         chunks = self.chunker.chunk(scene_data_info["text"])
->>>>>>> dd34693f
         messages = []
         for chunk in chunks:
             lang = detect_lang(chunk.text)
@@ -580,30 +548,6 @@
             messages.append(message)
 
         doc_nodes = []
-<<<<<<< HEAD
-
-        file_name = os.path.basename(scene_data_info["file_name"])
-        for i, chunk_res in enumerate(processed_chunks):
-            if chunk_res:
-                node_i = TextualMemoryItem(
-                    memory=chunk_res["value"],
-                    metadata=TreeNodeTextualMemoryMetadata(
-                        user_id=info.get("user_id"),
-                        session_id=info.get("session_id"),
-                        memory_type="LongTermMemory",
-                        status="activated",
-                        tags=chunk_res["tags"] if type(chunk_res["tags"]) is list else [],
-                        key=chunk_res["key"],
-                        embedding=self.embedder.embed([chunk_res["value"]])[0],
-                        usage=[],
-                        sources=[f"{file_name}####{chunks[i].text}"],
-                        background="",
-                        confidence=0.99,
-                        type="fact",
-                    ),
-                )
-                doc_nodes.append(node_i)
-=======
         scene_file = scene_data_info["file"]
 
         with ContextThreadPoolExecutor(max_workers=50) as executor:
@@ -632,7 +576,6 @@
                 except Exception as e:
                     tqdm.write(f"[ERROR] {e}")
                     logger.error(f"[DocReader] Future task failed: {e}")
->>>>>>> dd34693f
         return doc_nodes
 
     def _process_transfer_doc_data(self, raw_node: TextualMemoryItem):
