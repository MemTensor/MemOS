--- conflicted
+++ resolved
@@ -688,21 +688,12 @@
             text_content = item.get("text", "")
             source_info_list = [SourceMessage(type="doc", doc_path="inline-text")]
 
-<<<<<<< HEAD
-    def _process_doc_data(self, scene_data_info, info, **kwargs):
-        mode = kwargs.get("mode", "fine")
-        if mode == "fast":
-            raise NotImplementedError
-        chunks = self.chunker.chunk(scene_data_info["text"])
-        custom_tags = info.pop("custom_tags", None)
-=======
         text_content = (text_content or "").strip()
         if not text_content:
             logger.warning("[DocReader] Empty document text after normalization.")
             return []
 
         chunks = self.chunker.chunk(text_content)
->>>>>>> d2697ec7
         messages = []
         for chunk in chunks:
             lang = detect_lang(chunk.text)
