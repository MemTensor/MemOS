import concurrent.futures
import copy
import json
import re
import traceback

from abc import ABC
from typing import Any, TypeAlias

from tqdm import tqdm

from memos import log
from memos.chunkers import ChunkerFactory
from memos.configs.mem_reader import SimpleStructMemReaderConfig
from memos.context.context import ContextThreadPoolExecutor
from memos.embedders.factory import EmbedderFactory
from memos.llms.factory import LLMFactory
from memos.mem_reader.base import BaseMemReader
from memos.mem_reader.read_multi_model import coerce_scene_data
from memos.memories.textual.item import (
    SourceMessage,
    TextualMemoryItem,
    TreeNodeTextualMemoryMetadata,
)
from memos.templates.mem_reader_prompts import (
    CUSTOM_TAGS_INSTRUCTION,
    CUSTOM_TAGS_INSTRUCTION_ZH,
    SIMPLE_STRUCT_DOC_READER_PROMPT,
    SIMPLE_STRUCT_DOC_READER_PROMPT_ZH,
    SIMPLE_STRUCT_MEM_READER_EXAMPLE,
    SIMPLE_STRUCT_MEM_READER_EXAMPLE_ZH,
    SIMPLE_STRUCT_MEM_READER_PROMPT,
    SIMPLE_STRUCT_MEM_READER_PROMPT_ZH,
)
from memos.types import MessagesType
from memos.types.openai_chat_completion_types import (
    ChatCompletionAssistantMessageParam,
    ChatCompletionContentPartTextParam,
    ChatCompletionSystemMessageParam,
    ChatCompletionToolMessageParam,
    ChatCompletionUserMessageParam,
    File,
)
from memos.utils import timed


ChatMessageClasses = (
    ChatCompletionSystemMessageParam,
    ChatCompletionUserMessageParam,
    ChatCompletionAssistantMessageParam,
    ChatCompletionToolMessageParam,
)

RawContentClasses = (ChatCompletionContentPartTextParam, File)
MessageDict: TypeAlias = dict[str, Any]  # (Deprecated) not supported in the future
SceneDataInput: TypeAlias = (
    list[list[MessageDict]]  # (Deprecated) legacy chat example: scenes -> messages
    | list[str]  # (Deprecated) legacy doc example: list of paths / pure text
    | list[MessagesType]  # new: list of scenes (each scene is MessagesType)
)


logger = log.get_logger(__name__)
PROMPT_DICT = {
    "chat": {
        "en": SIMPLE_STRUCT_MEM_READER_PROMPT,
        "zh": SIMPLE_STRUCT_MEM_READER_PROMPT_ZH,
        "en_example": SIMPLE_STRUCT_MEM_READER_EXAMPLE,
        "zh_example": SIMPLE_STRUCT_MEM_READER_EXAMPLE_ZH,
    },
    "doc": {"en": SIMPLE_STRUCT_DOC_READER_PROMPT, "zh": SIMPLE_STRUCT_DOC_READER_PROMPT_ZH},
    "custom_tags": {"en": CUSTOM_TAGS_INSTRUCTION, "zh": CUSTOM_TAGS_INSTRUCTION_ZH},
}

try:
    import tiktoken

    try:
        _ENC = tiktoken.encoding_for_model("gpt-4o-mini")
    except Exception:
        _ENC = tiktoken.get_encoding("cl100k_base")

    def _count_tokens_text(s: str) -> int:
        return len(_ENC.encode(s or ""))
except Exception:
    # Heuristic fallback: zh chars ~1 token, others ~1 token per ~4 chars
    def _count_tokens_text(s: str) -> int:
        if not s:
            return 0
        zh_chars = re.findall(r"[\u4e00-\u9fff]", s)
        zh = len(zh_chars)
        rest = len(s) - zh
        return zh + max(1, rest // 4)


def detect_lang(text):
    try:
        if not text or not isinstance(text, str):
            return "en"
        cleaned_text = text
        # remove role and timestamp
        cleaned_text = re.sub(
            r"\b(user|assistant|query|answer)\s*:", "", cleaned_text, flags=re.IGNORECASE
        )
        cleaned_text = re.sub(r"\[[\d\-:\s]+\]", "", cleaned_text)

        # extract chinese characters
        chinese_pattern = r"[\u4e00-\u9fff\u3400-\u4dbf\U00020000-\U0002a6df\U0002a700-\U0002b73f\U0002b740-\U0002b81f\U0002b820-\U0002ceaf\uf900-\ufaff]"
        chinese_chars = re.findall(chinese_pattern, cleaned_text)
        text_without_special = re.sub(r"[\s\d\W]", "", cleaned_text)
        if text_without_special and len(chinese_chars) / len(text_without_special) > 0.3:
            return "zh"
        return "en"
    except Exception:
        return "en"


def _build_node(idx, message, info, source_info, llm, parse_json_result, embedder):
    # generate
    try:
        raw = llm.generate(message)
        if not raw:
            logger.warning(f"[LLM] Empty generation for input: {message}")
            return None
    except Exception as e:
        logger.error(f"[LLM] Exception during generation: {e}")
        return None

    # parse_json_result
    try:
        chunk_res = parse_json_result(raw)
        if not chunk_res:
            logger.warning(f"[Parse] Failed to parse result: {raw}")
            return None
    except Exception as e:
        logger.error(f"[Parse] Exception during JSON parsing: {e}")
        return None

    try:
        value = chunk_res.get("value", "").strip()
        if not value:
            logger.warning("[BuildNode] value is empty")
            return None

        tags = chunk_res.get("tags", [])
        if not isinstance(tags, list):
            tags = []

        key = chunk_res.get("key", None)

        embedding = embedder.embed([value])[0]

        info_ = info.copy()
        user_id = info_.pop("user_id", "")
        session_id = info_.pop("session_id", "")

        return TextualMemoryItem(
            memory=value,
            metadata=TreeNodeTextualMemoryMetadata(
                user_id=user_id,
                session_id=session_id,
                memory_type="LongTermMemory",
                status="activated",
                tags=tags,
                key=key,
                embedding=embedding,
                usage=[],
                sources=source_info,
                background="",
                confidence=0.99,
                type="fact",
                info=info_,
            ),
        )
    except Exception as e:
        logger.error(f"[BuildNode] Error building node: {e}")
        return None


def _derive_key(text: str, max_len: int = 80) -> str:
    """default key when without LLM: first max_len words"""
    if not text:
        return ""
    sent = re.split(r"[。！？!?]\s*|\n", text.strip())[0]
    return (sent[:max_len]).strip()


class SimpleStructMemReader(BaseMemReader, ABC):
    """Naive implementation of MemReader."""

    def __init__(self, config: SimpleStructMemReaderConfig):
        """
        Initialize the NaiveMemReader with configuration.

        Args:
            config: Configuration object for the reader
        """
        self.config = config
        self.llm = LLMFactory.from_config(config.llm)
        self.embedder = EmbedderFactory.from_config(config.embedder)
        self.chunker = ChunkerFactory.from_config(config.chunker)
        self.memory_max_length = 8000
        # Use token-based windowing; default to ~5000 tokens if not configured
        self.chat_window_max_tokens = getattr(self.config, "chat_window_max_tokens", 1024)
        self._count_tokens = _count_tokens_text

    def _make_memory_item(
        self,
        value: str,
        info: dict,
        memory_type: str,
        tags: list[str] | None = None,
        key: str | None = None,
        sources: list | None = None,
        background: str = "",
        type_: str = "fact",
        confidence: float = 0.99,
    ) -> TextualMemoryItem:
        """construct memory item"""
        info_ = info.copy()
        user_id = info_.pop("user_id", "")
        session_id = info_.pop("session_id", "")

        return TextualMemoryItem(
            memory=value,
            metadata=TreeNodeTextualMemoryMetadata(
                user_id=user_id,
                session_id=session_id,
                memory_type=memory_type,
                status="activated",
                tags=tags or [],
                key=key if key is not None else _derive_key(value),
                embedding=self.embedder.embed([value])[0],
                usage=[],
                sources=sources or [],
                background=background,
                confidence=confidence,
                type=type_,
                info=info_,
            ),
        )

    def _get_llm_response(self, mem_str: str, custom_tags: list[str] | None) -> dict:
        lang = detect_lang(mem_str)
        template = PROMPT_DICT["chat"][lang]
        examples = PROMPT_DICT["chat"][f"{lang}_example"]
        prompt = template.replace("${conversation}", mem_str)

        custom_tags_prompt = (
            PROMPT_DICT["custom_tags"][lang].replace("{custom_tags}", str(custom_tags))
            if custom_tags
            else ""
        )
        prompt = prompt.replace("${custom_tags_prompt}", custom_tags_prompt)

        if self.config.remove_prompt_example:
            prompt = prompt.replace(examples, "")
        messages = [{"role": "user", "content": prompt}]
        try:
            response_text = self.llm.generate(messages)
            response_json = self.parse_json_result(response_text)
        except Exception as e:
            logger.error(f"[LLM] Exception during chat generation: {e}")
            response_json = {
                "memory list": [
                    {
                        "key": mem_str[:10],
                        "memory_type": "UserMemory",
                        "value": mem_str,
                        "tags": [],
                    }
                ],
                "summary": mem_str,
            }
        return response_json

    def _iter_chat_windows(self, scene_data_info, max_tokens=None, overlap=200):
        """
        use token counter to get a slide window generator
        """
        max_tokens = max_tokens or self.chat_window_max_tokens
        buf, sources, start_idx = [], [], 0
        cur_text = ""
        for idx, item in enumerate(scene_data_info):
            role = item.get("role", "")
            content = item.get("content", "")
            chat_time = item.get("chat_time", None)
            parts = []
            if role and str(role).lower() != "mix":
                parts.append(f"{role}: ")
            if chat_time:
                parts.append(f"[{chat_time}]: ")
            prefix = "".join(parts)
            line = f"{prefix}{content}\n"

            if self._count_tokens(cur_text + line) > max_tokens and cur_text:
                text = "".join(buf)
                yield {"text": text, "sources": sources.copy(), "start_idx": start_idx}
                while buf and self._count_tokens("".join(buf)) > overlap:
                    buf.pop(0)
                    sources.pop(0)
                start_idx = idx
                cur_text = "".join(buf)

            buf.append(line)
            sources.append(
                {
                    "type": "chat",
                    "index": idx,
                    "role": role,
                    "chat_time": chat_time,
                    "content": content,
                }
            )
            cur_text = "".join(buf)

        if buf:
            yield {"text": "".join(buf), "sources": sources.copy(), "start_idx": start_idx}

    @timed
    def _process_chat_data(self, scene_data_info, info, **kwargs):
        mode = kwargs.get("mode", "fine")
        windows = list(self._iter_chat_windows(scene_data_info))
        custom_tags = info.pop(
            "custom_tags", None
        )  # msut pop here, avoid add to info, only used in sync fine mode

        if mode == "fast":
            logger.debug("Using unified Fast Mode")

            def _build_fast_node(w):
                text = w["text"]
                roles = {s.get("role", "") for s in w["sources"] if s.get("role")}
                mem_type = "UserMemory" if roles == {"user"} else "LongTermMemory"
                tags = ["mode:fast"]
                return self._make_memory_item(
                    value=text, info=info, memory_type=mem_type, tags=tags, sources=w["sources"]
                )

            with ContextThreadPoolExecutor(max_workers=8) as ex:
                futures = {ex.submit(_build_fast_node, w): i for i, w in enumerate(windows)}
                results = [None] * len(futures)
                for fut in concurrent.futures.as_completed(futures):
                    i = futures[fut]
                    try:
                        node = fut.result()
                        if node:
                            results[i] = node
                    except Exception as e:
                        logger.error(f"[ChatFast] error: {e}")
                chat_nodes = [r for r in results if r]
            return chat_nodes
        else:
            logger.debug("Using unified Fine Mode")
            chat_read_nodes = []
            for w in windows:
                resp = self._get_llm_response(w["text"], custom_tags)
                for m in resp.get("memory list", []):
                    try:
                        memory_type = (
                            m.get("memory_type", "LongTermMemory")
                            .replace("长期记忆", "LongTermMemory")
                            .replace("用户记忆", "UserMemory")
                        )
                        node = self._make_memory_item(
                            value=m.get("value", ""),
                            info=info,
                            memory_type=memory_type,
                            tags=m.get("tags", []),
                            key=m.get("key", ""),
                            sources=w["sources"],
                            background=resp.get("summary", ""),
                        )
                        chat_read_nodes.append(node)
                    except Exception as e:
                        logger.error(f"[ChatFine] parse error: {e}")
            return chat_read_nodes

    def _process_transfer_chat_data(
        self, raw_node: TextualMemoryItem, custom_tags: list[str] | None = None
    ):
        raw_memory = raw_node.memory
        response_json = self._get_llm_response(raw_memory, custom_tags)

        chat_read_nodes = []
        for memory_i_raw in response_json.get("memory list", []):
            try:
                memory_type = (
                    memory_i_raw.get("memory_type", "LongTermMemory")
                    .replace("长期记忆", "LongTermMemory")
                    .replace("用户记忆", "UserMemory")
                )
                if memory_type not in ["LongTermMemory", "UserMemory"]:
                    memory_type = "LongTermMemory"
                node_i = self._make_memory_item(
                    value=memory_i_raw.get("value", ""),
                    info={
                        **(raw_node.metadata.info or {}),
                        "user_id": raw_node.metadata.user_id,
                        "session_id": raw_node.metadata.session_id,
                    },
                    memory_type=memory_type,
                    tags=memory_i_raw.get("tags", [])
                    if isinstance(memory_i_raw.get("tags", []), list)
                    else [],
                    key=memory_i_raw.get("key", ""),
                    sources=raw_node.metadata.sources,
                    background=response_json.get("summary", ""),
                    type_="fact",
                    confidence=0.99,
                )
                chat_read_nodes.append(node_i)
            except Exception as e:
                logger.error(f"[ChatReader] Error parsing memory item: {e}")

        return chat_read_nodes

    def get_memory(
        self, scene_data: SceneDataInput, type: str, info: dict[str, Any], mode: str = "fine"
    ) -> list[list[TextualMemoryItem]]:
        """
        Extract and classify memory content from scene_data.
        For dictionaries: Use LLM to summarize pairs of Q&A
        For file paths: Use chunker to split documents and LLM to summarize each chunk

        Args:
            scene_data: List of dialogue information or document paths
            type: (Deprecated) not supported in the future. Type of scene_data: ['doc', 'chat']
            info: Dictionary containing user_id and session_id.
                Must be in format: {"user_id": "1111", "session_id": "2222"}
                Optional parameters:
                - topic_chunk_size: Size for large topic chunks (default: 1024)
                - topic_chunk_overlap: Overlap for large topic chunks (default: 100)
                - chunk_size: Size for small chunks (default: 256)
                - chunk_overlap: Overlap for small chunks (default: 50)
            mode: mem-reader mode, fast for quick process while fine for
            better understanding via calling llm
        Returns:
            list[list[TextualMemoryItem]] containing memory content with summaries as keys and original text as values
        Raises:
            ValueError: If scene_data is empty or if info dictionary is missing required fields
        """
        if not scene_data:
            raise ValueError("scene_data is empty")

        # Validate info dictionary format
        if not isinstance(info, dict):
            raise ValueError("info must be a dictionary")

        required_fields = {"user_id", "session_id"}
        missing_fields = required_fields - set(info.keys())
        if missing_fields:
            raise ValueError(f"info dictionary is missing required fields: {missing_fields}")

        if not all(isinstance(info[field], str) for field in required_fields):
            raise ValueError("user_id and session_id must be strings")

        # Backward compatibility, after coercing scene_data, we only tackle
        # with standard scene_data type: MessagesType
        standard_scene_data = coerce_scene_data(scene_data, type)
        return self._read_memory(standard_scene_data, type, info, mode)

    def _read_memory(
        self, messages: list[MessagesType], type: str, info: dict[str, Any], mode: str = "fine"
    ):
        """
        1. raw file:
        [
            [
                {"type": "file", "file": "str"}
            ],
            [
                {"type": "file", "file": "str"}
            ],...
        ]
        2. text chat:
        scene_data = [
            [ {role: user, ...}, {role: assistant, ...}, ... ],
            [ {role: user, ...}, {role: assistant, ...}, ... ],
            [ ... ]
        ]
        """
        list_scene_data_info = self.get_scene_data_info(messages, type)

        memory_list = []
        if type == "chat":
            processing_func = self._process_chat_data
        elif type == "doc":
            processing_func = self._process_doc_data
        else:
            processing_func = self._process_doc_data

        # Process Q&A pairs concurrently with context propagation
        with ContextThreadPoolExecutor() as executor:
            futures = [
                executor.submit(processing_func, scene_data_info, info, mode=mode)
                for scene_data_info in list_scene_data_info
            ]
            for future in concurrent.futures.as_completed(futures):
                try:
                    res_memory = future.result()
                    if res_memory is not None:
                        memory_list.append(res_memory)
                except Exception as e:
                    logger.error(f"Task failed with exception: {e}")
                    logger.error(traceback.format_exc())
        return memory_list

    def fine_transfer_simple_mem(
        self,
        input_memories: list[TextualMemoryItem],
        type: str,
        custom_tags: list[str] | None = None,
    ) -> list[list[TextualMemoryItem]]:
        if not input_memories:
            return []

        memory_list = []

        if type == "chat":
            processing_func = self._process_transfer_chat_data
        elif type == "doc":
            processing_func = self._process_transfer_doc_data
        else:
            processing_func = self._process_transfer_doc_data

        # Process Q&A pairs concurrently with context propagation
        with ContextThreadPoolExecutor() as executor:
            futures = [
                executor.submit(processing_func, scene_data_info, custom_tags)
                for scene_data_info in input_memories
            ]
            for future in concurrent.futures.as_completed(futures):
                try:
                    res_memory = future.result()
                    if res_memory is not None:
                        memory_list.append(res_memory)
                except Exception as e:
                    logger.error(f"Task failed with exception: {e}")
                    logger.error(traceback.format_exc())
        return memory_list

    def get_scene_data_info(self, scene_data: list, type: str) -> list[list[Any]]:
        """
        Convert normalized MessagesType scenes into typical MessagesType this reader can
        handle.
        SimpleStructMemReader only supports text-only chat messages with roles.
        For chat scenes we:
          - skip unsupported scene types (e.g. `str` scenes)
          - drop non-dict messages
          - keep only roles in {user, assistant, system}
          - coerce OpenAI multimodal `content` (list[parts]) into a single plain-text string
          - then apply the existing windowing logic (<=10 messages with 2-message overlap)
        For doc scenes we pass through; doc handling is done in `_process_doc_data`.
        """
        results: list[list[Any]] = []

        if type == "chat":
            allowed_roles = {"user", "assistant", "system"}
            for items in scene_data:
                if isinstance(items, str):
                    logger.warning(
                        "SimpleStruct MemReader does not support "
                        "str message data now, your messages "
                        f"contains {items}, skipping"
                    )
                    continue
                if not isinstance(items, list):
                    logger.warning(
                        "SimpleStruct MemReader expects message as "
                        f"list[dict], your messages contains"
                        f"{items}, skipping"
                    )
                    continue
                # Filter messages within this message
                result = []
                for _i, item in enumerate(items):
                    if not isinstance(item, dict):
                        logger.warning(
                            "SimpleStruct MemReader expects message as "
                            f"list[dict], your messages contains"
                            f"{item}, skipping"
                        )
                        continue
                    role = item.get("role") or ""
                    role = role if isinstance(role, str) else str(role)
                    role = role.strip().lower()
                    if role not in allowed_roles:
                        logger.warning(
                            f"SimpleStruct MemReader expects message with "
                            f"role in {allowed_roles}, your messages contains"
                            f"role {role}, skipping"
                        )
                        continue

                    content = item.get("content", "")
                    if not isinstance(content, str):
                        logger.warning(
                            f"SimpleStruct MemReader expects message content "
                            f"with str, your messages content"
                            f"is {content!s}, skipping"
                        )
                        continue
                    if not content:
                        continue

                    result.append(
                        {
                            "role": role,
                            "content": content,
                            "chat_time": item.get("chat_time", ""),
                            "session_id": item.get("session_id", ""),
                        }
                    )
                if not result:
                    continue
                window = []
                for i, item in enumerate(result):
                    window.append(item)
                    if len(window) >= 10:
                        results.append(window)
                        context = copy.deepcopy(window[-2:]) if i + 1 < len(result) else []
                        window = context

                if window:
                    results.append(window)
        elif type == "doc":
            results = scene_data
        return results

    def _process_doc_data(self, scene_data_info, info, **kwargs):
        """
        Process doc data after being normalized to new RawMessageList format.

        scene_data_info format (length always == 1):
        [
            {"type": "file", "file": {"filename": "...", "file_data": "..."}}
        ]
        OR
        [
            {"type": "text", "text": "..."}
        ]

        Behavior:
        - Merge all text/file_data into a single "full text"
        - Chunk the text
        - Build prompts
        - Send to LLM
        - Parse results and build memory nodes
        """
        mode = kwargs.get("mode", "fine")
        if mode == "fast":
            raise NotImplementedError

        if not scene_data_info or len(scene_data_info) != 1:
            logger.error(
                "[DocReader] scene_data_info must contain exactly 1 item after normalization"
            )
            return []

        item = scene_data_info[0]
        text_content = ""
        source_info_list = []

        # Determine content and source metadata
        if item.get("type") == "file":
            f = item["file"]
            filename = f.get("filename") or "document"
            file_data = f.get("file_data") or ""

            text_content = file_data
            source_dict = {
                "type": "doc",
                "doc_path": filename,
            }
            source_info_list = [SourceMessage(**source_dict)]

        elif item.get("type") == "text":
            text_content = item.get("text", "")
            source_info_list = [SourceMessage(type="doc", doc_path="inline-text")]

        text_content = (text_content or "").strip()
        if not text_content:
            logger.warning("[DocReader] Empty document text after normalization.")
            return []

<<<<<<< HEAD
        chunks = self.chunker.chunk(text_content)
=======
    def _process_doc_data(self, scene_data_info, info, **kwargs):
        mode = kwargs.get("mode", "fine")
        if mode == "fast":
            raise NotImplementedError
        chunks = self.chunker.chunk(scene_data_info["text"])
        custom_tags = info.pop("custom_tags", None)
>>>>>>> ed385466
        messages = []
        for chunk in chunks:
            lang = detect_lang(chunk.text)
            template = PROMPT_DICT["doc"][lang]
            prompt = template.replace("{chunk_text}", chunk.text)
            custom_tags_prompt = (
                PROMPT_DICT["custom_tags"][lang].replace("{custom_tags}", str(custom_tags))
                if custom_tags
                else ""
            )
            prompt = prompt.replace("{custom_tags_prompt}", custom_tags_prompt)
            message = [{"role": "user", "content": prompt}]
            messages.append(message)

        doc_nodes = []

        with ContextThreadPoolExecutor(max_workers=50) as executor:
            futures = {
                executor.submit(
                    _build_node,
                    idx,
                    msg,
                    info,
                    source_info_list,
                    self.llm,
                    self.parse_json_result,
                    self.embedder,
                ): idx
                for idx, msg in enumerate(messages)
            }
            total = len(futures)

            for future in tqdm(
                concurrent.futures.as_completed(futures), total=total, desc="Processing"
            ):
                try:
                    node = future.result()
                    if node:
                        doc_nodes.append(node)
                except Exception as e:
                    tqdm.write(f"[ERROR] {e}")
                    logger.error(f"[DocReader] Future task failed: {e}")
        return doc_nodes

    def _process_transfer_doc_data(
        self, raw_node: TextualMemoryItem, custom_tags: list[str] | None = None
    ):
        raise NotImplementedError

    def parse_json_result(self, response_text: str) -> dict:
        s = (response_text or "").strip()

        m = re.search(r"```(?:json)?\s*([\s\S]*?)```", s, flags=re.I)
        s = (m.group(1) if m else s.replace("```", "")).strip()

        i = s.find("{")
        if i == -1:
            return {}
        s = s[i:].strip()

        try:
            return json.loads(s)
        except json.JSONDecodeError:
            pass

        j = max(s.rfind("}"), s.rfind("]"))
        if j != -1:
            try:
                return json.loads(s[: j + 1])
            except json.JSONDecodeError:
                pass

        def _cheap_close(t: str) -> str:
            t += "}" * max(0, t.count("{") - t.count("}"))
            t += "]" * max(0, t.count("[") - t.count("]"))
            return t

        t = _cheap_close(s)
        try:
            return json.loads(t)
        except json.JSONDecodeError as e:
            if "Invalid \\escape" in str(e):
                s = s.replace("\\", "\\\\")
                return json.loads(s)
            logger.error(
                f"[JSONParse] Failed to decode JSON: {e}\nTail: Raw {response_text} \
                json: {s}"
            )
            return {}

    def transform_memreader(self, data: dict) -> list[TextualMemoryItem]:
        pass<|MERGE_RESOLUTION|>--- conflicted
+++ resolved
@@ -652,6 +652,8 @@
         if mode == "fast":
             raise NotImplementedError
 
+        custom_tags = info.pop("custom_tags", None)
+
         if not scene_data_info or len(scene_data_info) != 1:
             logger.error(
                 "[DocReader] scene_data_info must contain exactly 1 item after normalization"
@@ -684,16 +686,7 @@
             logger.warning("[DocReader] Empty document text after normalization.")
             return []
 
-<<<<<<< HEAD
         chunks = self.chunker.chunk(text_content)
-=======
-    def _process_doc_data(self, scene_data_info, info, **kwargs):
-        mode = kwargs.get("mode", "fine")
-        if mode == "fast":
-            raise NotImplementedError
-        chunks = self.chunker.chunk(scene_data_info["text"])
-        custom_tags = info.pop("custom_tags", None)
->>>>>>> ed385466
         messages = []
         for chunk in chunks:
             lang = detect_lang(chunk.text)
