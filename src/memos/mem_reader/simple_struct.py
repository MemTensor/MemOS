--- conflicted
+++ resolved
@@ -51,12 +51,8 @@
         _ENC = tiktoken.get_encoding("cl100k_base")
 
     def _count_tokens_text(s: str) -> int:
-<<<<<<< HEAD
         # allow special tokens like <|endoftext|> instead of raising ValueError
         return len(_ENC.encode(s or "", disallowed_special=()))
-=======
-        return len(_ENC.encode(s or ""))
->>>>>>> 018d759c
 except Exception:
     # Heuristic fallback: zh chars ~1 token, others ~1 token per ~4 chars
     def _count_tokens_text(s: str) -> int:
@@ -229,10 +225,6 @@
         max_tokens = max_tokens or self.chat_window_max_tokens
         buf, sources, start_idx = [], [], 0
         cur_text = ""
-<<<<<<< HEAD
-
-=======
->>>>>>> 018d759c
         for idx, item in enumerate(scene_data_info):
             role = item.get("role", "")
             content = item.get("content", "")
@@ -260,13 +252,8 @@
                     "type": "chat",
                     "index": idx,
                     "role": role,
-<<<<<<< HEAD
-                    "content": content,
-                    "chat_time": chat_time,
-=======
                     "chat_time": chat_time,
                     "content": content,
->>>>>>> 018d759c
                 }
             )
             cur_text = "".join(buf)
