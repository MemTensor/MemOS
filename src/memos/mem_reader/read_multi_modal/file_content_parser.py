"""Parser for file content parts (RawMessageList)."""

import concurrent.futures
import os
import tempfile

from typing import Any

from tqdm import tqdm

from memos.context.context import ContextThreadPoolExecutor
from memos.embedders.base import BaseEmbedder
from memos.llms.base import BaseLLM
from memos.log import get_logger
from memos.memories.textual.item import (
    SourceMessage,
    TextualMemoryItem,
    TreeNodeTextualMemoryMetadata,
)
from memos.templates.mem_reader_prompts import (
    CUSTOM_TAGS_INSTRUCTION,
    CUSTOM_TAGS_INSTRUCTION_ZH,
    SIMPLE_STRUCT_DOC_READER_PROMPT,
    SIMPLE_STRUCT_DOC_READER_PROMPT_ZH,
)
from memos.types.openai_chat_completion_types import File

from .base import BaseMessageParser, _derive_key
<<<<<<< HEAD
from .utils import (
    detect_lang,
    get_parser,
    get_text_splitter,
    parse_json_result,
)
=======
from .utils import get_parser
>>>>>>> 53aa48cb


logger = get_logger(__name__)

# Prompt dictionary for doc processing (shared by simple_struct and file_content_parser)
DOC_PROMPT_DICT = {
    "doc": {"en": SIMPLE_STRUCT_DOC_READER_PROMPT, "zh": SIMPLE_STRUCT_DOC_READER_PROMPT_ZH},
    "custom_tags": {"en": CUSTOM_TAGS_INSTRUCTION, "zh": CUSTOM_TAGS_INSTRUCTION_ZH},
}


class FileContentParser(BaseMessageParser):
    """Parser for file content parts."""

    def _get_doc_llm_response(self, chunk_text: str, custom_tags: list[str] | None = None) -> dict:
        """
        Call LLM to extract memory from document chunk.
        Uses doc prompts from DOC_PROMPT_DICT.

        Args:
            chunk_text: Text chunk to extract memory from
            custom_tags: Optional list of custom tags for LLM extraction

        Returns:
            Parsed JSON response from LLM or empty dict if failed
        """
        if not self.llm:
            logger.warning("[FileContentParser] LLM not available for fine mode")
            return {}

        lang = detect_lang(chunk_text)
        template = DOC_PROMPT_DICT["doc"][lang]
        prompt = template.replace("{chunk_text}", chunk_text)

        custom_tags_prompt = (
            DOC_PROMPT_DICT["custom_tags"][lang].replace("{custom_tags}", str(custom_tags))
            if custom_tags
            else ""
        )
        prompt = prompt.replace("{custom_tags_prompt}", custom_tags_prompt)

        messages = [{"role": "user", "content": prompt}]
        try:
            response_text = self.llm.generate(messages)
            response_json = parse_json_result(response_text)
        except Exception as e:
            logger.error(f"[FileContentParser] LLM generation error: {e}")
            response_json = {}
        return response_json

    def _handle_url(self, url_str: str, filename: str) -> tuple[str, str | None, bool]:
        """Download and parse file from URL."""
        try:
            from urllib.parse import urlparse

            import requests

            parsed_url = urlparse(url_str)
            hostname = parsed_url.hostname or ""

            response = requests.get(url_str, timeout=30)
            response.raise_for_status()

            if not filename:
                filename = os.path.basename(parsed_url.path) or "downloaded_file"

            if hostname in self.direct_markdown_hostnames:
                return response.text, None, True

            file_ext = os.path.splitext(filename)[1].lower()
            if file_ext in [".md", ".markdown", ".txt"]:
                return response.text, None, True
            with tempfile.NamedTemporaryFile(mode="wb", delete=False, suffix=file_ext) as temp_file:
                temp_file.write(response.content)
            return "", temp_file.name, False
        except Exception as e:
            logger.error(f"[FileContentParser] URL processing error: {e}")
            return f"[File URL download failed: {url_str}]", None

    def _is_base64(self, data: str) -> bool:
        """Quick heuristic to check base64-like string."""
        return data.startswith("data:") or (
            len(data) > 100
            and all(
                c in "ABCDEFGHIJKLMNOPQRSTUVWXYZabcdefghijklmnopqrstuvwxyz0123456789+/="
                for c in data[:100]
            )
        )

    def _handle_base64(self, data: str) -> str:
        """Base64 not implemented placeholder."""
        logger.info("[FileContentParser] Base64 content detected but decoding is not implemented.")
        return ""

    def _handle_local(self, data: str) -> str:
        """Base64 not implemented placeholder."""
        logger.info("[FileContentParser] Local file paths are not supported in fine mode.")
        return ""

    def __init__(
        self,
        embedder: BaseEmbedder,
        llm: BaseLLM | None = None,
        parser: Any | None = None,
        direct_markdown_hostnames: list[str] | None = None,
    ):
        """
        Initialize FileContentParser.

        Args:
            embedder: Embedder for generating embeddings
            llm: Optional LLM for fine mode processing
            parser: Optional parser for parsing file contents
            direct_markdown_hostnames: List of hostnames that should return markdown directly
                without parsing. If None, reads from FILE_PARSER_DIRECT_MARKDOWN_HOSTNAMES
                environment variable (comma-separated).
        """
        super().__init__(embedder, llm)
        self.parser = parser

        # Get inner markdown hostnames from config or environment
        if direct_markdown_hostnames is not None:
            self.direct_markdown_hostnames = direct_markdown_hostnames
        else:
            env_hostnames = os.getenv("FILE_PARSER_DIRECT_MARKDOWN_HOSTNAMES", "")
            if env_hostnames:
                # Support comma-separated list
                self.direct_markdown_hostnames = [
                    h.strip() for h in env_hostnames.split(",") if h.strip()
                ]
            else:
                self.direct_markdown_hostnames = []

<<<<<<< HEAD
    def _split_text(self, text: str, is_markdown: bool = False) -> list[str]:
        """
        Split text into chunks using text splitter from utils.

        Args:
            text: Text to split

        Returns:
            List of text chunks
        """
        if not text or not text.strip():
            return []

        splitter = get_text_splitter()
        if not splitter:
            # If text splitter is not available, return text as single chunk
            return [text] if text.strip() else []

        try:
            chunks = splitter.split_text(text)
            logger.debug(f"[FileContentParser] Split text into {len(chunks)} chunks")
            return chunks
        except Exception as e:
            logger.error(f"[FileContentParser] Error splitting text: {e}")
            # Fallback to single chunk
            return [text] if text.strip() else []

=======
>>>>>>> 53aa48cb
    def create_source(
        self,
        message: File,
        info: dict[str, Any],
    ) -> SourceMessage:
        """Create SourceMessage from file content part."""
        if isinstance(message, dict):
            file_info = message.get("file", {})
            return SourceMessage(
                type="file",
                doc_path=file_info.get("filename") or file_info.get("file_id", ""),
                content=file_info.get("file_data", ""),
                original_part=message,
            )
        return SourceMessage(type="file", doc_path=str(message))

    def rebuild_from_source(
        self,
        source: SourceMessage,
    ) -> File:
        """Rebuild file content part from SourceMessage."""
        # Use original_part if available
        if hasattr(source, "original_part") and source.original_part:
            return source.original_part

        # Rebuild from source fields
        return {
            "type": "file",
            "file": {
                "filename": source.doc_path or "",
                "file_data": source.content or "",
            },
        }

    def _parse_file(self, file_info: dict[str, Any]) -> str:
        """
        Parse file content.

        Args:
            file_info: File information dictionary

        Returns:
            Parsed text content
        """
        parser = self.parser or get_parser()
        if not parser:
            logger.warning("[FileContentParser] Parser not available")
            return ""

        file_path = file_info.get("path") or file_info.get("file_id", "")
        filename = file_info.get("filename", "unknown")

        if not file_path:
            logger.warning("[FileContentParser] No file path or file_id provided")
            return f"[File: {filename}]"

        try:
            if os.path.exists(file_path):
                parsed_text = parser.parse(file_path)
                return parsed_text
            else:
                logger.warning(f"[FileContentParser] File not found: {file_path}")
                return f"[File: {filename}]"
        except Exception as e:
            logger.error(f"[FileContentParser] Error parsing file {file_path}: {e}")
            return f"[File: {filename}]"

    def parse_fast(
        self,
        message: File,
        info: dict[str, Any],
        **kwargs,
    ) -> list[TextualMemoryItem]:
        """
        Parse file content part in fast mode.

        Fast mode extracts file information and creates a memory item without parsing file content.
        Handles various file parameter scenarios:
        - file_data: base64 encoded data, URL, or plain text content
        - file_id: ID of an uploaded file
        - filename: name of the file

        Args:
            message: File content part to parse (dict with "type": "file" and "file": {...})
            info: Dictionary containing user_id and session_id
            **kwargs: Additional parameters

        Returns:
            List of TextualMemoryItem objects
        """
        if not isinstance(message, dict):
            logger.warning(f"[FileContentParser] Expected dict, got {type(message)}")
            return []

        # Extract file information
        file_info = message.get("file", {})
        if not isinstance(file_info, dict):
            logger.warning(f"[FileContentParser] Expected file dict, got {type(file_info)}")
            return []

        # Extract file parameters (all are optional)
        file_data = file_info.get("file_data", "")
        file_id = file_info.get("file_id", "")
        filename = file_info.get("filename", "")

        # Build content string based on available information
        content_parts = []

        # Priority 1: If file_data is provided, use it (could be base64, URL, or plain text)
        if file_data:
            # In fast mode, we don't decode base64 or fetch URLs, just record the reference
            if isinstance(file_data, str):
                # Check if it looks like base64 (starts with data: or is long base64 string)
                if file_data.startswith("data:") or (
                    len(file_data) > 100
                    and all(
                        c in "ABCDEFGHIJKLMNOPQRSTUVWXYZabcdefghijklmnopqrstuvwxyz0123456789+/="
                        for c in file_data[:100]
                    )
                ):
                    content_parts.append(f"[File Data (base64/encoded): {len(file_data)} chars]")
                # Check if it looks like a URL
                elif file_data.startswith(("http://", "https://", "file://")):
                    content_parts.append(f"[File URL: {file_data}]")
                else:
                    # TODO: split into multiple memory items
                    content_parts.append(file_data)
            else:
                content_parts.append(f"[File Data: {type(file_data).__name__}]")

        # Priority 2: If file_id is provided, reference it
        if file_id:
            content_parts.append(f"[File ID: {file_id}]")

        # Priority 3: If filename is provided, include it
        if filename:
            content_parts.append(f"[Filename: {filename}]")

        # If no content can be extracted, create a placeholder
        if not content_parts:
            content_parts.append("[File: unknown]")

        # Combine content parts
        content = " ".join(content_parts)

        # Split content into chunks
        content_chunks = self._split_text(content)

        # Create source
        source = self.create_source(message, info)

        # Extract info fields
        info_ = info.copy()
        if file_id:
            info_.update({"file_id": file_id})
        user_id = info_.pop("user_id", "")
        session_id = info_.pop("session_id", "")

        # For file content parts, default to LongTermMemory
        # (since we don't have role information at this level)
        memory_type = "LongTermMemory"

        # Create memory items for each chunk
        memory_items = []
        for chunk_idx, chunk_text in enumerate(content_chunks):
            if not chunk_text.strip():
                continue

            memory_item = TextualMemoryItem(
                memory=chunk_text,
                metadata=TreeNodeTextualMemoryMetadata(
                    user_id=user_id,
                    session_id=session_id,
                    memory_type=memory_type,
                    status="activated",
                    tags=[
                        "mode:fast",
                        "multimodal:file",
                        f"chunk:{chunk_idx + 1}/{len(content_chunks)}",
                    ],
                    key=_derive_key(chunk_text),
                    embedding=self.embedder.embed([chunk_text])[0],
                    usage=[],
                    sources=[source],
                    background="",
                    confidence=0.99,
                    type="fact",
                    info=info_,
                ),
            )
            memory_items.append(memory_item)

        # If no chunks were created, create a placeholder
        if not memory_items:
            memory_item = TextualMemoryItem(
                memory=content,
                metadata=TreeNodeTextualMemoryMetadata(
                    user_id=user_id,
                    session_id=session_id,
                    memory_type=memory_type,
                    status="activated",
                    tags=["mode:fast", "multimodal:file"],
                    key=_derive_key(content),
                    embedding=self.embedder.embed([content])[0],
                    usage=[],
                    sources=[source],
                    background="",
                    confidence=0.99,
                    type="fact",
                    info=info_,
                ),
            )
            memory_items.append(memory_item)

        return memory_items

    def parse_fine(
        self,
        message: File,
        info: dict[str, Any],
        **kwargs,
    ) -> list[TextualMemoryItem]:
        """
        Parse file content part in fine mode.
        Fine mode downloads and parses file content, especially for URLs.
        Then uses LLM to extract structured memories from each chunk.

        Handles various file parameter scenarios:
        - file_data: URL (http://, https://, or @http://), base64 encoded data, or plain text content
        - file_id: ID of an uploaded file
        - filename: name of the file

        Args:
            message: File content part to parse
            info: Dictionary containing user_id and session_id
            **kwargs: Additional parameters including:
                - custom_tags: Optional list of custom tags for LLM extraction
                - context_items: Optional list of TextualMemoryItem for context
        """
        if not isinstance(message, dict):
            logger.warning(f"[FileContentParser] Expected dict, got {type(message)}")
            return []

        # Extract file information
        file_info = message.get("file", {})
        if not isinstance(file_info, dict):
            logger.warning(f"[FileContentParser] Expected file dict, got {type(file_info)}")
            return []

        # Extract file parameters (all are optional)
        file_data = file_info.get("file_data", "")
        file_id = file_info.get("file_id", "")
        filename = file_info.get("filename", "")

        # Extract custom_tags from kwargs (for LLM extraction)
        custom_tags = kwargs.get("custom_tags")

        # Use parser from utils
        parser = self.parser or get_parser()
        if not parser:
            logger.warning("[FileContentParser] Parser not available")
            return []

        parsed_text = ""
        temp_file_path = None
        is_markdown = False

        try:
            # Priority 1: If file_data is provided, process it
            if file_data:
                if isinstance(file_data, str):
                    url_str = file_data[1:] if file_data.startswith("@") else file_data

                    if url_str.startswith(("http://", "https://")):
                        parsed_text, temp_file_path, is_markdown = self._handle_url(
                            url_str, filename
                        )
                        if temp_file_path:
                            try:
                                # Use parser from utils
                                if parser:
                                    parsed_text = parser.parse(temp_file_path)
                                else:
                                    parsed_text = "[File parsing error: Parser not available]"
                            except Exception as e:
                                logger.error(
                                    f"[FileContentParser] Error parsing downloaded file: {e}"
                                )
                                parsed_text = f"[File parsing error: {e!s}]"

                    elif os.path.exists(file_data):
                        parsed_text = self._handle_local(file_data)

                    elif self._is_base64(file_data):
                        parsed_text = self._handle_base64(file_data)

                    else:
                        parsed_text = file_data
            # Priority 2: If file_id is provided but no file_data, try to use file_id as path
            elif file_id:
                logger.warning(f"[FileContentParser] File data not provided for file_id: {file_id}")
                parsed_text = f"[File ID: {file_id}]: File data not provided"

            # If no content could be parsed, create a placeholder
            if not parsed_text:
                if filename:
                    parsed_text = f"[File: {filename}] File data not provided"
                else:
                    parsed_text = "[File: unknown] File data not provided"

        except Exception as e:
            logger.error(f"[FileContentParser] Error in parse_fine: {e}")
            parsed_text = f"[File parsing error: {e!s}]"

        finally:
            # Clean up temporary file
            if temp_file_path and os.path.exists(temp_file_path):
                try:
                    os.unlink(temp_file_path)
                    logger.debug(f"[FileContentParser] Cleaned up temporary file: {temp_file_path}")
                except Exception as e:
                    logger.warning(
                        f"[FileContentParser] Failed to delete temp file {temp_file_path}: {e}"
                    )

        # Create source
        source = self.create_source(message, info)

        # Extract info fields
        if not info:
            info = {}
        info_ = info.copy()
        user_id = info_.pop("user_id", "")
        session_id = info_.pop("session_id", "")

        # For file content parts, default to LongTermMemory
        memory_type = "LongTermMemory"

        # Split parsed text into chunks
        content_chunks = self._split_text(parsed_text, is_markdown)

        # Filter out empty chunks and create indexed list
        valid_chunks = [
            (idx, chunk_text) for idx, chunk_text in enumerate(content_chunks) if chunk_text.strip()
        ]
        total_chunks = len(content_chunks)

        # Helper function to create memory item (similar to SimpleStructMemReader._make_memory_item)
        def _make_memory_item(
            value: str,
            mem_type: str = memory_type,
            tags: list[str] | None = None,
            key: str | None = None,
        ) -> TextualMemoryItem:
            """Construct memory item with common fields."""
            return TextualMemoryItem(
                memory=value,
                metadata=TreeNodeTextualMemoryMetadata(
                    user_id=user_id,
                    session_id=session_id,
                    memory_type=mem_type,
                    status="activated",
                    tags=tags or [],
                    key=key if key is not None else _derive_key(value),
                    embedding=self.embedder.embed([value])[0],
                    usage=[],
                    sources=[source],
                    background="",
                    confidence=0.99,
                    type="fact",
                    info=info_,
                ),
            )

        # Helper function to create fallback item for a chunk
        def _make_fallback(
            chunk_idx: int, chunk_text: str, reason: str = "raw"
        ) -> TextualMemoryItem:
            """Create fallback memory item with raw chunk text."""
            return _make_memory_item(
                value=chunk_text,
                tags=[
                    "mode:fine",
                    "multimodal:file",
                    f"fallback:{reason}",
                    f"chunk:{chunk_idx + 1}/{total_chunks}",
                ],
            )

        # Handle empty chunks case
        if not valid_chunks:
            return [
                _make_memory_item(
                    value=parsed_text or "[File: empty content]",
                    tags=["mode:fine", "multimodal:file"],
                )
            ]

        # If no LLM available, create memory items directly from chunks
        if not self.llm:
            return [_make_fallback(idx, text, "no_llm") for idx, text in valid_chunks]

        # Process single chunk with LLM extraction (worker function)
        def _process_chunk(chunk_idx: int, chunk_text: str) -> TextualMemoryItem:
            """Process chunk with LLM, fallback to raw on failure."""
            try:
                response_json = self._get_doc_llm_response(chunk_text, custom_tags)
                if response_json:
                    value = response_json.get("value", "").strip()
                    if value:
                        tags = response_json.get("tags", [])
                        tags = tags if isinstance(tags, list) else []
                        tags.extend(["mode:fine", "multimodal:file"])

                        llm_mem_type = response_json.get("memory_type", memory_type)
                        if llm_mem_type not in ["LongTermMemory", "UserMemory"]:
                            llm_mem_type = memory_type

                        return _make_memory_item(
                            value=value,
                            mem_type=llm_mem_type,
                            tags=tags,
                            key=response_json.get("key"),
                        )
            except Exception as e:
                logger.error(f"[FileContentParser] LLM error for chunk {chunk_idx}: {e}")

            # Fallback to raw chunk
            logger.warning(f"[FileContentParser] Fallback to raw for chunk {chunk_idx}")
            return _make_fallback(chunk_idx, chunk_text)

        # Process chunks concurrently with progress bar
        memory_items = []
        chunk_map = dict(valid_chunks)
        total_chunks = len(valid_chunks)

        logger.info(f"[FileContentParser] Processing {total_chunks} chunks with LLM...")

        with ContextThreadPoolExecutor(max_workers=20) as executor:
            futures = {
                executor.submit(_process_chunk, idx, text): idx for idx, text in valid_chunks
            }

            # Use tqdm for progress bar (similar to simple_struct.py _process_doc_data)
            for future in tqdm(
                concurrent.futures.as_completed(futures),
                total=total_chunks,
                desc="[FileContentParser] Processing chunks",
            ):
                chunk_idx = futures[future]
                try:
                    node = future.result()
                    if node:
                        memory_items.append(node)
                except Exception as e:
                    tqdm.write(f"[ERROR] Chunk {chunk_idx} failed: {e}")
                    logger.error(f"[FileContentParser] Future failed for chunk {chunk_idx}: {e}")
                    # Create fallback for failed future
                    if chunk_idx in chunk_map:
                        memory_items.append(
                            _make_fallback(chunk_idx, chunk_map[chunk_idx], "error")
                        )

        logger.info(
            f"[FileContentParser] Completed processing {len(memory_items)}/{total_chunks} chunks"
        )

        return memory_items or [
            _make_memory_item(
                value=parsed_text or "[File: empty content]", tags=["mode:fine", "multimodal:file"]
            )
        ]<|MERGE_RESOLUTION|>--- conflicted
+++ resolved
@@ -26,16 +26,12 @@
 from memos.types.openai_chat_completion_types import File
 
 from .base import BaseMessageParser, _derive_key
-<<<<<<< HEAD
 from .utils import (
     detect_lang,
     get_parser,
     get_text_splitter,
     parse_json_result,
 )
-=======
-from .utils import get_parser
->>>>>>> 53aa48cb
 
 
 logger = get_logger(__name__)
@@ -169,36 +165,6 @@
             else:
                 self.direct_markdown_hostnames = []
 
-<<<<<<< HEAD
-    def _split_text(self, text: str, is_markdown: bool = False) -> list[str]:
-        """
-        Split text into chunks using text splitter from utils.
-
-        Args:
-            text: Text to split
-
-        Returns:
-            List of text chunks
-        """
-        if not text or not text.strip():
-            return []
-
-        splitter = get_text_splitter()
-        if not splitter:
-            # If text splitter is not available, return text as single chunk
-            return [text] if text.strip() else []
-
-        try:
-            chunks = splitter.split_text(text)
-            logger.debug(f"[FileContentParser] Split text into {len(chunks)} chunks")
-            return chunks
-        except Exception as e:
-            logger.error(f"[FileContentParser] Error splitting text: {e}")
-            # Fallback to single chunk
-            return [text] if text.strip() else []
-
-=======
->>>>>>> 53aa48cb
     def create_source(
         self,
         message: File,
