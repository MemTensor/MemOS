--- conflicted
+++ resolved
@@ -167,23 +167,17 @@
         self,
         message: File,
         info: dict[str, Any],
-<<<<<<< HEAD
         chunk_index: int | None = None,
         chunk_total: int | None = None,
-=======
->>>>>>> 54897a93
         chunk_content: str | None = None,
     ) -> SourceMessage:
         """Create SourceMessage from file content part."""
         if isinstance(message, dict):
             file_info = message.get("file", {})
-<<<<<<< HEAD
             source_dict = {
                 "type": "file",
                 "doc_path": file_info.get("filename") or file_info.get("file_id", ""),
-                "content": chunk_content
-                if chunk_content is not None
-                else file_info.get("file_data", ""),
+                "content": chunk_content if chunk_content else file_info.get("file_data", ""),
             }
             # Add chunk ordering information if provided
             if chunk_index is not None:
@@ -199,15 +193,6 @@
         if chunk_content is not None:
             source_dict["content"] = chunk_content
         return SourceMessage(**source_dict)
-=======
-            return SourceMessage(
-                type="file",
-                doc_path=file_info.get("filename") or file_info.get("file_id", ""),
-                content=chunk_content if chunk_content else file_info.get("file_data", ""),
-                original_part=message,
-            )
-        return SourceMessage(type="file", doc_path=str(message))
->>>>>>> 54897a93
 
     def rebuild_from_source(
         self,
@@ -561,7 +546,6 @@
             mem_type: str = memory_type,
             tags: list[str] | None = None,
             key: str | None = None,
-<<<<<<< HEAD
             chunk_idx: int | None = None,
         ) -> TextualMemoryItem:
             """Construct memory item with common fields.
@@ -581,12 +565,6 @@
                 chunk_total=total_chunks,
                 chunk_content=value,
             )
-=======
-            chunk_content: str | None = None,
-        ) -> TextualMemoryItem:
-            """Construct memory item with common fields."""
-            source = self.create_source(message, info, chunk_content)
->>>>>>> 54897a93
             return TextualMemoryItem(
                 memory=value,
                 metadata=TreeNodeTextualMemoryMetadata(
@@ -658,11 +636,7 @@
                             mem_type=llm_mem_type,
                             tags=tags,
                             key=response_json.get("key"),
-<<<<<<< HEAD
                             chunk_idx=chunk_idx,
-=======
-                            chunk_content=chunk_text,
->>>>>>> 54897a93
                         )
             except Exception as e:
                 logger.error(f"[FileContentParser] LLM error for chunk {chunk_idx}: {e}")
