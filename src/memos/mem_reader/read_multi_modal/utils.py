"""Utility functions for message parsing."""

import json
import os
import re

from datetime import datetime, timezone
from typing import Any, TypeAlias
from urllib.parse import urlparse

from memos import log
from memos.configs.parser import ParserConfigFactory
from memos.parsers.factory import ParserFactory
from memos.types import MessagesType
from memos.types.openai_chat_completion_types import (
    ChatCompletionAssistantMessageParam,
    ChatCompletionContentPartTextParam,
    ChatCompletionSystemMessageParam,
    ChatCompletionToolMessageParam,
    ChatCompletionUserMessageParam,
    File,
)


ChatMessageClasses = (
    ChatCompletionSystemMessageParam,
    ChatCompletionUserMessageParam,
    ChatCompletionAssistantMessageParam,
    ChatCompletionToolMessageParam,
)

RawContentClasses = (ChatCompletionContentPartTextParam, File)
MessageDict: TypeAlias = dict[str, Any]  # (Deprecated) not supported in the future
SceneDataInput: TypeAlias = (
    list[list[MessageDict]]  # (Deprecated) legacy chat example: scenes -> messages
    | list[str]  # (Deprecated) legacy doc example: list of paths / pure text
    | list[MessagesType]  # new: list of scenes (each scene is MessagesType)
)


logger = log.get_logger(__name__)
FILE_EXT_RE = re.compile(
    r"\.(pdf|docx?|pptx?|xlsx?|txt|md|html?|json|csv|png|jpe?g|webp|wav|mp3|m4a)$",
    re.I,
)


def parse_json_result(response_text: str) -> dict:
    """
    Parse JSON result from LLM response.

    Handles various formats including:
    - JSON wrapped in markdown code blocks
    - Raw JSON
    - Incomplete JSON (attempts to fix)

    Args:
        response_text: Raw response text from LLM

    Returns:
        Parsed dictionary or empty dict if parsing fails
    """
    s = (response_text or "").strip()

    m = re.search(r"```(?:json)?\s*([\s\S]*?)```", s, flags=re.I)
    s = (m.group(1) if m else s.replace("```", "")).strip()

    i = s.find("{")
    if i == -1:
        return {}
    s = s[i:].strip()

    try:
        return json.loads(s)
    except json.JSONDecodeError:
        pass

    j = max(s.rfind("}"), s.rfind("]"))
    if j != -1:
        try:
            return json.loads(s[: j + 1])
        except json.JSONDecodeError:
            pass

    def _cheap_close(t: str) -> str:
        t += "}" * max(0, t.count("{") - t.count("}"))
        t += "]" * max(0, t.count("[") - t.count("]"))
        return t

    t = _cheap_close(s)
    try:
        return json.loads(t)
    except json.JSONDecodeError as e:
        if "Invalid \\escape" in str(e):
            s = s.replace("\\", "\\\\")
            try:
                return json.loads(s)
            except json.JSONDecodeError:
                pass
        logger.error(f"[JSONParse] Failed to decode JSON: {e}\nRaw: {response_text}")
        return {}


# Default configuration for parser and text splitter
DEFAULT_PARSER_CONFIG = {
    "backend": "markitdown",
    "config": {},
}

DEFAULT_CHUNK_SIZE = int(os.getenv("FILE_PARSER_CHUNK_SIZE", "1000"))
DEFAULT_CHUNK_OVERLAP = int(os.getenv("FILE_PARSER_CHUNK_OVERLAP", "200"))


def _simple_split_text(text: str, chunk_size: int, chunk_overlap: int) -> list[str]:
    """
    Simple text splitter as fallback when langchain is not available.

    Args:
        text: Text to split
        chunk_size: Maximum size of chunks
        chunk_overlap: Overlap between chunks

    Returns:
        List of text chunks
    """
    if not text or len(text) <= chunk_size:
        return [text] if text.strip() else []

    chunks = []
    start = 0
    text_len = len(text)

    while start < text_len:
        # Calculate end position
        end = min(start + chunk_size, text_len)

        # If not the last chunk, try to break at a good position
        if end < text_len:
            # Try to break at newline, sentence end, or space
            for separator in ["\n\n", "\n", "。", "！", "？", ". ", "! ", "? ", " "]:
                last_sep = text.rfind(separator, start, end)
                if last_sep != -1:
                    end = last_sep + len(separator)
                    break

        chunk = text[start:end].strip()
        if chunk:
            chunks.append(chunk)

        # Move start position with overlap
        start = max(start + 1, end - chunk_overlap)

    return chunks


# Initialize parser instance
file_parser = None
try:
    parser_config = ParserConfigFactory.model_validate(DEFAULT_PARSER_CONFIG)
    file_parser = ParserFactory.from_config(parser_config)
    logger.debug("[FileContentParser] Initialized parser instance")
except Exception as e:
    logger.error(f"[FileContentParser] Failed to create parser: {e}")
    file_parser = None

# Initialize text splitter instance
text_splitter = None
_use_simple_splitter = False

try:
    try:
        from langchain.text_splitter import RecursiveCharacterTextSplitter
    except ImportError:
        try:
            from langchain_text_splitters import (
                MarkdownHeaderTextSplitter,
                RecursiveCharacterTextSplitter,
            )
        except ImportError:
            logger.error(
                "langchain not available. Install with: pip install langchain or pip install langchain-text-splitters"
            )

    text_splitter = RecursiveCharacterTextSplitter(
        chunk_size=DEFAULT_CHUNK_SIZE,
        chunk_overlap=DEFAULT_CHUNK_OVERLAP,
        length_function=len,
        separators=["\n\n", "\n", "。", "！", "？", ". ", "! ", "? ", " ", ""],
    )
    markdown_text_splitter = MarkdownHeaderTextSplitter(
        headers_to_split_on=[("#", "Header 1"), ("##", "Header 2"), ("###", "Header 3")],
        strip_headers=False,
    )
    logger.debug(
        f"[FileContentParser] Initialized langchain text splitter with chunk_size={DEFAULT_CHUNK_SIZE}, "
        f"chunk_overlap={DEFAULT_CHUNK_OVERLAP}"
    )
except ImportError as e:
    logger.warning(
        f"[FileContentParser] langchain not available, using simple text splitter as fallback: {e}. "
        "Install with: pip install langchain or pip install langchain-text-splitters"
    )
    text_splitter = None
    _use_simple_splitter = True
except Exception as e:
    logger.error(
        f"[FileContentParser] Failed to initialize text splitter: {e}, using simple splitter as fallback"
    )
    text_splitter = None
    _use_simple_splitter = True


def get_parser() -> Any:
    """
    Get parser instance.

    Returns:
        Parser instance (from ParserFactory) or None if not available
    """
    return file_parser


def get_text_splitter(chunk_size: int | None = None, chunk_overlap: int | None = None) -> Any:
    """
    Get text splitter instance or a callable that uses simple splitter.

    Args:
        chunk_size: Maximum size of chunks when splitting text (used for simple splitter fallback)
        chunk_overlap: Overlap between chunks when splitting text (used for simple splitter fallback)

    Returns:
        Text splitter instance (RecursiveCharacterTextSplitter) or a callable wrapper for simple splitter
    """
    if text_splitter is not None:
        return text_splitter

    # Return a callable wrapper that uses simple splitter
    if _use_simple_splitter:
        actual_chunk_size = chunk_size or DEFAULT_CHUNK_SIZE
        actual_chunk_overlap = chunk_overlap or DEFAULT_CHUNK_OVERLAP

        class SimpleTextSplitter:
            """Simple text splitter wrapper."""

            def __init__(self, chunk_size: int, chunk_overlap: int):
                self.chunk_size = chunk_size
                self.chunk_overlap = chunk_overlap

            def split_text(self, text: str) -> list[str]:
                return _simple_split_text(text, self.chunk_size, self.chunk_overlap)

        return SimpleTextSplitter(actual_chunk_size, actual_chunk_overlap)

    return None


def extract_role(message: dict[str, Any]) -> str:
    """Extract role from message."""
    return message.get("role", "")


def _is_message_list(obj):
    """
    Detect whether `obj` is a MessageList (OpenAI ChatCompletionMessageParam list).
    Criteria:
    - Must be a list
    - Each element must be a dict with keys: role, content
    """
    if not isinstance(obj, list):
        return False

    for item in obj:
        if not isinstance(item, dict):
            return False
        if "role" not in item or "content" not in item:
            return False
    return True


def coerce_scene_data(scene_data: SceneDataInput, scene_type: str) -> list[MessagesType]:
    """
    Normalize ANY allowed SceneDataInput into: list[MessagesType].
    Supports:
    - Already normalized scene_data → passthrough
    - doc: legacy list[str] → automatically detect:
        * local file path  → read & parse into text
        * remote URL/path  → keep as file part
        * pure text        → text part
    - chat:
        * Passthrough normalization
        * Auto-inject chat_time into each message group
    - fallback: wrap unknown → [str(scene_data)]
    """
    if not scene_data:
        return []
    head = scene_data[0]

    if scene_type != "doc":
        normalized = scene_data if isinstance(head, str | list) else [str(scene_data)]

        complete_scene_data = []
        for items in normalized:
            if not items:
                continue

            # Keep string as-is (MessagesType supports str)
            if isinstance(items, str):
                complete_scene_data.append(items)
                continue

            # ONLY add chat_time if it's a MessageList
            if not _is_message_list(items):
                complete_scene_data.append(items)
                continue

            # Detect existing chat_time
            chat_time_value = None
            for item in items:
                if isinstance(item, dict) and "chat_time" in item:
                    chat_time_value = item["chat_time"]
                    break

            # Default timestamp
            if chat_time_value is None:
                session_date = datetime.now(timezone.utc)
                date_format = "%I:%M %p on %d %B, %Y UTC"
                chat_time_value = session_date.strftime(date_format)

            # Inject chat_time
            for m in items:
                if isinstance(m, dict) and "chat_time" not in m:
                    m["chat_time"] = chat_time_value

            complete_scene_data.append(items)

        return complete_scene_data

    # doc: list[str] -> RawMessageList
    if scene_type == "doc" and isinstance(head, str):
        raw_items = []

        # prepare parser
        parser_config = ParserConfigFactory.model_validate(
            {
                "backend": "markitdown",
                "config": {},
            }
        )
        parser = ParserFactory.from_config(parser_config)

        for s in scene_data:
            s = (s or "").strip()
            if not s:
                continue

            parsed = urlparse(s)
            looks_like_url = parsed.scheme in {"http", "https", "oss", "s3", "gs", "cos"}
            looks_like_path = ("/" in s) or ("\\" in s)
            looks_like_file = bool(FILE_EXT_RE.search(s)) or looks_like_url or looks_like_path

            # Case A: Local filesystem path
            if os.path.exists(s):
                filename = os.path.basename(s) or "document"
                try:
                    # parse local file into text
                    parsed_text = parser.parse(s)
                    raw_items.append(
                        [
                            {
                                "type": "file",
                                "file": {
                                    "filename": filename or "document",
                                    "file_data": parsed_text,
                                },
                            }
                        ]
                    )
                except Exception as e:
                    logger.error(f"[SceneParser] Error parsing {s}: {e}")
                continue

            # Case B: URL or non-local file path
            if looks_like_file:
                if looks_like_url:
                    filename = os.path.basename(parsed.path)
                else:
                    # Windows absolute path detection
                    if "\\" in s and re.match(r"^[A-Za-z]:", s):
                        parts = [p for p in s.split("\\") if p]
                        filename = parts[-1] if parts else os.path.basename(s)
                    else:
                        filename = os.path.basename(s)
                raw_items.append(
                    [{"type": "file", "file": {"filename": filename or "document", "file_data": s}}]
                )
                continue

            # Case C: Pure text
            raw_items.append([{"type": "text", "text": s}])

        return raw_items

    # fallback
    return [str(scene_data)]


<<<<<<< HEAD
def detect_lang(text: str) -> str:
    """
    Detect language of text (zh or en).

    Args:
        text: Text to detect language for
=======
def detect_lang(text):
    """
    Detect the language of the given text (Chinese or English).

    Args:
        text: Text to analyze
>>>>>>> 8cc41995

    Returns:
        "zh" for Chinese, "en" for English (default)
    """
    try:
        if not text or not isinstance(text, str):
            return "en"
        cleaned_text = text
        # remove role and timestamp
        cleaned_text = re.sub(
            r"\b(user|assistant|query|answer)\s*:", "", cleaned_text, flags=re.IGNORECASE
        )
        cleaned_text = re.sub(r"\[[\d\-:\s]+\]", "", cleaned_text)

        # extract chinese characters
        chinese_pattern = r"[\u4e00-\u9fff\u3400-\u4dbf\U00020000-\U0002a6df\U0002a700-\U0002b73f\U0002b740-\U0002b81f\U0002b820-\U0002ceaf\uf900-\ufaff]"
        chinese_chars = re.findall(chinese_pattern, cleaned_text)
        text_without_special = re.sub(r"[\s\d\W]", "", cleaned_text)
        if text_without_special and len(chinese_chars) / len(text_without_special) > 0.3:
            return "zh"
        return "en"
    except Exception:
        return "en"<|MERGE_RESOLUTION|>--- conflicted
+++ resolved
@@ -404,21 +404,12 @@
     return [str(scene_data)]
 
 
-<<<<<<< HEAD
-def detect_lang(text: str) -> str:
-    """
-    Detect language of text (zh or en).
-
-    Args:
-        text: Text to detect language for
-=======
 def detect_lang(text):
     """
     Detect the language of the given text (Chinese or English).
 
     Args:
         text: Text to analyze
->>>>>>> 8cc41995
 
     Returns:
         "zh" for Chinese, "en" for English (default)
