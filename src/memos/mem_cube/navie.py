import os

from typing import Literal

from memos.configs.utils import get_json_file_model_schema
from memos.exceptions import ConfigurationError, MemCubeError
from memos.log import get_logger
from memos.mem_cube.base import BaseMemCube
from memos.memories.activation.base import BaseActMemory
from memos.memories.parametric.base import BaseParaMemory
from memos.memories.textual.base import BaseTextMemory


logger = get_logger(__name__)


class NaiveMemCube(BaseMemCube):
    """MemCube is a box for loading and dumping three types of memories."""

    def __init__(
        self,
        text_mem: BaseTextMemory | None = None,
        pref_mem: BaseTextMemory | None = None,
        act_mem: BaseActMemory | None = None,
        para_mem: BaseParaMemory | None = None,
    ):
<<<<<<< HEAD
        """Initialize the MemCube with a configuration."""
        self._text_mem: BaseTextMemory | None = SimpleTreeTextMemory(
            llm,
            embedder,
            mem_reader,
            graph_db,
            reranker,
            memory_manager,
            default_cube_config.text_mem.config,
            internet_retriever,
        )
        self._act_mem: BaseActMemory | None = None
        self._para_mem: BaseParaMemory | None = None
        self._pref_mem: BaseTextMemory | None = (
            SimplePreferenceTextMemory(
                extractor_llm=llm,
                vector_db=vector_db,
                embedder=embedder,
                reranker=reranker,
                extractor=pref_extractor,
                adder=pref_adder,
                retriever=pref_retriever,
            )
            if os.getenv("ENABLE_PREFERENCE_MEMORY", "false").lower() == "true"
            else None
        )
=======
        """Initialize the MemCube with memory instances."""
        self._text_mem: BaseTextMemory = text_mem
        self._act_mem: BaseActMemory | None = act_mem
        self._para_mem: BaseParaMemory | None = para_mem
        self._pref_mem: BaseTextMemory | None = pref_mem
>>>>>>> e234da99

    def load(
        self,
        dir: str,
        memory_types: list[Literal["text_mem", "act_mem", "para_mem", "pref_mem"]] | None = None,
    ) -> None:
        """Load memories.
        Args:
            dir (str): The directory containing the memory files.
            memory_types (list[str], optional): List of memory types to load.
                If None, loads all available memory types.
                Options: ["text_mem", "act_mem", "para_mem", "pref_mem"]
        """
        loaded_schema = get_json_file_model_schema(os.path.join(dir, self.config.config_filename))
        if loaded_schema != self.config.model_schema:
            raise ConfigurationError(
                f"Configuration schema mismatch. Expected {self.config.model_schema}, "
                f"but found {loaded_schema}."
            )

        # If no specific memory types specified, load all
        if memory_types is None:
            memory_types = ["text_mem", "act_mem", "para_mem", "pref_mem"]

        # Load specified memory types
        if "text_mem" in memory_types and self.text_mem:
            self.text_mem.load(dir)
            logger.debug(f"Loaded text_mem from {dir}")

        if "act_mem" in memory_types and self.act_mem:
            self.act_mem.load(dir)
            logger.info(f"Loaded act_mem from {dir}")

        if "para_mem" in memory_types and self.para_mem:
            self.para_mem.load(dir)
            logger.info(f"Loaded para_mem from {dir}")

        if "pref_mem" in memory_types and self.pref_mem:
            self.pref_mem.load(dir)
            logger.info(f"Loaded pref_mem from {dir}")

        logger.info(f"MemCube loaded successfully from {dir} (types: {memory_types})")

    def dump(
        self,
        dir: str,
        memory_types: list[Literal["text_mem", "act_mem", "para_mem", "pref_mem"]] | None = None,
    ) -> None:
        """Dump memories.
        Args:
            dir (str): The directory where the memory files will be saved.
            memory_types (list[str], optional): List of memory types to dump.
                If None, dumps all available memory types.
                Options: ["text_mem", "act_mem", "para_mem", "pref_mem"]
        """
        if os.path.exists(dir) and os.listdir(dir):
            raise MemCubeError(
                f"Directory {dir} is not empty. Please provide an empty directory for dumping."
            )

        # Always dump config
        self.config.to_json_file(os.path.join(dir, self.config.config_filename))

        # If no specific memory types specified, dump all
        if memory_types is None:
            memory_types = ["text_mem", "act_mem", "para_mem", "pref_mem"]

        # Dump specified memory types
        if "text_mem" in memory_types and self.text_mem:
            self.text_mem.dump(dir)
            logger.info(f"Dumped text_mem to {dir}")

        if "act_mem" in memory_types and self.act_mem:
            self.act_mem.dump(dir)
            logger.info(f"Dumped act_mem to {dir}")

        if "para_mem" in memory_types and self.para_mem:
            self.para_mem.dump(dir)
            logger.info(f"Dumped para_mem to {dir}")

        if "pref_mem" in memory_types and self.pref_mem:
            self.pref_mem.dump(dir)
            logger.info(f"Dumped pref_mem to {dir}")

        logger.info(f"MemCube dumped successfully to {dir} (types: {memory_types})")

    @property
    def text_mem(self) -> "BaseTextMemory | None":
        """Get the textual memory."""
        if self._text_mem is None:
            logger.warning("Textual memory is not initialized. Returning None.")
        return self._text_mem

    @text_mem.setter
    def text_mem(self, value: BaseTextMemory) -> None:
        """Set the textual memory."""
        if not isinstance(value, BaseTextMemory):
            raise TypeError(f"Expected BaseTextMemory, got {type(value).__name__}")
        self._text_mem = value

    @property
    def act_mem(self) -> "BaseActMemory | None":
        """Get the activation memory."""
        if self._act_mem is None:
            logger.warning("Activation memory is not initialized. Returning None.")
        return self._act_mem

    @act_mem.setter
    def act_mem(self, value: BaseActMemory) -> None:
        """Set the activation memory."""
        if not isinstance(value, BaseActMemory):
            raise TypeError(f"Expected BaseActMemory, got {type(value).__name__}")
        self._act_mem = value

    @property
    def para_mem(self) -> "BaseParaMemory | None":
        """Get the parametric memory."""
        if self._para_mem is None:
            logger.warning("Parametric memory is not initialized. Returning None.")
        return self._para_mem

    @para_mem.setter
    def para_mem(self, value: BaseParaMemory) -> None:
        """Set the parametric memory."""
        if not isinstance(value, BaseParaMemory):
            raise TypeError(f"Expected BaseParaMemory, got {type(value).__name__}")
        self._para_mem = value

    @property
    def pref_mem(self) -> "BaseTextMemory | None":
        """Get the preference memory."""
        if self._pref_mem is None:
            logger.warning("Preference memory is not initialized. Returning None.")
        return self._pref_mem

    @pref_mem.setter
    def pref_mem(self, value: BaseTextMemory) -> None:
        """Set the preference memory."""
        if not isinstance(value, BaseTextMemory):
            raise TypeError(f"Expected BaseTextMemory, got {type(value).__name__}")
        self._pref_mem = value<|MERGE_RESOLUTION|>--- conflicted
+++ resolved
@@ -24,40 +24,11 @@
         act_mem: BaseActMemory | None = None,
         para_mem: BaseParaMemory | None = None,
     ):
-<<<<<<< HEAD
-        """Initialize the MemCube with a configuration."""
-        self._text_mem: BaseTextMemory | None = SimpleTreeTextMemory(
-            llm,
-            embedder,
-            mem_reader,
-            graph_db,
-            reranker,
-            memory_manager,
-            default_cube_config.text_mem.config,
-            internet_retriever,
-        )
-        self._act_mem: BaseActMemory | None = None
-        self._para_mem: BaseParaMemory | None = None
-        self._pref_mem: BaseTextMemory | None = (
-            SimplePreferenceTextMemory(
-                extractor_llm=llm,
-                vector_db=vector_db,
-                embedder=embedder,
-                reranker=reranker,
-                extractor=pref_extractor,
-                adder=pref_adder,
-                retriever=pref_retriever,
-            )
-            if os.getenv("ENABLE_PREFERENCE_MEMORY", "false").lower() == "true"
-            else None
-        )
-=======
         """Initialize the MemCube with memory instances."""
         self._text_mem: BaseTextMemory = text_mem
         self._act_mem: BaseActMemory | None = act_mem
         self._para_mem: BaseParaMemory | None = para_mem
         self._pref_mem: BaseTextMemory | None = pref_mem
->>>>>>> e234da99
 
     def load(
         self,
