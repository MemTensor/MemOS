--- conflicted
+++ resolved
@@ -33,8 +33,6 @@
     return logfile
 
 
-<<<<<<< HEAD
-=======
 class TraceIDFilter(logging.Filter):
     """add trace_id to the log record"""
 
@@ -47,7 +45,6 @@
         return True
 
 
->>>>>>> 96a6f5f3
 class CustomLoggerRequestHandler(logging.Handler):
     _instance = None
     _lock = threading.Lock()
