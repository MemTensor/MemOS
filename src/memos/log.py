--- conflicted
+++ resolved
@@ -1,20 +1,19 @@
 import atexit
 import logging
-<<<<<<< HEAD
 import os
 import threading
 
 from concurrent.futures import ThreadPoolExecutor
-=======
-
->>>>>>> c1e1a858
 from logging.config import dictConfig
 from pathlib import Path
 from sys import stdout
 
+import requests
+
 from dotenv import load_dotenv
 
 from memos import settings
+from memos.api.context.context import get_current_trace_id
 
 
 # Load environment variables
@@ -34,7 +33,6 @@
     return logfile
 
 
-<<<<<<< HEAD
 class CustomLoggerRequestHandler(logging.Handler):
     _instance = None
     _lock = threading.Lock()
@@ -67,7 +65,9 @@
 
         if record.levelno in (logging.INFO, logging.ERROR):
             try:
-                trace_id = get_current_trace_id()
+                trace_id = (
+                    get_current_trace_id()
+                )  # TODO: get trace_id from request context instead of get_current_trace_id
                 if trace_id:
                     self._executor.submit(self._send_log_sync, record.getMessage(), trace_id)
             except Exception as e:
@@ -118,8 +118,6 @@
         """Override close to prevent premature shutdown"""
 
 
-=======
->>>>>>> c1e1a858
 LOGGING_CONFIG = {
     "version": 1,
     "disable_existing_loggers": False,
