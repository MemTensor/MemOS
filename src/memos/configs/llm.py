from typing import Any, ClassVar

from pydantic import Field, field_validator, model_validator

from memos.configs.base import BaseConfig


class BaseLLMConfig(BaseConfig):
    """Base configuration class for LLMs."""

    model_name_or_path: str = Field(..., description="Model name or path")
    temperature: float = Field(default=0.8, description="Temperature for sampling")
    max_tokens: int = Field(default=1024, description="Maximum number of tokens to generate")
    top_p: float = Field(default=0.9, description="Top-p sampling parameter")
    top_k: int = Field(default=50, description="Top-k sampling parameter")
    remove_think_prefix: bool = Field(
        default=False,
        description="Remove content within think tags from the generated text",
    )


class OpenAILLMConfig(BaseLLMConfig):
    api_key: str = Field(..., description="API key for OpenAI")
    api_base: str = Field(
        default="https://api.openai.com/v1", description="Base URL for OpenAI API"
    )


class OllamaLLMConfig(BaseLLMConfig):
    api_base: str = Field(
        default="http://localhost:11434",
        description="Base URL for Ollama API",
    )


class HFLLMConfig(BaseLLMConfig):
    do_sample: bool = Field(
        default=False,
        description="Whether to use sampling (if False, always greedy/argmax decoding)",
    )
    add_generation_prompt: bool = Field(
        default=True,
        description="Apply generation template for the conversation",
    )

class VLLMLLMConfig(BaseLLMConfig):
    api_key: str = Field(default="", description="API key for vLLM (optional for local server)")
    api_base: str = Field(
        default="http://localhost:8088",
        description="Base URL for vLLM API",
    )

class LLMConfigFactory(BaseConfig):
    """Factory class for creating LLM configurations."""

    backend: str = Field(..., description="Backend for LLM")
    config: dict[str, Any] = Field(..., description="Configuration for the LLM backend")

    backend_to_class: ClassVar[dict[str, Any]] = {
        "openai": OpenAILLMConfig,
        "ollama": OllamaLLMConfig,
        "huggingface": HFLLMConfig,
<<<<<<< HEAD
        "vllm": VLLMLLMConfig,
=======
        "huggingface_singleton": HFLLMConfig,  # Add singleton support
>>>>>>> 5c3164ad
    }

    @field_validator("backend")
    @classmethod
    def validate_backend(cls, backend: str) -> str:
        """Validate the backend field."""
        if backend not in cls.backend_to_class:
            raise ValueError(f"Invalid backend: {backend}")
        return backend

    @model_validator(mode="after")
    def create_config(self) -> "LLMConfigFactory":
        config_class = self.backend_to_class[self.backend]
        self.config = config_class(**self.config)
        return self<|MERGE_RESOLUTION|>--- conflicted
+++ resolved
@@ -60,11 +60,8 @@
         "openai": OpenAILLMConfig,
         "ollama": OllamaLLMConfig,
         "huggingface": HFLLMConfig,
-<<<<<<< HEAD
         "vllm": VLLMLLMConfig,
-=======
         "huggingface_singleton": HFLLMConfig,  # Add singleton support
->>>>>>> 5c3164ad
     }
 
     @field_validator("backend")
