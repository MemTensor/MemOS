--- conflicted
+++ resolved
@@ -52,11 +52,7 @@
     @classmethod
     def validate_extractor_llm(cls, extractor_llm: LLMConfigFactory) -> LLMConfigFactory:
         """Validate the extractor_llm field."""
-<<<<<<< HEAD
-        if extractor_llm.backend not in ["huggingface", "huggingface_singleton"]:
-=======
         if extractor_llm.backend not in ["huggingface", "huggingface_singleton", "vllm"]:
->>>>>>> 90fbbfaf
             raise ConfigurationError(
                 f"KVCacheMemoryConfig requires extractor_llm backend to be 'huggingface' or 'huggingface_singleton', got '{extractor_llm.backend}'"
             )
