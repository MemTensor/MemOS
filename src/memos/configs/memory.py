--- conflicted
+++ resolved
@@ -185,10 +185,10 @@
     )
 
 
-<<<<<<< HEAD
 class SimpleTreeTextMemoryConfig(TreeTextMemoryConfig):
     """Simple tree text memory configuration class."""
-=======
+
+
 class PreferenceTextMemoryConfig(BaseTextMemoryConfig):
     """Preference memory configuration class."""
 
@@ -226,7 +226,6 @@
         default_factory=RetrieverConfigFactory,
         description="Retriever configuration for the memory retrieving",
     )
->>>>>>> 0ee048c8
 
 
 # ─── 3. Global Memory Config Factory ──────────────────────────────────────────
