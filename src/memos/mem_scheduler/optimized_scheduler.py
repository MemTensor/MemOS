import json
import os

from collections import OrderedDict
from typing import TYPE_CHECKING, Any

from memos.api.product_models import APISearchRequest
from memos.configs.mem_scheduler import GeneralSchedulerConfig
from memos.log import get_logger
from memos.mem_cube.general import GeneralMemCube
from memos.mem_cube.navie import NaiveMemCube
from memos.mem_scheduler.general_modules.api_misc import SchedulerAPIModule
from memos.mem_scheduler.general_scheduler import GeneralScheduler
from memos.mem_scheduler.schemas.general_schemas import (
    API_MIX_SEARCH_LABEL,
    MemCubeID,
    SearchMode,
    UserID,
)
from memos.mem_scheduler.schemas.message_schemas import ScheduleMessageItem
from memos.mem_scheduler.utils.api_utils import format_textual_memory_item
from memos.mem_scheduler.utils.db_utils import get_utc_now
from memos.mem_scheduler.utils.misc_utils import group_messages_by_user_and_mem_cube
from memos.memories.textual.tree import TextualMemoryItem, TreeTextMemory
from memos.types import UserContext


if TYPE_CHECKING:
    from memos.mem_scheduler.schemas.monitor_schemas import MemoryMonitorItem

logger = get_logger(__name__)


class OptimizedScheduler(GeneralScheduler):
    """Optimized scheduler with improved working memory management and support for api"""

    def __init__(self, config: GeneralSchedulerConfig):
        super().__init__(config)
        self.window_size = int(os.getenv("API_SEARCH_WINDOW_SIZE", 5))
        self.history_memory_turns = int(os.getenv("API_SEARCH_HISTORY_TURNS", 5))
        self.session_counter = OrderedDict()
        self.max_session_history = 5

        self.api_module = SchedulerAPIModule(
            window_size=self.window_size,
            history_memory_turns=self.history_memory_turns,
        )
        self.register_handlers(
            {
                API_MIX_SEARCH_LABEL: self._api_mix_search_message_consumer,
            }
        )
        self.searcher = None
        self.reranker = None
        self.text_mem = None

<<<<<<< HEAD
=======
    def init_mem_cube(self, mem_cube):
        self.current_mem_cube = mem_cube
        self.text_mem: TreeTextMemory = self.current_mem_cube.text_mem
        self.searcher: Searcher = self.text_mem.get_searcher(
            manual_close_internet=False,
        )
        self.reranker: HTTPBGEReranker = self.text_mem.reranker

>>>>>>> b1053c41
    def submit_memory_history_async_task(
        self,
        search_req: APISearchRequest,
        user_context: UserContext,
        memories_to_store: dict | None = None,
        session_id: str | None = None,
    ):
        # Create message for async fine search
        message_content = {
            "search_req": {
                "query": search_req.query,
                "user_id": search_req.user_id,
                "session_id": session_id,
                "top_k": search_req.top_k,
                "internet_search": search_req.internet_search,
                "chat_history": search_req.chat_history,
            },
            "user_context": {"mem_cube_id": user_context.mem_cube_id},
            "memories_to_store": memories_to_store,
        }

        async_task_id = f"mix_search_{search_req.user_id}_{get_utc_now().timestamp()}"

        message = ScheduleMessageItem(
            item_id=async_task_id,
            user_id=search_req.user_id,
            mem_cube_id=user_context.mem_cube_id,
            label=API_MIX_SEARCH_LABEL,
            content=json.dumps(message_content),
            timestamp=get_utc_now(),
        )

        # Submit async task
        self.memos_message_queue.submit_messages([message])
        logger.info(f"Submitted async fine search task for user {search_req.user_id}")
        return async_task_id

    def search_memories(
        self,
        search_req: APISearchRequest,
        user_context: UserContext,
        mem_cube: NaiveMemCube,
        mode: SearchMode,
    ):
        """Fine search memories function copied from server_router to avoid circular import"""
        target_session_id = search_req.session_id
        if not target_session_id:
            target_session_id = "default_session"
        search_filter = {"session_id": search_req.session_id} if search_req.session_id else None

        # Create MemCube and perform search
        search_results = mem_cube.text_mem.search(
            query=search_req.query,
            user_name=user_context.mem_cube_id,
            top_k=search_req.top_k,
            mode=mode,
            manual_close_internet=not search_req.internet_search,
            search_filter=search_filter,
            info={
                "user_id": search_req.user_id,
                "session_id": target_session_id,
                "chat_history": search_req.chat_history,
            },
        )
        return search_results

    def mix_search_memories(
        self,
        search_req: APISearchRequest,
        user_context: UserContext,
    ) -> list[dict[str, Any]]:
        """
        Mix search memories: fast search + async fine search
        """
        logger.info(
            f"Mix searching memories for user {search_req.user_id} with query: {search_req.query}"
        )

        # Get mem_cube for fast search
        target_session_id = search_req.session_id
        if not target_session_id:
            target_session_id = "default_session"
        search_filter = {"session_id": search_req.session_id} if search_req.session_id else None

        # Rerank Memories - reranker expects TextualMemoryItem objects

        info = {
            "user_id": search_req.user_id,
            "session_id": target_session_id,
            "chat_history": search_req.chat_history,
        }

        fast_retrieved_memories = self.searcher.retrieve(
            query=search_req.query,
            user_name=user_context.mem_cube_id,
            top_k=search_req.top_k,
            mode=SearchMode.FAST,
            manual_close_internet=not search_req.internet_search,
            search_filter=search_filter,
            info=info,
        )

        # Try to get pre-computed memories if available
        history_memories = self.api_module.get_history_memories(
            user_id=search_req.user_id,
            mem_cube_id=user_context.mem_cube_id,
            turns=self.history_memory_turns,
        )
        logger.info(f"Found {len(history_memories)} history memories.")
        if not history_memories:
            memories = self.searcher.post_retrieve(
                retrieved_results=fast_retrieved_memories,
                top_k=search_req.top_k,
                user_name=user_context.mem_cube_id,
                info=info,
            )
        else:
            # if history memories can directly answer
            sorted_history_memories = self.reranker.rerank(
                query=search_req.query,  # Use search_req.query instead of undefined query
                graph_results=history_memories,  # Pass TextualMemoryItem objects directly
                top_k=search_req.top_k,  # Use search_req.top_k instead of undefined top_k
                search_filter=search_filter,
            )
            logger.info(f"Reranked {len(sorted_history_memories)} history memories.")
            processed_hist_mem = self.searcher.post_retrieve(
                retrieved_results=sorted_history_memories,
                top_k=search_req.top_k,
                user_name=user_context.mem_cube_id,
                info=info,
            )

            can_answer = self.retriever.evaluate_memory_answer_ability(
                query=search_req.query, memory_texts=[one.memory for one in processed_hist_mem]
            )

            if can_answer:
                logger.info("History memories can answer the query.")
                sorted_results = fast_retrieved_memories + sorted_history_memories
                combined_results = self.searcher.post_retrieve(
                    retrieved_results=sorted_results,
                    top_k=search_req.top_k,
                    user_name=user_context.mem_cube_id,
                    info=info,
                )
                memories = combined_results[: search_req.top_k]
            else:
                logger.info("History memories cannot answer the query, enhancing memories.")
                sorted_results = fast_retrieved_memories + sorted_history_memories
                combined_results = self.searcher.post_retrieve(
                    retrieved_results=sorted_results,
                    top_k=search_req.top_k,
                    user_name=user_context.mem_cube_id,
                    info=info,
                )
                enhanced_memories, _ = self.retriever.enhance_memories_with_query(
                    query_history=[search_req.query],
                    memories=combined_results,
                )

                if len(enhanced_memories) < search_req.top_k:
                    logger.info(
                        f"Enhanced memories ({len(enhanced_memories)}) are less than top_k ({search_req.top_k}). Recalling for more."
                    )
                    missing_info_hint, trigger = self.retriever.recall_for_missing_memories(
                        query=search_req.query,
                        memories=combined_results,
                    )
                    retrieval_size = search_req.top_k - len(enhanced_memories)
                    if trigger:
                        logger.info(f"Triggering additional search with hint: {missing_info_hint}")
                        additional_memories = self.searcher.search(
                            query=missing_info_hint,
                            user_name=user_context.mem_cube_id,
                            top_k=retrieval_size,
                            mode=SearchMode.FAST,
                            memory_type="All",
                            search_filter=search_filter,
                            info=info,
                        )
                    else:
                        logger.info("Not triggering additional search, using combined results.")
                        additional_memories = combined_results[:retrieval_size]
                    logger.info(
                        f"Added {len(additional_memories)} more memories. Total enhanced memories: {len(enhanced_memories)}"
                    )
                    enhanced_memories += additional_memories

                memories = enhanced_memories[: search_req.top_k]

        formatted_memories = [format_textual_memory_item(item) for item in memories]
        logger.info("Submitted memory history async task.")
        self.submit_memory_history_async_task(
            search_req=search_req,
            user_context=user_context,
            memories_to_store={
                "memories": [one.to_dict() for one in memories],
                "formatted_memories": formatted_memories,
            },
        )

        return formatted_memories

    def update_search_memories_to_redis(
        self,
        messages: list[ScheduleMessageItem],
    ):
        for msg in messages:
            content_dict = json.loads(msg.content)
            search_req = content_dict["search_req"]
            user_context = content_dict["user_context"]
            session_id = search_req.get("session_id")
            if session_id:
                if session_id not in self.session_counter:
                    self.session_counter[session_id] = 0
                else:
                    self.session_counter[session_id] += 1
                session_turn = self.session_counter[session_id]

                # Move the current session to the end to mark it as recently used
                self.session_counter.move_to_end(session_id)

                # If the counter exceeds the max size, remove the oldest item
                if len(self.session_counter) > self.max_session_history:
                    self.session_counter.popitem(last=False)
            else:
                session_turn = 0

            memories_to_store = content_dict["memories_to_store"]
            if memories_to_store is None:
                memories: list[TextualMemoryItem] = self.search_memories(
                    search_req=APISearchRequest(**content_dict["search_req"]),
                    user_context=UserContext(**content_dict["user_context"]),
                    mem_cube=self.current_mem_cube,
                    mode=SearchMode.FAST,
                )
                formatted_memories = [format_textual_memory_item(data) for data in memories]
            else:
                memories = [
                    TextualMemoryItem.from_dict(one) for one in memories_to_store["memories"]
                ]
                formatted_memories = memories_to_store["formatted_memories"]

            # Sync search data to Redis
            self.api_module.sync_search_data(
                item_id=msg.item_id,
                user_id=search_req["user_id"],
                mem_cube_id=user_context["mem_cube_id"],
                query=search_req["query"],
                memories=memories,
                formatted_memories=formatted_memories,
                session_id=session_id,
                conversation_turn=session_turn,
            )

    def _api_mix_search_message_consumer(self, messages: list[ScheduleMessageItem]) -> None:
        """
        Process and handle query trigger messages from the queue.

        Args:
            messages: List of query messages to process
        """
        logger.info(f"Messages {messages} assigned to {API_MIX_SEARCH_LABEL} handler.")

        # Process the query in a session turn
        grouped_messages = group_messages_by_user_and_mem_cube(messages)

        self.validate_schedule_messages(messages=messages, label=API_MIX_SEARCH_LABEL)

        for user_id in grouped_messages:
            for mem_cube_id in grouped_messages[user_id]:
                messages = grouped_messages[user_id][mem_cube_id]
                if len(messages) == 0:
                    return
                self.update_search_memories_to_redis(messages=messages)

    def replace_working_memory(
        self,
        user_id: UserID | str,
        mem_cube_id: MemCubeID | str,
        mem_cube: GeneralMemCube,
        original_memory: list[TextualMemoryItem],
        new_memory: list[TextualMemoryItem],
    ) -> None | list[TextualMemoryItem]:
        """Replace working memory with new memories after reranking."""
        text_mem_base = mem_cube.text_mem
        if isinstance(text_mem_base, TreeTextMemory):
            text_mem_base: TreeTextMemory = text_mem_base

            # process rerank memories with llm
            query_db_manager = self.monitor.query_monitors[user_id][mem_cube_id]
            # Sync with database to get latest query history
            query_db_manager.sync_with_orm()

            query_history = query_db_manager.obj.get_queries_with_timesort()
            memories_with_new_order, rerank_success_flag = (
                self.retriever.process_and_rerank_memories(
                    queries=query_history,
                    original_memory=original_memory,
                    new_memory=new_memory,
                    top_k=self.top_k,
                )
            )

            # Apply combined filtering (unrelated + redundant)
            logger.info(
                f"Applying combined unrelated and redundant memory filtering to {len(memories_with_new_order)} memories"
            )
            filtered_memories, filtering_success_flag = (
                self.retriever.filter_unrelated_and_redundant_memories(
                    query_history=query_history,
                    memories=memories_with_new_order,
                )
            )

            if filtering_success_flag:
                logger.info(
                    f"Combined filtering completed successfully. "
                    f"Filtered from {len(memories_with_new_order)} to {len(filtered_memories)} memories"
                )
                memories_with_new_order = filtered_memories
            else:
                logger.warning(
                    "Combined filtering failed - keeping memories as fallback. "
                    f"Count: {len(memories_with_new_order)}"
                )

            # Update working memory monitors
            query_keywords = query_db_manager.obj.get_keywords_collections()
            logger.info(
                f"Processing {len(memories_with_new_order)} memories with {len(query_keywords)} query keywords"
            )
            new_working_memory_monitors = self.transform_working_memories_to_monitors(
                query_keywords=query_keywords,
                memories=memories_with_new_order,
            )

            if not rerank_success_flag:
                for one in new_working_memory_monitors:
                    one.sorting_score = 0

            logger.info(f"update {len(new_working_memory_monitors)} working_memory_monitors")
            self.monitor.update_working_memory_monitors(
                new_working_memory_monitors=new_working_memory_monitors,
                user_id=user_id,
                mem_cube_id=mem_cube_id,
                mem_cube=mem_cube,
            )

            # Use the filtered and reranked memories directly
            text_mem_base.replace_working_memory(memories=memories_with_new_order)

            # Update monitor after replacing working memory
            mem_monitors: list[MemoryMonitorItem] = self.monitor.working_memory_monitors[user_id][
                mem_cube_id
            ].obj.get_sorted_mem_monitors(reverse=True)
            new_working_memories = [mem_monitor.tree_memory_item for mem_monitor in mem_monitors]

            logger.info(
                f"The working memory has been replaced with {len(memories_with_new_order)} new memories."
            )
            self.log_working_memory_replacement(
                original_memory=original_memory,
                new_memory=new_working_memories,
                user_id=user_id,
                mem_cube_id=mem_cube_id,
                mem_cube=mem_cube,
                log_func_callback=self._submit_web_logs,
            )
        else:
            logger.error("memory_base is not supported")
            memories_with_new_order = new_memory

        return memories_with_new_order<|MERGE_RESOLUTION|>--- conflicted
+++ resolved
@@ -54,17 +54,6 @@
         self.reranker = None
         self.text_mem = None
 
-<<<<<<< HEAD
-=======
-    def init_mem_cube(self, mem_cube):
-        self.current_mem_cube = mem_cube
-        self.text_mem: TreeTextMemory = self.current_mem_cube.text_mem
-        self.searcher: Searcher = self.text_mem.get_searcher(
-            manual_close_internet=False,
-        )
-        self.reranker: HTTPBGEReranker = self.text_mem.reranker
-
->>>>>>> b1053c41
     def submit_memory_history_async_task(
         self,
         search_req: APISearchRequest,
