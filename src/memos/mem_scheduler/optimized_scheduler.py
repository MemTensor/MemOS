import json
import os

from collections import OrderedDict
from typing import TYPE_CHECKING, Any

from memos.api.product_models import APISearchRequest
from memos.configs.mem_scheduler import GeneralSchedulerConfig
from memos.log import get_logger
from memos.mem_cube.general import GeneralMemCube
from memos.mem_cube.navie import NaiveMemCube
from memos.mem_scheduler.general_modules.api_misc import SchedulerAPIModule
from memos.mem_scheduler.general_scheduler import GeneralScheduler
from memos.mem_scheduler.schemas.general_schemas import (
    API_MIX_SEARCH_LABEL,
)
from memos.mem_scheduler.schemas.message_schemas import ScheduleMessageItem
from memos.mem_scheduler.utils.api_utils import format_textual_memory_item
from memos.mem_scheduler.utils.db_utils import get_utc_now
from memos.mem_scheduler.utils.misc_utils import group_messages_by_user_and_mem_cube
from memos.memories.textual.tree import TextualMemoryItem, TreeTextMemory
from memos.types import (
    MemCubeID,
    SearchMode,
    UserContext,
    UserID,
)


if TYPE_CHECKING:
    from memos.mem_scheduler.schemas.monitor_schemas import MemoryMonitorItem

logger = get_logger(__name__)


class OptimizedScheduler(GeneralScheduler):
    """Optimized scheduler with improved working memory management and support for api"""

    def __init__(self, config: GeneralSchedulerConfig):
        super().__init__(config)
        self.window_size = int(os.getenv("API_SEARCH_WINDOW_SIZE", 5))
        self.history_memory_turns = int(os.getenv("API_SEARCH_HISTORY_TURNS", 5))
        self.session_counter = OrderedDict()
        self.max_session_history = 5

        self.api_module = SchedulerAPIModule(
            window_size=self.window_size,
            history_memory_turns=self.history_memory_turns,
        )
        self.register_handlers(
            {
                API_MIX_SEARCH_LABEL: self._api_mix_search_message_consumer,
            }
        )
        self.searcher = None
        self.reranker = None
        self.text_mem = None

    def submit_memory_history_async_task(
        self,
        search_req: APISearchRequest,
        user_context: UserContext,
        memories_to_store: dict | None = None,
        session_id: str | None = None,
    ):
        # Create message for async fine search
        message_content = {
            "search_req": {
                "query": search_req.query,
                "user_id": search_req.user_id,
                "session_id": session_id,
                "top_k": search_req.top_k,
                "internet_search": search_req.internet_search,
                "chat_history": search_req.chat_history,
            },
            "user_context": {"mem_cube_id": user_context.mem_cube_id},
            "memories_to_store": memories_to_store,
        }

        async_task_id = f"mix_search_{search_req.user_id}_{get_utc_now().timestamp()}"

        message = ScheduleMessageItem(
            item_id=async_task_id,
            user_id=search_req.user_id,
            mem_cube_id=user_context.mem_cube_id,
            label=API_MIX_SEARCH_LABEL,
            content=json.dumps(message_content),
            timestamp=get_utc_now(),
        )

        # Submit async task
        self.memos_message_queue.submit_messages([message])
        logger.info(f"Submitted async fine search task for user {search_req.user_id}")
        return async_task_id

    def search_memories(
        self,
        search_req: APISearchRequest,
        user_context: UserContext,
        mem_cube: NaiveMemCube,
        mode: SearchMode,
    ):
        """Fine search memories function copied from server_router to avoid circular import"""
        target_session_id = search_req.session_id
        if not target_session_id:
            target_session_id = "default_session"
        search_filter = {"session_id": search_req.session_id} if search_req.session_id else None

        # Create MemCube and perform search
        search_results = mem_cube.text_mem.search(
            query=search_req.query,
            user_name=user_context.mem_cube_id,
            top_k=search_req.top_k,
            mode=mode,
            manual_close_internet=not search_req.internet_search,
            search_filter=search_filter,
            info={
                "user_id": search_req.user_id,
                "session_id": target_session_id,
                "chat_history": search_req.chat_history,
            },
        )
        return search_results

    def mix_search_memories(
        self,
        search_req: APISearchRequest,
        user_context: UserContext,
    ) -> list[dict[str, Any]]:
        """
        Mix search memories: fast search + async fine search
        """
        logger.info(
            f"Mix searching memories for user {search_req.user_id} with query: {search_req.query}"
        )

        # Get mem_cube for fast search
        target_session_id = search_req.session_id
        if not target_session_id:
            target_session_id = "default_session"
        search_priority = {"session_id": search_req.session_id} if search_req.session_id else None
        search_filter = search_req.filter

        # Rerank Memories - reranker expects TextualMemoryItem objects

        info = {
            "user_id": search_req.user_id,
            "session_id": target_session_id,
            "chat_history": search_req.chat_history,
        }

        raw_retrieved_memories = self.searcher.retrieve(
            query=search_req.query,
            user_name=user_context.mem_cube_id,
            top_k=search_req.top_k,
            mode=SearchMode.FINE,
            manual_close_internet=not search_req.internet_search,
            moscube=search_req.moscube,
            search_filter=search_filter,
            search_priority=search_priority,
            info=info,
        )

        # Try to get pre-computed memories if available
        history_memories = self.api_module.get_history_memories(
            user_id=search_req.user_id,
            mem_cube_id=user_context.mem_cube_id,
            turns=self.history_memory_turns,
        )
        logger.info(f"Found {len(history_memories)} history memories.")
<<<<<<< HEAD

        # if history memories can directly answer
        sorted_history_memories = self.reranker.rerank(
            query=search_req.query,  # Use search_req.query instead of undefined query
            graph_results=history_memories,  # Pass TextualMemoryItem objects directly
            top_k=search_req.top_k,  # Use search_req.top_k instead of undefined top_k
            search_filter=search_filter,
        )
        logger.info(f"Reranked {len(sorted_history_memories)} history memories.")
        merged_memories = self.searcher.post_retrieve(
            retrieved_results=raw_retrieved_memories + sorted_history_memories,
            top_k=search_req.top_k,
            user_name=user_context.mem_cube_id,
            info=info,
        )
        memories = merged_memories[: search_req.top_k]
=======
        if not history_memories:
            memories = self.searcher.post_retrieve(
                retrieved_results=fast_retrieved_memories,
                top_k=search_req.top_k,
                user_name=user_context.mem_cube_id,
                info=info,
            )
        else:
            # if history memories can directly answer
            sorted_history_memories = self.reranker.rerank(
                query=search_req.query,  # Use search_req.query instead of undefined query
                graph_results=history_memories,  # Pass TextualMemoryItem objects directly
                top_k=search_req.top_k,  # Use search_req.top_k instead of undefined top_k
                search_priority=search_priority,
            )
            logger.info(f"Reranked {len(sorted_history_memories)} history memories.")
            processed_hist_mem = self.searcher.post_retrieve(
                retrieved_results=sorted_history_memories,
                top_k=search_req.top_k,
                user_name=user_context.mem_cube_id,
                info=info,
            )

            can_answer = self.retriever.evaluate_memory_answer_ability(
                query=search_req.query, memory_texts=[one.memory for one in processed_hist_mem]
            )

            if can_answer:
                logger.info("History memories can answer the query.")
                sorted_results = fast_retrieved_memories + sorted_history_memories
                combined_results = self.searcher.post_retrieve(
                    retrieved_results=sorted_results,
                    top_k=search_req.top_k,
                    user_name=user_context.mem_cube_id,
                    info=info,
                )
                memories = combined_results[: search_req.top_k]
            else:
                logger.info("History memories cannot answer the query, enhancing memories.")
                sorted_results = fast_retrieved_memories + sorted_history_memories
                combined_results = self.searcher.post_retrieve(
                    retrieved_results=sorted_results,
                    top_k=search_req.top_k,
                    user_name=user_context.mem_cube_id,
                    info=info,
                )
                enhanced_memories, _ = self.retriever.enhance_memories_with_query(
                    query_history=[search_req.query],
                    memories=combined_results,
                )

                if len(enhanced_memories) < search_req.top_k:
                    logger.info(
                        f"Enhanced memories ({len(enhanced_memories)}) are less than top_k ({search_req.top_k}). Recalling for more."
                    )
                    missing_info_hint, trigger = self.retriever.recall_for_missing_memories(
                        query=search_req.query,
                        memories=combined_results,
                    )
                    retrieval_size = search_req.top_k - len(enhanced_memories)
                    if trigger:
                        logger.info(f"Triggering additional search with hint: {missing_info_hint}")
                        additional_memories = self.searcher.search(
                            query=missing_info_hint,
                            user_name=user_context.mem_cube_id,
                            top_k=retrieval_size,
                            mode=SearchMode.FAST,
                            memory_type="All",
                            search_filter=search_filter,
                            search_priority=search_priority,
                            info=info,
                        )
                    else:
                        logger.info("Not triggering additional search, using combined results.")
                        additional_memories = combined_results[:retrieval_size]
                    logger.info(
                        f"Added {len(additional_memories)} more memories. Total enhanced memories: {len(enhanced_memories)}"
                    )
                    enhanced_memories += additional_memories

                memories = enhanced_memories[: search_req.top_k]
>>>>>>> f714027b

        formatted_memories = [format_textual_memory_item(item) for item in memories]
        self.submit_memory_history_async_task(
            search_req=search_req,
            user_context=user_context,
            memories_to_store={
                "memories": [one.to_dict() for one in memories],
                "formatted_memories": formatted_memories,
            },
        )
        return formatted_memories

    def update_search_memories_to_redis(
        self,
        messages: list[ScheduleMessageItem],
    ):
        for msg in messages:
            content_dict = json.loads(msg.content)
            search_req = content_dict["search_req"]
            user_context = content_dict["user_context"]
            session_id = search_req.get("session_id")
            if session_id:
                if session_id not in self.session_counter:
                    self.session_counter[session_id] = 0
                else:
                    self.session_counter[session_id] += 1
                session_turn = self.session_counter[session_id]

                # Move the current session to the end to mark it as recently used
                self.session_counter.move_to_end(session_id)

                # If the counter exceeds the max size, remove the oldest item
                if len(self.session_counter) > self.max_session_history:
                    self.session_counter.popitem(last=False)
            else:
                session_turn = 0

            memories_to_store = content_dict["memories_to_store"]
            if memories_to_store is None:
                memories: list[TextualMemoryItem] = self.search_memories(
                    search_req=APISearchRequest(**content_dict["search_req"]),
                    user_context=UserContext(**content_dict["user_context"]),
                    mem_cube=self.current_mem_cube,
                    mode=SearchMode.FAST,
                )
                formatted_memories = [format_textual_memory_item(data) for data in memories]
            else:
                memories = [
                    TextualMemoryItem.from_dict(one) for one in memories_to_store["memories"]
                ]
                formatted_memories = memories_to_store["formatted_memories"]

            # Sync search data to Redis
            self.api_module.sync_search_data(
                item_id=msg.item_id,
                user_id=search_req["user_id"],
                mem_cube_id=user_context["mem_cube_id"],
                query=search_req["query"],
                memories=memories,
                formatted_memories=formatted_memories,
                session_id=session_id,
                conversation_turn=session_turn,
            )

    def _api_mix_search_message_consumer(self, messages: list[ScheduleMessageItem]) -> None:
        """
        Process and handle query trigger messages from the queue.

        Args:
            messages: List of query messages to process
        """
        logger.info(f"Messages {messages} assigned to {API_MIX_SEARCH_LABEL} handler.")

        # Process the query in a session turn
        grouped_messages = group_messages_by_user_and_mem_cube(messages)

        self.validate_schedule_messages(messages=messages, label=API_MIX_SEARCH_LABEL)

        for user_id in grouped_messages:
            for mem_cube_id in grouped_messages[user_id]:
                messages = grouped_messages[user_id][mem_cube_id]
                if len(messages) == 0:
                    return
                self.update_search_memories_to_redis(messages=messages)

    def replace_working_memory(
        self,
        user_id: UserID | str,
        mem_cube_id: MemCubeID | str,
        mem_cube: GeneralMemCube,
        original_memory: list[TextualMemoryItem],
        new_memory: list[TextualMemoryItem],
    ) -> None | list[TextualMemoryItem]:
        """Replace working memory with new memories after reranking."""
        text_mem_base = mem_cube.text_mem
        if isinstance(text_mem_base, TreeTextMemory):
            text_mem_base: TreeTextMemory = text_mem_base

            # process rerank memories with llm
            query_db_manager = self.monitor.query_monitors[user_id][mem_cube_id]
            # Sync with database to get latest query history
            query_db_manager.sync_with_orm()

            query_history = query_db_manager.obj.get_queries_with_timesort()
            memories_with_new_order, rerank_success_flag = (
                self.retriever.process_and_rerank_memories(
                    queries=query_history,
                    original_memory=original_memory,
                    new_memory=new_memory,
                    top_k=self.top_k,
                )
            )

            # Apply combined filtering (unrelated + redundant)
            logger.info(
                f"Applying combined unrelated and redundant memory filtering to {len(memories_with_new_order)} memories"
            )
            filtered_memories, filtering_success_flag = (
                self.retriever.filter_unrelated_and_redundant_memories(
                    query_history=query_history,
                    memories=memories_with_new_order,
                )
            )

            if filtering_success_flag:
                logger.info(
                    f"Combined filtering completed successfully. "
                    f"Filtered from {len(memories_with_new_order)} to {len(filtered_memories)} memories"
                )
                memories_with_new_order = filtered_memories
            else:
                logger.warning(
                    "Combined filtering failed - keeping memories as fallback. "
                    f"Count: {len(memories_with_new_order)}"
                )

            # Update working memory monitors
            query_keywords = query_db_manager.obj.get_keywords_collections()
            logger.info(
                f"Processing {len(memories_with_new_order)} memories with {len(query_keywords)} query keywords"
            )
            new_working_memory_monitors = self.transform_working_memories_to_monitors(
                query_keywords=query_keywords,
                memories=memories_with_new_order,
            )

            if not rerank_success_flag:
                for one in new_working_memory_monitors:
                    one.sorting_score = 0

            logger.info(f"update {len(new_working_memory_monitors)} working_memory_monitors")
            self.monitor.update_working_memory_monitors(
                new_working_memory_monitors=new_working_memory_monitors,
                user_id=user_id,
                mem_cube_id=mem_cube_id,
                mem_cube=mem_cube,
            )

            # Use the filtered and reranked memories directly
            text_mem_base.replace_working_memory(memories=memories_with_new_order)

            # Update monitor after replacing working memory
            mem_monitors: list[MemoryMonitorItem] = self.monitor.working_memory_monitors[user_id][
                mem_cube_id
            ].obj.get_sorted_mem_monitors(reverse=True)
            new_working_memories = [mem_monitor.tree_memory_item for mem_monitor in mem_monitors]

            logger.info(
                f"The working memory has been replaced with {len(memories_with_new_order)} new memories."
            )
            self.log_working_memory_replacement(
                original_memory=original_memory,
                new_memory=new_working_memories,
                user_id=user_id,
                mem_cube_id=mem_cube_id,
                mem_cube=mem_cube,
                log_func_callback=self._submit_web_logs,
            )
        else:
            logger.error("memory_base is not supported")
            memories_with_new_order = new_memory

        return memories_with_new_order<|MERGE_RESOLUTION|>--- conflicted
+++ resolved
@@ -168,7 +168,6 @@
             turns=self.history_memory_turns,
         )
         logger.info(f"Found {len(history_memories)} history memories.")
-<<<<<<< HEAD
 
         # if history memories can directly answer
         sorted_history_memories = self.reranker.rerank(
@@ -185,89 +184,6 @@
             info=info,
         )
         memories = merged_memories[: search_req.top_k]
-=======
-        if not history_memories:
-            memories = self.searcher.post_retrieve(
-                retrieved_results=fast_retrieved_memories,
-                top_k=search_req.top_k,
-                user_name=user_context.mem_cube_id,
-                info=info,
-            )
-        else:
-            # if history memories can directly answer
-            sorted_history_memories = self.reranker.rerank(
-                query=search_req.query,  # Use search_req.query instead of undefined query
-                graph_results=history_memories,  # Pass TextualMemoryItem objects directly
-                top_k=search_req.top_k,  # Use search_req.top_k instead of undefined top_k
-                search_priority=search_priority,
-            )
-            logger.info(f"Reranked {len(sorted_history_memories)} history memories.")
-            processed_hist_mem = self.searcher.post_retrieve(
-                retrieved_results=sorted_history_memories,
-                top_k=search_req.top_k,
-                user_name=user_context.mem_cube_id,
-                info=info,
-            )
-
-            can_answer = self.retriever.evaluate_memory_answer_ability(
-                query=search_req.query, memory_texts=[one.memory for one in processed_hist_mem]
-            )
-
-            if can_answer:
-                logger.info("History memories can answer the query.")
-                sorted_results = fast_retrieved_memories + sorted_history_memories
-                combined_results = self.searcher.post_retrieve(
-                    retrieved_results=sorted_results,
-                    top_k=search_req.top_k,
-                    user_name=user_context.mem_cube_id,
-                    info=info,
-                )
-                memories = combined_results[: search_req.top_k]
-            else:
-                logger.info("History memories cannot answer the query, enhancing memories.")
-                sorted_results = fast_retrieved_memories + sorted_history_memories
-                combined_results = self.searcher.post_retrieve(
-                    retrieved_results=sorted_results,
-                    top_k=search_req.top_k,
-                    user_name=user_context.mem_cube_id,
-                    info=info,
-                )
-                enhanced_memories, _ = self.retriever.enhance_memories_with_query(
-                    query_history=[search_req.query],
-                    memories=combined_results,
-                )
-
-                if len(enhanced_memories) < search_req.top_k:
-                    logger.info(
-                        f"Enhanced memories ({len(enhanced_memories)}) are less than top_k ({search_req.top_k}). Recalling for more."
-                    )
-                    missing_info_hint, trigger = self.retriever.recall_for_missing_memories(
-                        query=search_req.query,
-                        memories=combined_results,
-                    )
-                    retrieval_size = search_req.top_k - len(enhanced_memories)
-                    if trigger:
-                        logger.info(f"Triggering additional search with hint: {missing_info_hint}")
-                        additional_memories = self.searcher.search(
-                            query=missing_info_hint,
-                            user_name=user_context.mem_cube_id,
-                            top_k=retrieval_size,
-                            mode=SearchMode.FAST,
-                            memory_type="All",
-                            search_filter=search_filter,
-                            search_priority=search_priority,
-                            info=info,
-                        )
-                    else:
-                        logger.info("Not triggering additional search, using combined results.")
-                        additional_memories = combined_results[:retrieval_size]
-                    logger.info(
-                        f"Added {len(additional_memories)} more memories. Total enhanced memories: {len(enhanced_memories)}"
-                    )
-                    enhanced_memories += additional_memories
-
-                memories = enhanced_memories[: search_req.top_k]
->>>>>>> f714027b
 
         formatted_memories = [format_textual_memory_item(item) for item in memories]
         self.submit_memory_history_async_task(
