from datetime import datetime
from typing import Any
from uuid import uuid4

from pydantic import BaseModel, ConfigDict, Field, field_serializer
from typing_extensions import TypedDict

from memos.log import get_logger
from memos.mem_cube.base import BaseMemCube
from memos.mem_scheduler.general_modules.misc import DictConversionMixin
from memos.mem_scheduler.utils.db_utils import get_utc_now

from .general_schemas import NOT_INITIALIZED


logger = get_logger(__name__)

DEFAULT_MEMORY_SIZES = {
    "long_term_memory_size": NOT_INITIALIZED,
    "user_memory_size": NOT_INITIALIZED,
    "working_memory_size": NOT_INITIALIZED,
    "transformed_act_memory_size": NOT_INITIALIZED,
    "parameter_memory_size": NOT_INITIALIZED,
}

DEFAULT_MEMORY_CAPACITIES = {
    "long_term_memory_capacity": 10000,
    "user_memory_capacity": 10000,
    "working_memory_capacity": 20,
    "transformed_act_memory_capacity": NOT_INITIALIZED,
    "parameter_memory_capacity": NOT_INITIALIZED,
}


class ScheduleMessageItem(BaseModel, DictConversionMixin):
    item_id: str = Field(description="uuid", default_factory=lambda: str(uuid4()))
    user_id: str = Field(..., description="user id")
    session_id: str | None = Field(default=None, description="session id")
    mem_cube_id: str = Field(..., description="memcube id")
    label: str = Field(..., description="Label of the schedule message")
    mem_cube: BaseMemCube | str = Field(..., description="memcube for schedule")
    content: str = Field(..., description="Content of the schedule message")
    timestamp: datetime = Field(
        default_factory=get_utc_now, description="submit time for schedule_messages"
    )

    # Pydantic V2 model configuration
    model_config = ConfigDict(
        # Allows arbitrary Python types as model fields without validation
        # Required when using custom types like GeneralMemCube that aren't Pydantic models
        arbitrary_types_allowed=True,
        # Additional metadata for JSON Schema generation
        json_schema_extra={
            # Example payload demonstrating the expected structure and sample values
            # Used for API documentation, testing, and developer reference
            "example": {
                "item_id": "123e4567-e89b-12d3-a456-426614174000",  # Sample UUID
                "user_id": "user123",  # Example user identifier
                "session_id": "session123",  # Example session identifier
                "mem_cube_id": "cube456",  # Sample memory cube ID
                "label": "sample_label",  # Demonstration label value
                "mem_cube": "obj of GeneralMemCube",  # Added mem_cube example
                "content": "sample content",  # Example message content
                "timestamp": "2024-07-22T12:00:00Z",  # Added timestamp example
            }
        },
    )

    @field_serializer("mem_cube")
    def serialize_mem_cube(self, cube: BaseMemCube | str, _info) -> str:
        """Custom serializer for BaseMemCube objects to string representation"""
        if isinstance(cube, str):
            return cube
        return f"<{type(cube).__name__}:{id(cube)}>"

    def to_dict(self) -> dict:
        """Convert model to dictionary suitable for Redis Stream"""
        return {
            "item_id": self.item_id,
            "user_id": self.user_id,
            "session_id": self.session_id,
            "cube_id": self.mem_cube_id,
            "label": self.label,
            "cube": "Not Applicable",  # Custom cube serialization
            "content": self.content,
            "timestamp": self.timestamp.isoformat(),
        }

    @classmethod
    def from_dict(cls, data: dict) -> "ScheduleMessageItem":
        """Create model from Redis Stream dictionary"""
        return cls(
            item_id=data.get("item_id", str(uuid4())),
            user_id=data["user_id"],
            mem_cube_id=data["cube_id"],
<<<<<<< HEAD
            session_id=data["session_id"],
            cube_id=data["cube_id"],
=======
>>>>>>> 1de72cfb
            label=data["label"],
            mem_cube="Not Applicable",  # Custom cube deserialization
            content=data["content"],
            timestamp=datetime.fromisoformat(data["timestamp"]),
        )


class MemorySizes(TypedDict):
    long_term_memory_size: int
    user_memory_size: int
    working_memory_size: int
    transformed_act_memory_size: int


class MemoryCapacities(TypedDict):
    long_term_memory_capacity: int
    user_memory_capacity: int
    working_memory_capacity: int
    transformed_act_memory_capacity: int


class ScheduleLogForWebItem(BaseModel, DictConversionMixin):
    item_id: str = Field(
        description="Unique identifier for the log entry", default_factory=lambda: str(uuid4())
    )
    user_id: str = Field(..., description="Identifier for the user associated with the log")
    mem_cube_id: str = Field(
        ..., description="Identifier for the memcube associated with this log entry"
    )
    label: str = Field(..., description="Label categorizing the type of log")
    from_memory_type: str = Field(..., description="Source memory type")
    to_memory_type: str = Field(..., description="Destination memory type")
    log_content: str = Field(..., description="Detailed content of the log entry")
    current_memory_sizes: MemorySizes = Field(
        default_factory=lambda: dict(DEFAULT_MEMORY_SIZES),
        description="Current utilization of memory partitions",
    )
    memory_capacities: MemoryCapacities = Field(
        default_factory=lambda: dict(DEFAULT_MEMORY_CAPACITIES),
        description="Maximum capacities of memory partitions",
    )
    timestamp: datetime = Field(
        default_factory=get_utc_now,
        description="Timestamp indicating when the log entry was created",
    )

    def debug_info(self) -> dict[str, Any]:
        """Return structured debug information for logging purposes."""
        return {
            "content_preview:": self.log_content[:50],
            "log_id": self.item_id,
            "user_id": self.user_id,
            "mem_cube_id": self.mem_cube_id,
            "operation": f"{self.from_memory_type} → {self.to_memory_type}",
            "label": self.label,
            "content_length": len(self.log_content),
            "timestamp": self.timestamp.isoformat(),
        }<|MERGE_RESOLUTION|>--- conflicted
+++ resolved
@@ -35,7 +35,6 @@
 class ScheduleMessageItem(BaseModel, DictConversionMixin):
     item_id: str = Field(description="uuid", default_factory=lambda: str(uuid4()))
     user_id: str = Field(..., description="user id")
-    session_id: str | None = Field(default=None, description="session id")
     mem_cube_id: str = Field(..., description="memcube id")
     label: str = Field(..., description="Label of the schedule message")
     mem_cube: BaseMemCube | str = Field(..., description="memcube for schedule")
@@ -56,7 +55,6 @@
             "example": {
                 "item_id": "123e4567-e89b-12d3-a456-426614174000",  # Sample UUID
                 "user_id": "user123",  # Example user identifier
-                "session_id": "session123",  # Example session identifier
                 "mem_cube_id": "cube456",  # Sample memory cube ID
                 "label": "sample_label",  # Demonstration label value
                 "mem_cube": "obj of GeneralMemCube",  # Added mem_cube example
@@ -78,7 +76,6 @@
         return {
             "item_id": self.item_id,
             "user_id": self.user_id,
-            "session_id": self.session_id,
             "cube_id": self.mem_cube_id,
             "label": self.label,
             "cube": "Not Applicable",  # Custom cube serialization
@@ -93,11 +90,6 @@
             item_id=data.get("item_id", str(uuid4())),
             user_id=data["user_id"],
             mem_cube_id=data["cube_id"],
-<<<<<<< HEAD
-            session_id=data["session_id"],
-            cube_id=data["cube_id"],
-=======
->>>>>>> 1de72cfb
             label=data["label"],
             mem_cube="Not Applicable",  # Custom cube deserialization
             content=data["content"],
