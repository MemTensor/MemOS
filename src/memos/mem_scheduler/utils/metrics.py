# metrics.py
from __future__ import annotations

import threading
import time

from dataclasses import dataclass, field

from memos.log import get_logger


# ==== global window config ====
WINDOW_SEC = 120  # 2 minutes sliding window

logger = get_logger(__name__)


# ---------- O(1) EWMA ----------
class Ewma:
    """
    Time-decayed EWMA:
    """

    __slots__ = ("alpha", "last_ts", "tau", "value")

    def __init__(self, alpha: float = 0.3, tau: float = WINDOW_SEC):
        self.alpha = alpha
        self.value = 0.0
        self.last_ts: float = time.time()
        self.tau = max(1e-6, float(tau))

    def _decay_to(self, now: float | None = None):
        now = time.time() if now is None else now
        dt = max(0.0, now - self.last_ts)
        if dt <= 0:
            return
        from math import exp

        self.value *= exp(-dt / self.tau)
        self.last_ts = now

    def update(self, instant: float, now: float | None = None):
        self._decay_to(now)
        self.value = self.alpha * instant + (1 - self.alpha) * self.value

    def value_at(self, now: float | None = None) -> float:
        now = time.time() if now is None else now
        dt = max(0.0, now - self.last_ts)
        if dt <= 0:
            return self.value
        from math import exp

        return self.value * exp(-dt / self.tau)


# ---------- approximate P95(Reservoir sample) ----------
class ReservoirP95:
    __slots__ = ("_i", "buf", "k", "n", "window")

    def __init__(self, k: int = 512, window: float = WINDOW_SEC):
        self.k = k
        self.buf: list[tuple[float, float]] = []  # (value, ts)
        self.n = 0
        self._i = 0
        self.window = float(window)

    def _gc(self, now: float):
        win_start = now - self.window
        self.buf = [p for p in self.buf if p[1] >= win_start]
        if self.buf:
            self._i %= len(self.buf)
        else:
            self._i = 0

    def add(self, x: float, now: float | None = None):
        now = time.time() if now is None else now
        self._gc(now)
        self.n += 1
        if len(self.buf) < self.k:
            self.buf.append((x, now))
            return
        self.buf[self._i] = (x, now)
        self._i = (self._i + 1) % self.k

    def p95(self, now: float | None = None) -> float:
        now = time.time() if now is None else now
        self._gc(now)
        if not self.buf:
            return 0.0
        arr = sorted(v for v, _ in self.buf)
        idx = int(0.95 * (len(arr) - 1))
        return arr[idx]


# ---------- Space-Saving Top-K ----------
class SpaceSaving:
    """only topK:add(key) O(1),query topk O(K log K)"""

    def __init__(self, k: int = 100):
        self.k = k
        self.cnt: dict[str, int] = {}

    def add(self, key: str):
        if key in self.cnt:
            self.cnt[key] += 1
            return
        if len(self.cnt) < self.k:
            self.cnt[key] = 1
            return
        victim = min(self.cnt, key=self.cnt.get)
        self.cnt[key] = self.cnt.pop(victim) + 1

    def topk(self) -> list[tuple[str, int]]:
        return sorted(self.cnt.items(), key=lambda kv: kv[1], reverse=True)


@dataclass
class KeyStats:
    backlog: int = 0
    lambda_ewma: Ewma = field(default_factory=lambda: Ewma(0.3, WINDOW_SEC))
    mu_ewma: Ewma = field(default_factory=lambda: Ewma(0.3, WINDOW_SEC))
    wait_p95: ReservoirP95 = field(default_factory=lambda: ReservoirP95(512, WINDOW_SEC))
    last_ts: float = field(default_factory=time.time)
    # last event timestamps for rate estimation
    last_enqueue_ts: float | None = None
    last_done_ts: float | None = None

    def snapshot(self, now: float | None = None) -> dict:
        now = time.time() if now is None else now
        lam = self.lambda_ewma.value_at(now)
        mu = self.mu_ewma.value_at(now)
        delta = mu - lam
        eta = float("inf") if delta <= 1e-9 else self.backlog / delta
        return {
            "backlog": self.backlog,
            "lambda": round(lam, 3),
            "mu": round(mu, 3),
            "delta": round(delta, 3),
            "eta_sec": None if eta == float("inf") else round(eta, 1),
            "wait_p95_sec": round(self.wait_p95.p95(now), 3),
        }


class MetricsRegistry:
    """
    metrics:
      - 1st phase:label(must)
      - 2nd phase:labelXmem_cube_id(only Top-K)
      - on_enqueue(label, mem_cube_id)
      - on_start(label, mem_cube_id, wait_sec)
      - on_done(label, mem_cube_id)
    """

    def __init__(self, topk_per_label: int = 50):
        self._lock = threading.RLock()
        self._label_stats: dict[str, KeyStats] = {}
        self._label_topk: dict[str, SpaceSaving] = {}
        self._detail_stats: dict[tuple[str, str], KeyStats] = {}
        self._topk_per_label = topk_per_label

    # ---------- helpers ----------
    def _get_label(self, label: str) -> KeyStats:
        if label not in self._label_stats:
            self._label_stats[label] = KeyStats()
            self._label_topk[label] = SpaceSaving(self._topk_per_label)
        return self._label_stats[label]

    def _get_detail(self, label: str, mem_cube_id: str) -> KeyStats | None:
        # 只有 Top-K 的 mem_cube_id 才建细粒度 key
        ss = self._label_topk[label]
        if mem_cube_id in ss.cnt or len(ss.cnt) < ss.k:
            key = (label, mem_cube_id)
            if key not in self._detail_stats:
                self._detail_stats[key] = KeyStats()
            return self._detail_stats[key]
        return None

    # ---------- events ----------
    def on_enqueue(
        self, label: str, mem_cube_id: str, inst_rate: float = 1.0, now: float | None = None
    ):
        with self._lock:
            now = time.time() if now is None else now
            ls = self._get_label(label)
            # derive instantaneous arrival rate from inter-arrival time (events/sec)
            prev_ts = ls.last_enqueue_ts
            dt = (now - prev_ts) if prev_ts is not None else None
            inst_rate = (1.0 / max(1e-3, dt)) if dt is not None else 0.0  # first sample: no spike
            ls.last_enqueue_ts = now
            ls.backlog += 1
            ls.lambda_ewma.update(inst_rate, now)
<<<<<<< HEAD
=======
            new_lam = ls.lambda_ewma.value_at(now)
            logger.info(
                f"[DEBUG enqueue] {label} backlog={ls.backlog} dt={dt if dt is not None else '—'}s inst={inst_rate:.3f} λ {old_lam:.3f}→{new_lam:.3f}"
            )
>>>>>>> e234da99
            self._label_topk[label].add(mem_cube_id)
            ds = self._get_detail(label, mem_cube_id)
            if ds:
                prev_ts_d = ds.last_enqueue_ts
                dt_d = (now - prev_ts_d) if prev_ts_d is not None else None
                inst_rate_d = (1.0 / max(1e-3, dt_d)) if dt_d is not None else 0.0
                ds.last_enqueue_ts = now
                ds.backlog += 1
                ds.lambda_ewma.update(inst_rate_d, now)

    def on_start(self, label: str, mem_cube_id: str, wait_sec: float, now: float | None = None):
        with self._lock:
            now = time.time() if now is None else now
            ls = self._get_label(label)
            ls.wait_p95.add(wait_sec, now)
            ds = self._detail_stats.get((label, mem_cube_id))
            if ds:
                ds.wait_p95.add(wait_sec, now)

    def on_done(
        self, label: str, mem_cube_id: str, inst_rate: float = 1.0, now: float | None = None
    ):
        with self._lock:
            now = time.time() if now is None else now
            ls = self._get_label(label)
            # derive instantaneous service rate from inter-completion time (events/sec)
            prev_ts = ls.last_done_ts
            dt = (now - prev_ts) if prev_ts is not None else None
            inst_rate = (1.0 / max(1e-3, dt)) if dt is not None else 0.0
            ls.last_done_ts = now
            if ls.backlog > 0:
                ls.backlog -= 1
            ls.mu_ewma.update(inst_rate, now)
<<<<<<< HEAD
=======
            new_mu = ls.mu_ewma.value_at(now)
            logger.info(
                f"[DEBUG done] {label} backlog={ls.backlog} dt={dt if dt is not None else '—'}s inst={inst_rate:.3f} μ {old_mu:.3f}→{new_mu:.3f}"
            )
>>>>>>> e234da99
            ds = self._detail_stats.get((label, mem_cube_id))
            if ds:
                prev_ts_d = ds.last_done_ts
                dt_d = (now - prev_ts_d) if prev_ts_d is not None else None
                inst_rate_d = (1.0 / max(1e-3, dt_d)) if dt_d is not None else 0.0
                ds.last_done_ts = now
                if ds.backlog > 0:
                    ds.backlog -= 1
                ds.mu_ewma.update(inst_rate_d, now)

    # ---------- snapshots ----------
    def snapshot(self) -> dict:
        with self._lock:
            now = time.time()
            by_label = {lbl: ks.snapshot(now) for lbl, ks in self._label_stats.items()}
            heavy = {lbl: self._label_topk[lbl].topk() for lbl in self._label_topk}
            details = {}
            for (lbl, cube), ks in self._detail_stats.items():
                details.setdefault(lbl, {})[cube] = ks.snapshot(now)
            return {"by_label": by_label, "heavy": heavy, "details": details}<|MERGE_RESOLUTION|>--- conflicted
+++ resolved
@@ -189,13 +189,6 @@
             ls.last_enqueue_ts = now
             ls.backlog += 1
             ls.lambda_ewma.update(inst_rate, now)
-<<<<<<< HEAD
-=======
-            new_lam = ls.lambda_ewma.value_at(now)
-            logger.info(
-                f"[DEBUG enqueue] {label} backlog={ls.backlog} dt={dt if dt is not None else '—'}s inst={inst_rate:.3f} λ {old_lam:.3f}→{new_lam:.3f}"
-            )
->>>>>>> e234da99
             self._label_topk[label].add(mem_cube_id)
             ds = self._get_detail(label, mem_cube_id)
             if ds:
@@ -229,13 +222,6 @@
             if ls.backlog > 0:
                 ls.backlog -= 1
             ls.mu_ewma.update(inst_rate, now)
-<<<<<<< HEAD
-=======
-            new_mu = ls.mu_ewma.value_at(now)
-            logger.info(
-                f"[DEBUG done] {label} backlog={ls.backlog} dt={dt if dt is not None else '—'}s inst={inst_rate:.3f} μ {old_mu:.3f}→{new_mu:.3f}"
-            )
->>>>>>> e234da99
             ds = self._detail_stats.get((label, mem_cube_id))
             if ds:
                 prev_ts_d = ds.last_done_ts
