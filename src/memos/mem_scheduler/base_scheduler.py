import multiprocessing
import os
import threading
import time

from collections.abc import Callable
from datetime import datetime
from pathlib import Path
from typing import TYPE_CHECKING

from sqlalchemy.engine import Engine

from memos.configs.mem_scheduler import AuthConfig, BaseSchedulerConfig
from memos.context.context import ContextThread
from memos.llms.base import BaseLLM
from memos.log import get_logger
from memos.mem_cube.base import BaseMemCube
from memos.mem_cube.general import GeneralMemCube
from memos.mem_scheduler.general_modules.misc import AutoDroppingQueue as Queue
from memos.mem_scheduler.general_modules.scheduler_logger import SchedulerLoggerModule
from memos.mem_scheduler.memory_manage_modules.retriever import SchedulerRetriever
from memos.mem_scheduler.monitors.dispatcher_monitor import SchedulerDispatcherMonitor
from memos.mem_scheduler.monitors.general_monitor import SchedulerGeneralMonitor
from memos.mem_scheduler.schemas.general_schemas import (
    DEFAULT_ACT_MEM_DUMP_PATH,
    DEFAULT_CONSUME_BATCH,
    DEFAULT_CONSUME_INTERVAL_SECONDS,
    DEFAULT_CONTEXT_WINDOW_SIZE,
    DEFAULT_MAX_INTERNAL_MESSAGE_QUEUE_SIZE,
    DEFAULT_MAX_WEB_LOG_QUEUE_SIZE,
    DEFAULT_STARTUP_MODE,
    DEFAULT_THREAD_POOL_MAX_WORKERS,
    DEFAULT_TOP_K,
    DEFAULT_USE_REDIS_QUEUE,
    STARTUP_BY_PROCESS,
    MemCubeID,
    TreeTextMemory_SEARCH_METHOD,
    UserID,
)
from memos.mem_scheduler.schemas.message_schemas import (
    ScheduleLogForWebItem,
    ScheduleMessageItem,
)
from memos.mem_scheduler.schemas.monitor_schemas import MemoryMonitorItem
from memos.mem_scheduler.task_schedule_modules.dispatcher import SchedulerDispatcher
from memos.mem_scheduler.task_schedule_modules.redis_queue import SchedulerRedisQueue
from memos.mem_scheduler.task_schedule_modules.task_queue import ScheduleTaskQueue
from memos.mem_scheduler.utils.db_utils import get_utc_now
from memos.mem_scheduler.utils.filter_utils import (
    transform_name_to_key,
)
from memos.mem_scheduler.webservice_modules.rabbitmq_service import RabbitMQSchedulerModule
from memos.mem_scheduler.webservice_modules.redis_service import RedisSchedulerModule
from memos.memories.activation.kv import KVCacheMemory
from memos.memories.activation.vllmkv import VLLMKVCacheItem, VLLMKVCacheMemory
from memos.memories.textual.tree import TextualMemoryItem, TreeTextMemory
from memos.memories.textual.tree_text_memory.retrieve.searcher import Searcher
from memos.templates.mem_scheduler_prompts import MEMORY_ASSEMBLY_TEMPLATE


if TYPE_CHECKING:
    from memos.reranker.http_bge import HTTPBGEReranker


logger = get_logger(__name__)


class BaseScheduler(RabbitMQSchedulerModule, RedisSchedulerModule, SchedulerLoggerModule):
    """Base class for all mem_scheduler."""

    def __init__(self, config: BaseSchedulerConfig):
        """Initialize the scheduler with the given configuration."""
        super().__init__()
        self.config = config

        # hyper-parameters
        self.top_k = self.config.get("top_k", DEFAULT_TOP_K)
        self.context_window_size = self.config.get(
            "context_window_size", DEFAULT_CONTEXT_WINDOW_SIZE
        )
        self.enable_activation_memory = self.config.get("enable_activation_memory", False)
        self.act_mem_dump_path = self.config.get("act_mem_dump_path", DEFAULT_ACT_MEM_DUMP_PATH)
        self.search_method = self.config.get("search_method", TreeTextMemory_SEARCH_METHOD)
        self.enable_parallel_dispatch = self.config.get("enable_parallel_dispatch", True)
        self.thread_pool_max_workers = self.config.get(
            "thread_pool_max_workers", DEFAULT_THREAD_POOL_MAX_WORKERS
        )

        # startup mode configuration
        self.scheduler_startup_mode = self.config.get(
            "scheduler_startup_mode", DEFAULT_STARTUP_MODE
        )

        # optional configs
        self.disabled_handlers: list | None = self.config.get("disabled_handlers", None)

        self.max_web_log_queue_size = self.config.get(
            "max_web_log_queue_size", DEFAULT_MAX_WEB_LOG_QUEUE_SIZE
        )
        self._web_log_message_queue: Queue[ScheduleLogForWebItem] = Queue(
            maxsize=self.max_web_log_queue_size
        )
        self._consumer_thread = None  # Reference to our consumer thread/process
        self._consumer_process = None  # Reference to our consumer process
        self._running = False
        self._consume_interval = self.config.get(
            "consume_interval_seconds", DEFAULT_CONSUME_INTERVAL_SECONDS
        )
        self.consume_batch = self.config.get("consume_batch", DEFAULT_CONSUME_BATCH)

        # message queue configuration
        self.use_redis_queue = self.config.get("use_redis_queue", DEFAULT_USE_REDIS_QUEUE)
        self.max_internal_message_queue_size = self.config.get(
            "max_internal_message_queue_size", DEFAULT_MAX_INTERNAL_MESSAGE_QUEUE_SIZE
        )
        self.memos_message_queue = ScheduleTaskQueue(
            use_redis_queue=self.use_redis_queue,
            maxsize=self.max_internal_message_queue_size,
            disabled_handlers=self.disabled_handlers,
        )
        self.searcher: Searcher | None = None
        self.retriever: SchedulerRetriever | None = None
        self.db_engine: Engine | None = None
        self.monitor: SchedulerGeneralMonitor | None = None
        self.dispatcher_monitor: SchedulerDispatcherMonitor | None = None
        self.mem_reader = None  # Will be set by MOSCore
        self.dispatcher = SchedulerDispatcher(
            config=self.config,
            memos_message_queue=self.memos_message_queue,
            use_redis_queue=self.use_redis_queue,
            max_workers=self.thread_pool_max_workers,
            enable_parallel_dispatch=self.enable_parallel_dispatch,
        )

        # other attributes
        self._context_lock = threading.Lock()
        self.current_user_id: UserID | str | None = None
        self.current_mem_cube_id: MemCubeID | str | None = None
        self.current_mem_cube: BaseMemCube | None = None
        self.auth_config_path: str | Path | None = self.config.get("auth_config_path", None)
        self.auth_config = None
        self.rabbitmq_config = None

    def init_mem_cube(
        self,
        mem_cube: BaseMemCube,
        searcher: Searcher | None = None,
    ):
        self.mem_cube = mem_cube
        self.text_mem: TreeTextMemory = self.mem_cube.text_mem
        self.reranker: HTTPBGEReranker = self.text_mem.reranker
        if searcher is None:
            self.searcher: Searcher = self.text_mem.get_searcher(
                manual_close_internet=os.getenv("ENABLE_INTERNET", "true").lower() == "false",
            )
        else:
            self.searcher = searcher

    def initialize_modules(
        self,
        chat_llm: BaseLLM,
        process_llm: BaseLLM | None = None,
        db_engine: Engine | None = None,
        mem_reader=None,
    ):
        if process_llm is None:
            process_llm = chat_llm

        try:
            # initialize submodules
            self.chat_llm = chat_llm
            self.process_llm = process_llm
            self.db_engine = db_engine
            self.monitor = SchedulerGeneralMonitor(
                process_llm=self.process_llm, config=self.config, db_engine=self.db_engine
            )
            self.db_engine = self.monitor.db_engine
            self.dispatcher_monitor = SchedulerDispatcherMonitor(config=self.config)
            self.retriever = SchedulerRetriever(process_llm=self.process_llm, config=self.config)

            if mem_reader:
                self.mem_reader = mem_reader

            if self.enable_parallel_dispatch:
                self.dispatcher_monitor.initialize(dispatcher=self.dispatcher)
                self.dispatcher_monitor.start()

            # initialize with auth_config
            try:
                if self.auth_config_path is not None and Path(self.auth_config_path).exists():
                    self.auth_config = AuthConfig.from_local_config(
                        config_path=self.auth_config_path
                    )
                elif AuthConfig.default_config_exists():
                    self.auth_config = AuthConfig.from_local_config()
                else:
                    self.auth_config = AuthConfig.from_local_env()
            except Exception:
                pass

            if self.auth_config is not None:
                self.rabbitmq_config = self.auth_config.rabbitmq
                if self.rabbitmq_config is not None:
                    self.initialize_rabbitmq(config=self.rabbitmq_config)

            logger.debug("GeneralScheduler has been initialized")
        except Exception as e:
            logger.error(f"Failed to initialize scheduler modules: {e}", exc_info=True)
            # Clean up any partially initialized resources
            self._cleanup_on_init_failure()
            raise

        # start queue monitor if enabled and a bot is set later

    def debug_mode_on(self):
        self.memos_message_queue.debug_mode_on()

    def _cleanup_on_init_failure(self):
        """Clean up resources if initialization fails."""
        try:
            if hasattr(self, "dispatcher_monitor") and self.dispatcher_monitor is not None:
                self.dispatcher_monitor.stop()
        except Exception as e:
            logger.warning(f"Error during cleanup: {e}")

    @property
    def mem_cube(self) -> BaseMemCube:
        """The memory cube associated with this MemChat."""
        return self.current_mem_cube

    @mem_cube.setter
    def mem_cube(self, value: BaseMemCube) -> None:
        """The memory cube associated with this MemChat."""
        self.current_mem_cube = value
        self.retriever.mem_cube = value

    def transform_working_memories_to_monitors(
        self, query_keywords, memories: list[TextualMemoryItem]
    ) -> list[MemoryMonitorItem]:
        """
        Convert a list of TextualMemoryItem objects into MemoryMonitorItem objects
        with importance scores based on keyword matching.

        Args:
            memories: List of TextualMemoryItem objects to be transformed.

        Returns:
            List of MemoryMonitorItem objects with computed importance scores.
        """

        result = []
        mem_length = len(memories)
        for idx, mem in enumerate(memories):
            text_mem = mem.memory
            mem_key = transform_name_to_key(name=text_mem)

            # Calculate importance score based on keyword matches
            keywords_score = 0
            if query_keywords and text_mem:
                for keyword, count in query_keywords.items():
                    keyword_count = text_mem.count(keyword)
                    if keyword_count > 0:
                        keywords_score += keyword_count * count
                        logger.debug(
                            f"Matched keyword '{keyword}' {keyword_count} times, added {keywords_score} to keywords_score"
                        )

            # rank score
            sorting_score = mem_length - idx

            mem_monitor = MemoryMonitorItem(
                memory_text=text_mem,
                tree_memory_item=mem,
                tree_memory_item_mapping_key=mem_key,
                sorting_score=sorting_score,
                keywords_score=keywords_score,
                recording_count=1,
            )
            result.append(mem_monitor)

        logger.info(f"Transformed {len(result)} memories to monitors")
        return result

    def replace_working_memory(
        self,
        user_id: UserID | str,
        mem_cube_id: MemCubeID | str,
        mem_cube: GeneralMemCube,
        original_memory: list[TextualMemoryItem],
        new_memory: list[TextualMemoryItem],
    ) -> None | list[TextualMemoryItem]:
        """Replace working memory with new memories after reranking."""
        text_mem_base = mem_cube.text_mem
        if isinstance(text_mem_base, TreeTextMemory):
            text_mem_base: TreeTextMemory = text_mem_base

            # process rerank memories with llm
            query_db_manager = self.monitor.query_monitors[user_id][mem_cube_id]
            # Sync with database to get latest query history
            query_db_manager.sync_with_orm()

            query_history = query_db_manager.obj.get_queries_with_timesort()
            memories_with_new_order, rerank_success_flag = (
                self.retriever.process_and_rerank_memories(
                    queries=query_history,
                    original_memory=original_memory,
                    new_memory=new_memory,
                    top_k=self.top_k,
                )
            )

            # Filter completely unrelated memories according to query_history
            logger.info(f"Filtering memories based on query history: {len(query_history)} queries")
            filtered_memories, filter_success_flag = self.retriever.filter_unrelated_memories(
                query_history=query_history,
                memories=memories_with_new_order,
            )

            if filter_success_flag:
                logger.info(
                    f"Memory filtering completed successfully. "
                    f"Filtered from {len(memories_with_new_order)} to {len(filtered_memories)} memories"
                )
                memories_with_new_order = filtered_memories
            else:
                logger.warning(
                    "Memory filtering failed - keeping all memories as fallback. "
                    f"Original count: {len(memories_with_new_order)}"
                )

            # Update working memory monitors
            query_keywords = query_db_manager.obj.get_keywords_collections()
            logger.info(
                f"Processing {len(memories_with_new_order)} memories with {len(query_keywords)} query keywords"
            )
            new_working_memory_monitors = self.transform_working_memories_to_monitors(
                query_keywords=query_keywords,
                memories=memories_with_new_order,
            )

            if not rerank_success_flag:
                for one in new_working_memory_monitors:
                    one.sorting_score = 0

            logger.info(f"update {len(new_working_memory_monitors)} working_memory_monitors")
            self.monitor.update_working_memory_monitors(
                new_working_memory_monitors=new_working_memory_monitors,
                user_id=user_id,
                mem_cube_id=mem_cube_id,
                mem_cube=mem_cube,
            )

            mem_monitors: list[MemoryMonitorItem] = self.monitor.working_memory_monitors[user_id][
                mem_cube_id
            ].obj.get_sorted_mem_monitors(reverse=True)
            new_working_memories = [mem_monitor.tree_memory_item for mem_monitor in mem_monitors]

            text_mem_base.replace_working_memory(memories=new_working_memories)

            logger.info(
                f"The working memory has been replaced with {len(memories_with_new_order)} new memories."
            )
            self.log_working_memory_replacement(
                original_memory=original_memory,
                new_memory=new_working_memories,
                user_id=user_id,
                mem_cube_id=mem_cube_id,
                mem_cube=mem_cube,
                log_func_callback=self._submit_web_logs,
            )
        else:
            logger.error("memory_base is not supported")
            memories_with_new_order = new_memory

        return memories_with_new_order

    def update_activation_memory(
        self,
        new_memories: list[str | TextualMemoryItem],
        label: str,
        user_id: UserID | str,
        mem_cube_id: MemCubeID | str,
        mem_cube: GeneralMemCube,
    ) -> None:
        """
        Update activation memory by extracting KVCacheItems from new_memory (list of str),
        add them to a KVCacheMemory instance, and dump to disk.
        """
        if len(new_memories) == 0:
            logger.error("update_activation_memory: new_memory is empty.")
            return
        if isinstance(new_memories[0], TextualMemoryItem):
            new_text_memories = [mem.memory for mem in new_memories]
        elif isinstance(new_memories[0], str):
            new_text_memories = new_memories
        else:
            logger.error("Not Implemented.")
            return

        try:
            if isinstance(mem_cube.act_mem, VLLMKVCacheMemory):
                act_mem: VLLMKVCacheMemory = mem_cube.act_mem
            elif isinstance(mem_cube.act_mem, KVCacheMemory):
                act_mem: KVCacheMemory = mem_cube.act_mem
            else:
                logger.error("Not Implemented.")
                return

            new_text_memory = MEMORY_ASSEMBLY_TEMPLATE.format(
                memory_text="".join(
                    [
                        f"{i + 1}. {sentence.strip()}\n"
                        for i, sentence in enumerate(new_text_memories)
                        if sentence.strip()  # Skip empty strings
                    ]
                )
            )

            # huggingface or vllm kv cache
            original_cache_items: list[VLLMKVCacheItem] = act_mem.get_all()
            original_text_memories = []
            if len(original_cache_items) > 0:
                pre_cache_item: VLLMKVCacheItem = original_cache_items[-1]
                original_text_memories = pre_cache_item.records.text_memories
                original_composed_text_memory = pre_cache_item.records.composed_text_memory
                if original_composed_text_memory == new_text_memory:
                    logger.warning(
                        "Skipping memory update - new composition matches existing cache: %s",
                        new_text_memory[:50] + "..."
                        if len(new_text_memory) > 50
                        else new_text_memory,
                    )
                    return
                act_mem.delete_all()

            cache_item = act_mem.extract(new_text_memory)
            cache_item.records.text_memories = new_text_memories
            cache_item.records.timestamp = get_utc_now()

            act_mem.add([cache_item])
            act_mem.dump(self.act_mem_dump_path)

            self.log_activation_memory_update(
                original_text_memories=original_text_memories,
                new_text_memories=new_text_memories,
                label=label,
                user_id=user_id,
                mem_cube_id=mem_cube_id,
                mem_cube=mem_cube,
                log_func_callback=self._submit_web_logs,
            )

        except Exception as e:
            logger.error(f"MOS-based activation memory update failed: {e}", exc_info=True)
            # Re-raise the exception if it's critical for the operation
            # For now, we'll continue execution but this should be reviewed

    def update_activation_memory_periodically(
        self,
        interval_seconds: int,
        label: str,
        user_id: UserID | str,
        mem_cube_id: MemCubeID | str,
        mem_cube: GeneralMemCube,
    ):
        try:
            if (
                self.monitor.last_activation_mem_update_time == datetime.min
                or self.monitor.timed_trigger(
                    last_time=self.monitor.last_activation_mem_update_time,
                    interval_seconds=interval_seconds,
                )
            ):
                logger.info(
                    f"Updating activation memory for user {user_id} and mem_cube {mem_cube_id}"
                )

                if (
                    user_id not in self.monitor.working_memory_monitors
                    or mem_cube_id not in self.monitor.working_memory_monitors[user_id]
                    or len(self.monitor.working_memory_monitors[user_id][mem_cube_id].obj.memories)
                    == 0
                ):
                    logger.warning(
                        "No memories found in working_memory_monitors, activation memory update is skipped"
                    )
                    return

                self.monitor.update_activation_memory_monitors(
                    user_id=user_id, mem_cube_id=mem_cube_id, mem_cube=mem_cube
                )

                # Sync with database to get latest activation memories
                activation_db_manager = self.monitor.activation_memory_monitors[user_id][
                    mem_cube_id
                ]
                activation_db_manager.sync_with_orm()
                new_activation_memories = [
                    m.memory_text for m in activation_db_manager.obj.memories
                ]

                logger.info(
                    f"Collected {len(new_activation_memories)} new memory entries for processing"
                )
                # Print the content of each new activation memory
                for i, memory in enumerate(new_activation_memories[:5], 1):
                    logger.info(
                        f"Part of New Activation Memorires | {i}/{len(new_activation_memories)}: {memory[:20]}"
                    )

                self.update_activation_memory(
                    new_memories=new_activation_memories,
                    label=label,
                    user_id=user_id,
                    mem_cube_id=mem_cube_id,
                    mem_cube=mem_cube,
                )

                self.monitor.last_activation_mem_update_time = get_utc_now()

                logger.debug(
                    f"Activation memory update completed at {self.monitor.last_activation_mem_update_time}"
                )

            else:
                logger.info(
                    f"Skipping update - {interval_seconds} second interval not yet reached. "
                    f"Last update time is {self.monitor.last_activation_mem_update_time} and now is "
                    f"{get_utc_now()}"
                )
        except Exception as e:
            logger.error(f"Error in update_activation_memory_periodically: {e}", exc_info=True)

    def submit_messages(self, messages: ScheduleMessageItem | list[ScheduleMessageItem]):
        self.memos_message_queue.submit_messages(messages=messages)

    def _submit_web_logs(
        self, messages: ScheduleLogForWebItem | list[ScheduleLogForWebItem]
    ) -> None:
        """Submit log messages to the web log queue and optionally to RabbitMQ.

        Args:
            messages: Single log message or list of log messages
        """
        if self.rabbitmq_config is None:
            return

        if isinstance(messages, ScheduleLogForWebItem):
            messages = [messages]  # transform single message to list

        for message in messages:
            if not isinstance(message, ScheduleLogForWebItem):
                error_msg = f"Invalid message type: {type(message)}, expected ScheduleLogForWebItem"
                logger.error(error_msg)
                raise TypeError(error_msg)

            self._web_log_message_queue.put(message)
            message_info = message.debug_info()
            logger.debug(f"Submitted Scheduling log for web: {message_info}")

            if self.is_rabbitmq_connected():
                logger.info(f"Submitted Scheduling log to rabbitmq: {message_info}")
                self.rabbitmq_publish_message(message=message.to_dict())
        logger.debug(f"{len(messages)} submitted. {self._web_log_message_queue.qsize()} in queue.")

    def get_web_log_messages(self) -> list[dict]:
        """
        Retrieve structured log messages from the queue and return JSON-serializable dicts.
        """
        raw_items: list[ScheduleLogForWebItem] = []
        while True:
            try:
                raw_items.append(self._web_log_message_queue.get_nowait())
            except Exception:
                break

        def _map_label(label: str) -> str:
            from memos.mem_scheduler.schemas.general_schemas import (
<<<<<<< HEAD
                QUERY_LABEL,
                ANSWER_LABEL,
                ADD_LABEL,
                MEM_UPDATE_LABEL,
                MEM_ORGANIZE_LABEL,
                MEM_ARCHIVE_LABEL,
=======
                ADD_LABEL,
                ANSWER_LABEL,
                MEM_ARCHIVE_LABEL,
                MEM_ORGANIZE_LABEL,
                MEM_UPDATE_LABEL,
                QUERY_LABEL,
>>>>>>> 3f87a63f
            )

            mapping = {
                QUERY_LABEL: "addMessage",
                ANSWER_LABEL: "addMessage",
                ADD_LABEL: "addMemory",
                MEM_UPDATE_LABEL: "updateMemory",
                MEM_ORGANIZE_LABEL: "mergeMemory",
                MEM_ARCHIVE_LABEL: "archiveMemory",
            }
            return mapping.get(label, label)

        def _normalize_item(item: ScheduleLogForWebItem) -> dict:
            data = item.to_dict()
            data["label"] = _map_label(data.get("label"))
            memcube_content = getattr(item, "memcube_log_content", None) or []
            metadata = getattr(item, "metadata", None) or []

            memcube_name = getattr(item, "memcube_name", None)
            if not memcube_name and hasattr(self, "_map_memcube_name"):
                memcube_name = self._map_memcube_name(item.mem_cube_id)
            data["memcube_name"] = memcube_name

            memory_len = getattr(item, "memory_len", None)
            if memory_len is None:
                if data["label"] == "mergeMemory":
                    memory_len = len([c for c in memcube_content if c.get("type") != "postMerge"])
                elif memcube_content:
                    memory_len = len(memcube_content)
                else:
                    memory_len = 1 if item.log_content else 0

            data["memcube_log_content"] = memcube_content
            data["memory_len"] = memory_len

            def _with_memory_time(meta: dict) -> dict:
                enriched = dict(meta)
                if "memory_time" not in enriched:
                    enriched["memory_time"] = enriched.get("updated_at") or enriched.get(
                        "update_at"
                    )
                return enriched

            data["metadata"] = [_with_memory_time(m) for m in metadata]
            data["log_title"] = ""
            return data

        return [_normalize_item(it) for it in raw_items]

    def _message_consumer(self) -> None:
        """
        Continuously checks the queue for messages and dispatches them.

        Runs in a dedicated thread to process messages at regular intervals.
        For Redis queue, this method starts the Redis listener.
        """

        # Original local queue logic
        while self._running:  # Use a running flag for graceful shutdown
            try:
                # Get messages in batches based on consume_batch setting

                messages = self.memos_message_queue.get_messages(batch_size=self.consume_batch)

                if messages:
                    try:
                        import contextlib

                        with contextlib.suppress(Exception):
                            if messages:
                                self.dispatcher.on_messages_enqueued(messages)

                        self.dispatcher.dispatch(messages)
                    except Exception as e:
                        logger.error(f"Error dispatching messages: {e!s}")

                # Sleep briefly to prevent busy waiting
                time.sleep(self._consume_interval)  # Adjust interval as needed

            except Exception as e:
                # Don't log error for "No messages available in Redis queue" as it's expected
                if "No messages available in Redis queue" not in str(e):
                    logger.error(f"Unexpected error in message consumer: {e!s}")
                time.sleep(self._consume_interval)  # Prevent tight error loops

    def start(self) -> None:
        """
        Start the message consumer thread/process and initialize dispatcher resources.

        Initializes and starts:
        1. Message consumer thread or process (based on startup_mode)
        2. Dispatcher thread pool (if parallel dispatch enabled)
        """
        # Initialize dispatcher resources
        if self.enable_parallel_dispatch:
            logger.info(
                f"Initializing dispatcher thread pool with {self.thread_pool_max_workers} workers"
            )

        self.start_consumer()

    def start_consumer(self) -> None:
        """
        Start only the message consumer thread/process.

        This method can be used to restart the consumer after it has been stopped
        with stop_consumer(), without affecting other scheduler components.
        """
        if self._running:
            logger.warning("Memory Scheduler consumer is already running")
            return

        # Start consumer based on startup mode
        self._running = True

        if self.scheduler_startup_mode == STARTUP_BY_PROCESS:
            # Start consumer process
            self._consumer_process = multiprocessing.Process(
                target=self._message_consumer,
                daemon=True,
                name="MessageConsumerProcess",
            )
            self._consumer_process.start()
            logger.info("Message consumer process started")
        else:
            # Default to thread mode
            self._consumer_thread = ContextThread(
                target=self._message_consumer,
                daemon=True,
                name="MessageConsumerThread",
            )
            self._consumer_thread.start()
            logger.info("Message consumer thread started")

    def stop_consumer(self) -> None:
        """Stop only the message consumer thread/process gracefully.

        This method stops the consumer without affecting other components like
        dispatcher or monitors. Useful when you want to pause message processing
        while keeping other scheduler components running.
        """
        if not self._running:
            logger.warning("Memory Scheduler consumer is not running")
            return

        # Signal consumer thread/process to stop
        self._running = False

        # Wait for consumer thread or process
        if self.scheduler_startup_mode == STARTUP_BY_PROCESS and self._consumer_process:
            if self._consumer_process.is_alive():
                self._consumer_process.join(timeout=5.0)
                if self._consumer_process.is_alive():
                    logger.warning("Consumer process did not stop gracefully, terminating...")
                    self._consumer_process.terminate()
                    self._consumer_process.join(timeout=2.0)
                    if self._consumer_process.is_alive():
                        logger.error("Consumer process could not be terminated")
                    else:
                        logger.info("Consumer process terminated")
                else:
                    logger.info("Consumer process stopped")
            self._consumer_process = None
        elif self._consumer_thread and self._consumer_thread.is_alive():
            self._consumer_thread.join(timeout=5.0)
            if self._consumer_thread.is_alive():
                logger.warning("Consumer thread did not stop gracefully")
            else:
                logger.info("Consumer thread stopped")
            self._consumer_thread = None

        logger.info("Memory Scheduler consumer stopped")

    def stop(self) -> None:
        """Stop all scheduler components gracefully.

        1. Stops message consumer thread/process
        2. Shuts down dispatcher thread pool
        3. Cleans up resources
        """
        if not self._running:
            logger.warning("Memory Scheduler is not running")
            return

        # Stop consumer first
        self.stop_consumer()

        # Shutdown dispatcher
        if self.dispatcher:
            logger.info("Shutting down dispatcher...")
            self.dispatcher.shutdown()

        # Shutdown dispatcher_monitor
        if self.dispatcher_monitor:
            logger.info("Shutting down monitor...")
            self.dispatcher_monitor.stop()

    @property
    def handlers(self) -> dict[str, Callable]:
        """
        Access the dispatcher's handlers dictionary.

        Returns:
            dict[str, Callable]: Dictionary mapping labels to handler functions
        """
        if not self.dispatcher:
            logger.warning("Dispatcher is not initialized, returning empty handlers dict")
            return {}

        return self.dispatcher.handlers

    def register_handlers(
        self, handlers: dict[str, Callable[[list[ScheduleMessageItem]], None]]
    ) -> None:
        """
        Bulk register multiple handlers from a dictionary.

        Args:
            handlers: Dictionary mapping labels to handler functions
                      Format: {label: handler_callable}
        """
        if not self.dispatcher:
            logger.warning("Dispatcher is not initialized, cannot register handlers")
            return

        self.dispatcher.register_handlers(handlers)

    def unregister_handlers(self, labels: list[str]) -> dict[str, bool]:
        """
        Unregister handlers from the dispatcher by their labels.

        Args:
            labels: List of labels to unregister handlers for

        Returns:
            dict[str, bool]: Dictionary mapping each label to whether it was successfully unregistered
        """
        if not self.dispatcher:
            logger.warning("Dispatcher is not initialized, cannot unregister handlers")
            return dict.fromkeys(labels, False)

        return self.dispatcher.unregister_handlers(labels)

    def get_running_tasks(self, filter_func: Callable | None = None) -> dict[str, dict]:
        if not self.dispatcher:
            logger.warning("Dispatcher is not initialized, returning empty tasks dict")
            return {}

        running_tasks = self.dispatcher.get_running_tasks(filter_func=filter_func)

        # Convert RunningTaskItem objects to dictionaries for easier consumption
        result = {}
        for task_id, task_item in running_tasks.items():
            result[task_id] = {
                "item_id": task_item.item_id,
                "user_id": task_item.user_id,
                "mem_cube_id": task_item.mem_cube_id,
                "task_info": task_item.task_info,
                "task_name": task_item.task_name,
                "start_time": task_item.start_time,
                "end_time": task_item.end_time,
                "status": task_item.status,
                "result": task_item.result,
                "error_message": task_item.error_message,
                "messages": task_item.messages,
            }

        return result

    def mem_scheduler_wait(
        self, timeout: float = 180.0, poll: float = 0.1, log_every: float = 0.01
    ) -> bool:
        """
        Uses EWMA throughput, detects leaked `unfinished_tasks`, and waits for dispatcher.
        """
        deadline = time.monotonic() + timeout

        # --- helpers (local, no external deps) ---
        def _unfinished() -> int:
            """Prefer `unfinished_tasks`; fallback to `qsize()`."""
            try:
                u = getattr(self.memos_message_queue, "unfinished_tasks", None)
                if u is not None:
                    return int(u)
            except Exception:
                pass
            try:
                return int(self.memos_message_queue.qsize())
            except Exception:
                return 0

        def _fmt_eta(seconds: float | None) -> str:
            """Format seconds to human-readable string."""
            if seconds is None or seconds != seconds or seconds == float("inf"):
                return "unknown"
            s = max(0, int(seconds))
            h, s = divmod(s, 3600)
            m, s = divmod(s, 60)
            if h > 0:
                return f"{h:d}h{m:02d}m{s:02d}s"
            if m > 0:
                return f"{m:d}m{s:02d}s"
            return f"{s:d}s"

        # --- EWMA throughput state (tasks/s) ---
        alpha = 0.3
        rate = 0.0
        last_t = None  # type: float | None
        last_done = 0

        # --- dynamic totals & stuck detection ---
        init_unfinished = _unfinished()
        done_total = 0
        last_unfinished = None
        stuck_ticks = 0
        next_log = 0.0

        while True:
            # 1) read counters
            curr_unfinished = _unfinished()
            try:
                qsz = int(self.memos_message_queue.qsize())
            except Exception:
                qsz = -1

            pend = run = 0
            stats_fn = getattr(self.dispatcher, "stats", None)
            if self.enable_parallel_dispatch and self.dispatcher is not None and callable(stats_fn):
                try:
                    st = (
                        stats_fn()
                    )  # expected: {'pending':int,'running':int,'done':int?,'rate':float?}
                    run = int(st.get("running", 0))

                except Exception:
                    pass

            if isinstance(self.memos_message_queue, SchedulerRedisQueue):
                # For Redis queue, prefer XINFO GROUPS to compute pending
                groups_info = self.memos_message_queue.redis.xinfo_groups(
                    self.memos_message_queue.stream_key_prefix
                )
                if groups_info:
                    for group in groups_info:
                        if group.get("name") == self.memos_message_queue.consumer_group:
                            pend = int(group.get("pending", pend))
                            break
            else:
                pend = run

            # 2) dynamic total (allows new tasks queued while waiting)
            total_now = max(init_unfinished, done_total + curr_unfinished)
            done_total = max(0, total_now - curr_unfinished)

            # 3) update EWMA throughput
            now = time.monotonic()
            if last_t is None:
                last_t = now
            else:
                dt = max(1e-6, now - last_t)
                dc = max(0, done_total - last_done)
                inst = dc / dt
                rate = inst if rate == 0.0 else alpha * inst + (1 - alpha) * rate
                last_t = now
                last_done = done_total

            eta = None if rate <= 1e-9 else (curr_unfinished / rate)

            # 4) progress log (throttled)
            if now >= next_log:
                print(
                    f"[mem_scheduler_wait] remaining≈{curr_unfinished} | throughput≈{rate:.2f} msg/s | ETA≈{_fmt_eta(eta)} "
                    f"| qsize={qsz} pending={pend} running={run}"
                )
                next_log = now + max(0.2, log_every)

            # 5) exit / stuck detection
            idle_dispatcher = (
                (pend == 0 and run == 0)
                if (self.enable_parallel_dispatch and self.dispatcher is not None)
                else True
            )
            if curr_unfinished == 0:
                break
            if curr_unfinished > 0 and qsz == 0 and idle_dispatcher:
                if last_unfinished == curr_unfinished:
                    stuck_ticks += 1
                else:
                    stuck_ticks = 0
            else:
                stuck_ticks = 0
            last_unfinished = curr_unfinished

            if stuck_ticks >= 3:
                logger.warning(
                    "mem_scheduler_wait: detected leaked 'unfinished_tasks' -> treating queue as drained"
                )
                break

            if now >= deadline:
                logger.warning("mem_scheduler_wait: queue did not drain before timeout")
                return False

            time.sleep(poll)

        # 6) wait dispatcher (second stage)
        remaining = max(0.0, deadline - time.monotonic())
        if self.enable_parallel_dispatch and self.dispatcher is not None:
            try:
                ok = self.dispatcher.join(timeout=remaining if remaining > 0 else 0)
            except TypeError:
                ok = self.dispatcher.join()
            if not ok:
                logger.warning("mem_scheduler_wait: dispatcher did not complete before timeout")
                return False

        return True

    def _gather_queue_stats(self) -> dict:
        """Collect queue/dispatcher stats for reporting."""
        stats: dict[str, int | float | str] = {}
        stats["use_redis_queue"] = bool(self.use_redis_queue)
        # local queue metrics
        if not self.use_redis_queue:
            try:
                stats["qsize"] = int(self.memos_message_queue.qsize())
            except Exception:
                stats["qsize"] = -1
            # unfinished_tasks if available
            try:
                stats["unfinished_tasks"] = int(
                    getattr(self.memos_message_queue, "unfinished_tasks", 0) or 0
                )
            except Exception:
                stats["unfinished_tasks"] = -1
            stats["maxsize"] = int(self.max_internal_message_queue_size)
            try:
                maxsize = int(self.max_internal_message_queue_size) or 1
                qsize = int(stats.get("qsize", 0))
                stats["utilization"] = min(1.0, max(0.0, qsize / maxsize))
            except Exception:
                stats["utilization"] = 0.0
        # dispatcher stats
        try:
            d_stats = self.dispatcher.stats()
            stats.update(
                {
                    "running": int(d_stats.get("running", 0)),
                    "inflight": int(d_stats.get("inflight", 0)),
                    "handlers": int(d_stats.get("handlers", 0)),
                }
            )
        except Exception:
            stats.update({"running": 0, "inflight": 0, "handlers": 0})
        return stats<|MERGE_RESOLUTION|>--- conflicted
+++ resolved
@@ -576,21 +576,12 @@
 
         def _map_label(label: str) -> str:
             from memos.mem_scheduler.schemas.general_schemas import (
-<<<<<<< HEAD
-                QUERY_LABEL,
-                ANSWER_LABEL,
-                ADD_LABEL,
-                MEM_UPDATE_LABEL,
-                MEM_ORGANIZE_LABEL,
-                MEM_ARCHIVE_LABEL,
-=======
                 ADD_LABEL,
                 ANSWER_LABEL,
                 MEM_ARCHIVE_LABEL,
                 MEM_ORGANIZE_LABEL,
                 MEM_UPDATE_LABEL,
                 QUERY_LABEL,
->>>>>>> 3f87a63f
             )
 
             mapping = {
