import contextlib
import multiprocessing
import queue
import threading
import time

from collections.abc import Callable
from datetime import datetime
from pathlib import Path
from typing import TYPE_CHECKING

from sqlalchemy.engine import Engine

from memos.configs.mem_scheduler import AuthConfig, BaseSchedulerConfig
from memos.llms.base import BaseLLM
from memos.log import get_logger
from memos.mem_cube.general import GeneralMemCube
from memos.mem_scheduler.general_modules.dispatcher import SchedulerDispatcher
from memos.mem_scheduler.general_modules.misc import AutoDroppingQueue as Queue
from memos.mem_scheduler.general_modules.scheduler_logger import SchedulerLoggerModule
from memos.mem_scheduler.memory_manage_modules.retriever import SchedulerRetriever
from memos.mem_scheduler.monitors.dispatcher_monitor import SchedulerDispatcherMonitor
from memos.mem_scheduler.monitors.general_monitor import SchedulerGeneralMonitor
from memos.mem_scheduler.schemas.general_schemas import (
    DEFAULT_ACT_MEM_DUMP_PATH,
    DEFAULT_CONSUME_INTERVAL_SECONDS,
    DEFAULT_CONTEXT_WINDOW_SIZE,
    DEFAULT_MAX_INTERNAL_MESSAGE_QUEUE_SIZE,
    DEFAULT_STARTUP_MODE,
    DEFAULT_THREAD_POOL_MAX_WORKERS,
    DEFAULT_TOP_K,
    DEFAULT_USE_REDIS_QUEUE,
    STARTUP_BY_PROCESS,
    MemCubeID,
    TreeTextMemory_SEARCH_METHOD,
    UserID,
)
from memos.mem_scheduler.schemas.message_schemas import (
    ScheduleLogForWebItem,
    ScheduleMessageItem,
)
from memos.mem_scheduler.schemas.monitor_schemas import MemoryMonitorItem
from memos.mem_scheduler.utils.db_utils import get_utc_now
from memos.mem_scheduler.utils.filter_utils import (
    transform_name_to_key,
)
from memos.mem_scheduler.webservice_modules.rabbitmq_service import RabbitMQSchedulerModule
from memos.mem_scheduler.webservice_modules.redis_service import RedisSchedulerModule
from memos.memories.activation.kv import KVCacheMemory
from memos.memories.activation.vllmkv import VLLMKVCacheItem, VLLMKVCacheMemory
from memos.memories.textual.tree import TextualMemoryItem, TreeTextMemory
from memos.memos_tools.notification_utils import send_online_bot_notification
from memos.templates.mem_scheduler_prompts import MEMORY_ASSEMBLY_TEMPLATE


if TYPE_CHECKING:
    from memos.mem_cube.base import BaseMemCube


logger = get_logger(__name__)


class BaseScheduler(RabbitMQSchedulerModule, RedisSchedulerModule, SchedulerLoggerModule):
    """Base class for all mem_scheduler."""

    def __init__(self, config: BaseSchedulerConfig):
        """Initialize the scheduler with the given configuration."""
        super().__init__()
        self.config = config

        # hyper-parameters
        self.top_k = self.config.get("top_k", DEFAULT_TOP_K)
        self.context_window_size = self.config.get(
            "context_window_size", DEFAULT_CONTEXT_WINDOW_SIZE
        )
        self.enable_activation_memory = self.config.get("enable_activation_memory", False)
        self.act_mem_dump_path = self.config.get("act_mem_dump_path", DEFAULT_ACT_MEM_DUMP_PATH)
        self.search_method = self.config.get("search_method", TreeTextMemory_SEARCH_METHOD)
        self.enable_parallel_dispatch = self.config.get("enable_parallel_dispatch", True)
        self.thread_pool_max_workers = self.config.get(
            "thread_pool_max_workers", DEFAULT_THREAD_POOL_MAX_WORKERS
        )

        # startup mode configuration
        self.scheduler_startup_mode = self.config.get(
            "scheduler_startup_mode", DEFAULT_STARTUP_MODE
        )

        self.retriever: SchedulerRetriever | None = None
        self.db_engine: Engine | None = None
        self.monitor: SchedulerGeneralMonitor | None = None
        self.dispatcher_monitor: SchedulerDispatcherMonitor | None = None
        self.mem_reader = None  # Will be set by MOSCore
        self.dispatcher = SchedulerDispatcher(
            config=self.config,
            max_workers=self.thread_pool_max_workers,
            enable_parallel_dispatch=self.enable_parallel_dispatch,
        )

        # optional configs
        self.disable_handlers: list | None = self.config.get("disable_handlers", None)

        # message queue configuration
        self.use_redis_queue = self.config.get("use_redis_queue", DEFAULT_USE_REDIS_QUEUE)
        self.max_internal_message_queue_size = self.config.get(
            "max_internal_message_queue_size", DEFAULT_MAX_INTERNAL_MESSAGE_QUEUE_SIZE
        )

        # Initialize message queue based on configuration
        if self.use_redis_queue:
            self.memos_message_queue = None  # Will use Redis instead
            # Initialize Redis if using Redis queue with auto-initialization
            self.auto_initialize_redis()
        else:
            self.memos_message_queue: Queue[ScheduleMessageItem] = Queue(
                maxsize=self.max_internal_message_queue_size
            )

        self.max_web_log_queue_size = self.config.get("max_web_log_queue_size", 50)
        self._web_log_message_queue: Queue[ScheduleLogForWebItem] = Queue(
            maxsize=self.max_web_log_queue_size
        )
        self._consumer_thread = None  # Reference to our consumer thread/process
        self._consumer_process = None  # Reference to our consumer process
        self._running = False
        self._consume_interval = self.config.get(
            "consume_interval_seconds", DEFAULT_CONSUME_INTERVAL_SECONDS
        )

        # queue monitor (optional)
        self._queue_monitor_thread: threading.Thread | None = None
        self._queue_monitor_running: bool = False
        self.queue_monitor_interval_seconds: float = self.config.get(
            "queue_monitor_interval_seconds", 60.0
        )
        self.queue_monitor_warn_utilization: float = self.config.get(
            "queue_monitor_warn_utilization", 0.7
        )
        self.queue_monitor_crit_utilization: float = self.config.get(
            "queue_monitor_crit_utilization", 0.9
        )
<<<<<<< HEAD
=======
        self.enable_queue_monitor: bool = self.config.get("enable_queue_monitor", False)
        self._online_bot_callable = None  # type: ignore[var-annotated]
>>>>>>> 0e7128e9

        # other attributes
        self._context_lock = threading.Lock()
        self.current_user_id: UserID | str | None = None
        self.current_mem_cube_id: MemCubeID | str | None = None
        self.current_mem_cube: BaseMemCube | None = None
        self.auth_config_path: str | Path | None = self.config.get("auth_config_path", None)
        self.auth_config = None
        self.rabbitmq_config = None

    def initialize_modules(
        self,
        chat_llm: BaseLLM,
        process_llm: BaseLLM | None = None,
        db_engine: Engine | None = None,
        mem_reader=None,
    ):
        if process_llm is None:
            process_llm = chat_llm

        try:
            # initialize submodules
            self.chat_llm = chat_llm
            self.process_llm = process_llm
            self.db_engine = db_engine
            self.monitor = SchedulerGeneralMonitor(
                process_llm=self.process_llm, config=self.config, db_engine=self.db_engine
            )
            self.db_engine = self.monitor.db_engine
            self.dispatcher_monitor = SchedulerDispatcherMonitor(config=self.config)
            self.retriever = SchedulerRetriever(process_llm=self.process_llm, config=self.config)

            if mem_reader:
                self.mem_reader = mem_reader

            if self.enable_parallel_dispatch:
                self.dispatcher_monitor.initialize(dispatcher=self.dispatcher)
                self.dispatcher_monitor.start()

            # initialize with auth_config
            try:
                if self.auth_config_path is not None and Path(self.auth_config_path).exists():
                    self.auth_config = AuthConfig.from_local_config(
                        config_path=self.auth_config_path
                    )
                elif AuthConfig.default_config_exists():
                    self.auth_config = AuthConfig.from_local_config()
                else:
                    self.auth_config = AuthConfig.from_local_env()
            except Exception:
                pass

            if self.auth_config is not None:
                self.rabbitmq_config = self.auth_config.rabbitmq
                if self.rabbitmq_config is not None:
                    self.initialize_rabbitmq(config=self.rabbitmq_config)

            logger.debug("GeneralScheduler has been initialized")
        except Exception as e:
            logger.error(f"Failed to initialize scheduler modules: {e}", exc_info=True)
            # Clean up any partially initialized resources
            self._cleanup_on_init_failure()
            raise

        # start queue monitor if enabled and a bot is set later

    def _cleanup_on_init_failure(self):
        """Clean up resources if initialization fails."""
        try:
            if hasattr(self, "dispatcher_monitor") and self.dispatcher_monitor is not None:
                self.dispatcher_monitor.stop()
        except Exception as e:
            logger.warning(f"Error during cleanup: {e}")

    @property
    def mem_cube(self) -> GeneralMemCube:
        """The memory cube associated with this MemChat."""
        return self.current_mem_cube

    @mem_cube.setter
    def mem_cube(self, value: GeneralMemCube) -> None:
        """The memory cube associated with this MemChat."""
        self.current_mem_cube = value
        self.retriever.mem_cube = value

    def _set_current_context_from_message(self, msg: ScheduleMessageItem) -> None:
        """Update current user/cube context from the incoming message (thread-safe)."""
        with self._context_lock:
            self.current_user_id = msg.user_id
            self.current_mem_cube_id = msg.mem_cube_id
            self.current_mem_cube = msg.mem_cube

    def transform_working_memories_to_monitors(
        self, query_keywords, memories: list[TextualMemoryItem]
    ) -> list[MemoryMonitorItem]:
        """
        Convert a list of TextualMemoryItem objects into MemoryMonitorItem objects
        with importance scores based on keyword matching.

        Args:
            memories: List of TextualMemoryItem objects to be transformed.

        Returns:
            List of MemoryMonitorItem objects with computed importance scores.
        """

        result = []
        mem_length = len(memories)
        for idx, mem in enumerate(memories):
            text_mem = mem.memory
            mem_key = transform_name_to_key(name=text_mem)

            # Calculate importance score based on keyword matches
            keywords_score = 0
            if query_keywords and text_mem:
                for keyword, count in query_keywords.items():
                    keyword_count = text_mem.count(keyword)
                    if keyword_count > 0:
                        keywords_score += keyword_count * count
                        logger.debug(
                            f"Matched keyword '{keyword}' {keyword_count} times, added {keywords_score} to keywords_score"
                        )

            # rank score
            sorting_score = mem_length - idx

            mem_monitor = MemoryMonitorItem(
                memory_text=text_mem,
                tree_memory_item=mem,
                tree_memory_item_mapping_key=mem_key,
                sorting_score=sorting_score,
                keywords_score=keywords_score,
                recording_count=1,
            )
            result.append(mem_monitor)

        logger.info(f"Transformed {len(result)} memories to monitors")
        return result

    def replace_working_memory(
        self,
        user_id: UserID | str,
        mem_cube_id: MemCubeID | str,
        mem_cube: GeneralMemCube,
        original_memory: list[TextualMemoryItem],
        new_memory: list[TextualMemoryItem],
    ) -> None | list[TextualMemoryItem]:
        """Replace working memory with new memories after reranking."""
        text_mem_base = mem_cube.text_mem
        if isinstance(text_mem_base, TreeTextMemory):
            text_mem_base: TreeTextMemory = text_mem_base

            # process rerank memories with llm
            query_db_manager = self.monitor.query_monitors[user_id][mem_cube_id]
            # Sync with database to get latest query history
            query_db_manager.sync_with_orm()

            query_history = query_db_manager.obj.get_queries_with_timesort()
            memories_with_new_order, rerank_success_flag = (
                self.retriever.process_and_rerank_memories(
                    queries=query_history,
                    original_memory=original_memory,
                    new_memory=new_memory,
                    top_k=self.top_k,
                )
            )

            # Filter completely unrelated memories according to query_history
            logger.info(f"Filtering memories based on query history: {len(query_history)} queries")
            filtered_memories, filter_success_flag = self.retriever.filter_unrelated_memories(
                query_history=query_history,
                memories=memories_with_new_order,
            )

            if filter_success_flag:
                logger.info(
                    f"Memory filtering completed successfully. "
                    f"Filtered from {len(memories_with_new_order)} to {len(filtered_memories)} memories"
                )
                memories_with_new_order = filtered_memories
            else:
                logger.warning(
                    "Memory filtering failed - keeping all memories as fallback. "
                    f"Original count: {len(memories_with_new_order)}"
                )

            # Update working memory monitors
            query_keywords = query_db_manager.obj.get_keywords_collections()
            logger.info(
                f"Processing {len(memories_with_new_order)} memories with {len(query_keywords)} query keywords"
            )
            new_working_memory_monitors = self.transform_working_memories_to_monitors(
                query_keywords=query_keywords,
                memories=memories_with_new_order,
            )

            if not rerank_success_flag:
                for one in new_working_memory_monitors:
                    one.sorting_score = 0

            logger.info(f"update {len(new_working_memory_monitors)} working_memory_monitors")
            self.monitor.update_working_memory_monitors(
                new_working_memory_monitors=new_working_memory_monitors,
                user_id=user_id,
                mem_cube_id=mem_cube_id,
                mem_cube=mem_cube,
            )

            mem_monitors: list[MemoryMonitorItem] = self.monitor.working_memory_monitors[user_id][
                mem_cube_id
            ].obj.get_sorted_mem_monitors(reverse=True)
            new_working_memories = [mem_monitor.tree_memory_item for mem_monitor in mem_monitors]

            text_mem_base.replace_working_memory(memories=new_working_memories)

            logger.info(
                f"The working memory has been replaced with {len(memories_with_new_order)} new memories."
            )
            self.log_working_memory_replacement(
                original_memory=original_memory,
                new_memory=new_working_memories,
                user_id=user_id,
                mem_cube_id=mem_cube_id,
                mem_cube=mem_cube,
                log_func_callback=self._submit_web_logs,
            )
        else:
            logger.error("memory_base is not supported")
            memories_with_new_order = new_memory

        return memories_with_new_order

    def update_activation_memory(
        self,
        new_memories: list[str | TextualMemoryItem],
        label: str,
        user_id: UserID | str,
        mem_cube_id: MemCubeID | str,
        mem_cube: GeneralMemCube,
    ) -> None:
        """
        Update activation memory by extracting KVCacheItems from new_memory (list of str),
        add them to a KVCacheMemory instance, and dump to disk.
        """
        if len(new_memories) == 0:
            logger.error("update_activation_memory: new_memory is empty.")
            return
        if isinstance(new_memories[0], TextualMemoryItem):
            new_text_memories = [mem.memory for mem in new_memories]
        elif isinstance(new_memories[0], str):
            new_text_memories = new_memories
        else:
            logger.error("Not Implemented.")
            return

        try:
            if isinstance(mem_cube.act_mem, VLLMKVCacheMemory):
                act_mem: VLLMKVCacheMemory = mem_cube.act_mem
            elif isinstance(mem_cube.act_mem, KVCacheMemory):
                act_mem: KVCacheMemory = mem_cube.act_mem
            else:
                logger.error("Not Implemented.")
                return

            new_text_memory = MEMORY_ASSEMBLY_TEMPLATE.format(
                memory_text="".join(
                    [
                        f"{i + 1}. {sentence.strip()}\n"
                        for i, sentence in enumerate(new_text_memories)
                        if sentence.strip()  # Skip empty strings
                    ]
                )
            )

            # huggingface or vllm kv cache
            original_cache_items: list[VLLMKVCacheItem] = act_mem.get_all()
            original_text_memories = []
            if len(original_cache_items) > 0:
                pre_cache_item: VLLMKVCacheItem = original_cache_items[-1]
                original_text_memories = pre_cache_item.records.text_memories
                original_composed_text_memory = pre_cache_item.records.composed_text_memory
                if original_composed_text_memory == new_text_memory:
                    logger.warning(
                        "Skipping memory update - new composition matches existing cache: %s",
                        new_text_memory[:50] + "..."
                        if len(new_text_memory) > 50
                        else new_text_memory,
                    )
                    return
                act_mem.delete_all()

            cache_item = act_mem.extract(new_text_memory)
            cache_item.records.text_memories = new_text_memories
            cache_item.records.timestamp = get_utc_now()

            act_mem.add([cache_item])
            act_mem.dump(self.act_mem_dump_path)

            self.log_activation_memory_update(
                original_text_memories=original_text_memories,
                new_text_memories=new_text_memories,
                label=label,
                user_id=user_id,
                mem_cube_id=mem_cube_id,
                mem_cube=mem_cube,
                log_func_callback=self._submit_web_logs,
            )

        except Exception as e:
            logger.error(f"MOS-based activation memory update failed: {e}", exc_info=True)
            # Re-raise the exception if it's critical for the operation
            # For now, we'll continue execution but this should be reviewed

    def update_activation_memory_periodically(
        self,
        interval_seconds: int,
        label: str,
        user_id: UserID | str,
        mem_cube_id: MemCubeID | str,
        mem_cube: GeneralMemCube,
    ):
        try:
            if (
                self.monitor.last_activation_mem_update_time == datetime.min
                or self.monitor.timed_trigger(
                    last_time=self.monitor.last_activation_mem_update_time,
                    interval_seconds=interval_seconds,
                )
            ):
                logger.info(
                    f"Updating activation memory for user {user_id} and mem_cube {mem_cube_id}"
                )

                if (
                    user_id not in self.monitor.working_memory_monitors
                    or mem_cube_id not in self.monitor.working_memory_monitors[user_id]
                    or len(self.monitor.working_memory_monitors[user_id][mem_cube_id].obj.memories)
                    == 0
                ):
                    logger.warning(
                        "No memories found in working_memory_monitors, activation memory update is skipped"
                    )
                    return

                self.monitor.update_activation_memory_monitors(
                    user_id=user_id, mem_cube_id=mem_cube_id, mem_cube=mem_cube
                )

                # Sync with database to get latest activation memories
                activation_db_manager = self.monitor.activation_memory_monitors[user_id][
                    mem_cube_id
                ]
                activation_db_manager.sync_with_orm()
                new_activation_memories = [
                    m.memory_text for m in activation_db_manager.obj.memories
                ]

                logger.info(
                    f"Collected {len(new_activation_memories)} new memory entries for processing"
                )
                # Print the content of each new activation memory
                for i, memory in enumerate(new_activation_memories[:5], 1):
                    logger.info(
                        f"Part of New Activation Memorires | {i}/{len(new_activation_memories)}: {memory[:20]}"
                    )

                self.update_activation_memory(
                    new_memories=new_activation_memories,
                    label=label,
                    user_id=user_id,
                    mem_cube_id=mem_cube_id,
                    mem_cube=mem_cube,
                )

                self.monitor.last_activation_mem_update_time = get_utc_now()

                logger.debug(
                    f"Activation memory update completed at {self.monitor.last_activation_mem_update_time}"
                )

            else:
                logger.info(
                    f"Skipping update - {interval_seconds} second interval not yet reached. "
                    f"Last update time is {self.monitor.last_activation_mem_update_time} and now is "
                    f"{get_utc_now()}"
                )
        except Exception as e:
            logger.error(f"Error in update_activation_memory_periodically: {e}", exc_info=True)

    def submit_messages(self, messages: ScheduleMessageItem | list[ScheduleMessageItem]):
        """Submit messages to the message queue (either local queue or Redis)."""
        if isinstance(messages, ScheduleMessageItem):
            messages = [messages]  # transform single message to list

        for message in messages:
            if not isinstance(message, ScheduleMessageItem):
                error_msg = f"Invalid message type: {type(message)}, expected ScheduleMessageItem"
                logger.error(error_msg)
                raise TypeError(error_msg)

            if getattr(message, "timestamp", None) is None:
                with contextlib.suppress(Exception):
                    message.timestamp = datetime.utcnow()

            if self.disable_handlers and message.label in self.disable_handlers:
                logger.info(f"Skipping disabled handler: {message.label} - {message.content}")
                continue

            if self.use_redis_queue:
                # Use Redis stream for message queue
                self.redis_add_message_stream(message.to_dict())
                logger.info(f"Submitted message to Redis: {message.label} - {message.content}")
            else:
                # Use local queue
                self.memos_message_queue.put(message)
                logger.info(
                    f"Submitted message to local queue: {message.label} - {message.content}"
                )
        with contextlib.suppress(Exception):
            if messages:
                self.dispatcher.on_messages_enqueued(messages)

    def _submit_web_logs(
        self, messages: ScheduleLogForWebItem | list[ScheduleLogForWebItem]
    ) -> None:
        """Submit log messages to the web log queue and optionally to RabbitMQ.

        Args:
            messages: Single log message or list of log messages
        """
        if self.rabbitmq_config is None:
            return

        if isinstance(messages, ScheduleLogForWebItem):
            messages = [messages]  # transform single message to list

        for message in messages:
            if not isinstance(message, ScheduleLogForWebItem):
                error_msg = f"Invalid message type: {type(message)}, expected ScheduleLogForWebItem"
                logger.error(error_msg)
                raise TypeError(error_msg)

            self._web_log_message_queue.put(message)
            message_info = message.debug_info()
            logger.debug(f"Submitted Scheduling log for web: {message_info}")

            if self.is_rabbitmq_connected():
                logger.info(f"Submitted Scheduling log to rabbitmq: {message_info}")
                self.rabbitmq_publish_message(message=message.to_dict())
        logger.debug(f"{len(messages)} submitted. {self._web_log_message_queue.qsize()} in queue.")

    def get_web_log_messages(self) -> list[dict]:
        """
        Retrieves all web log messages from the queue and returns them as a list of JSON-serializable dictionaries.

        Returns:
            List[dict]: A list of dictionaries representing ScheduleLogForWebItem objects,
                       ready for JSON serialization. The list is ordered from oldest to newest.
        """
        messages = []
        while True:
            try:
                item = self._web_log_message_queue.get_nowait()  # Thread-safe get
                messages.append(item.to_dict())
            except queue.Empty:
                break
        return messages

    def _message_consumer(self) -> None:
        """
        Continuously checks the queue for messages and dispatches them.

        Runs in a dedicated thread to process messages at regular intervals.
        For Redis queue, this method starts the Redis listener.
        """
        if self.use_redis_queue:
            # For Redis queue, start the Redis listener
            def redis_message_handler(message_data):
                """Handler for Redis messages"""
                try:
                    # Redis message data needs to be decoded from bytes to string
                    decoded_data = {}
                    for key, value in message_data.items():
                        if isinstance(key, bytes):
                            key = key.decode("utf-8")
                        if isinstance(value, bytes):
                            value = value.decode("utf-8")
                        decoded_data[key] = value

                    message = ScheduleMessageItem.from_dict(decoded_data)
                    self.dispatcher.dispatch([message])
                except Exception as e:
                    logger.error(f"Error processing Redis message: {e}")
                    logger.error(f"Message data: {message_data}")

            self.redis_start_listening(handler=redis_message_handler)

            # Keep the thread alive while Redis listener is running
            while self._running:
                time.sleep(self._consume_interval)
        else:
            # Original local queue logic
            while self._running:  # Use a running flag for graceful shutdown
                try:
                    # Get all available messages at once (thread-safe approach)
                    messages = []
                    while True:
                        try:
                            # Use get_nowait() directly without empty() check to avoid race conditions
                            message = self.memos_message_queue.get_nowait()
                            messages.append(message)
                        except queue.Empty:
                            # No more messages available
                            break

                    if messages:
                        try:
                            self.dispatcher.dispatch(messages)
                        except Exception as e:
                            logger.error(f"Error dispatching messages: {e!s}")
                        finally:
                            # Mark all messages as processed
                            for _ in messages:
                                self.memos_message_queue.task_done()

                    # Sleep briefly to prevent busy waiting
                    time.sleep(self._consume_interval)  # Adjust interval as needed

                except Exception as e:
                    logger.error(f"Unexpected error in message consumer: {e!s}")
                    time.sleep(self._consume_interval)  # Prevent tight error loops

    def start(self) -> None:
        """
        Start the message consumer thread/process and initialize dispatcher resources.

        Initializes and starts:
        1. Message consumer thread or process (based on startup_mode)
        2. Dispatcher thread pool (if parallel dispatch enabled)
        """
        if self._running:
            logger.warning("Memory Scheduler is already running")
            return

        # Initialize dispatcher resources
        if self.enable_parallel_dispatch:
            logger.info(
                f"Initializing dispatcher thread pool with {self.thread_pool_max_workers} workers"
            )

        # Start consumer based on startup mode
        self._running = True

        if self.scheduler_startup_mode == STARTUP_BY_PROCESS:
            # Start consumer process
            self._consumer_process = multiprocessing.Process(
                target=self._message_consumer,
                daemon=True,
                name="MessageConsumerProcess",
            )
            self._consumer_process.start()
            logger.info("Message consumer process started")
        else:
            # Default to thread mode
            self._consumer_thread = threading.Thread(
                target=self._message_consumer,
                daemon=True,
                name="MessageConsumerThread",
            )
            self._consumer_thread.start()
            logger.info("Message consumer thread started")

        # optionally start queue monitor if enabled and bot callable present
        if self.enable_queue_monitor and self._online_bot_callable is not None:
            try:
                self.start_queue_monitor(self._online_bot_callable)
            except Exception as e:
                logger.warning(f"Failed to start queue monitor: {e}")

    def stop(self) -> None:
        """Stop all scheduler components gracefully.

        1. Stops message consumer thread/process
        2. Shuts down dispatcher thread pool
        3. Cleans up resources
        """
        if not self._running:
            logger.warning("Memory Scheduler is not running")
            return

        # Signal consumer thread/process to stop
        self._running = False

        # Wait for consumer thread or process
        if self.scheduler_startup_mode == STARTUP_BY_PROCESS and self._consumer_process:
            if self._consumer_process.is_alive():
                self._consumer_process.join(timeout=5.0)
                if self._consumer_process.is_alive():
                    logger.warning("Consumer process did not stop gracefully, terminating...")
                    self._consumer_process.terminate()
                    self._consumer_process.join(timeout=2.0)
                    if self._consumer_process.is_alive():
                        logger.error("Consumer process could not be terminated")
                    else:
                        logger.info("Consumer process terminated")
                else:
                    logger.info("Consumer process stopped")
        elif self._consumer_thread and self._consumer_thread.is_alive():
            self._consumer_thread.join(timeout=5.0)
            if self._consumer_thread.is_alive():
                logger.warning("Consumer thread did not stop gracefully")
            else:
                logger.info("Consumer thread stopped")

        # Shutdown dispatcher
        if self.dispatcher:
            logger.info("Shutting down dispatcher...")
            self.dispatcher.shutdown()

        # Shutdown dispatcher_monitor
        if self.dispatcher_monitor:
            logger.info("Shutting down monitor...")
            self.dispatcher_monitor.stop()

        # Clean up queues
        self._cleanup_queues()
        logger.info("Memory Scheduler stopped completely")

        # Stop queue monitor
        self.stop_queue_monitor()

    @property
    def handlers(self) -> dict[str, Callable]:
        """
        Access the dispatcher's handlers dictionary.

        Returns:
            dict[str, Callable]: Dictionary mapping labels to handler functions
        """
        if not self.dispatcher:
            logger.warning("Dispatcher is not initialized, returning empty handlers dict")
            return {}

        return self.dispatcher.handlers

    def register_handlers(
        self, handlers: dict[str, Callable[[list[ScheduleMessageItem]], None]]
    ) -> None:
        """
        Bulk register multiple handlers from a dictionary.

        Args:
            handlers: Dictionary mapping labels to handler functions
                      Format: {label: handler_callable}
        """
        if not self.dispatcher:
            logger.warning("Dispatcher is not initialized, cannot register handlers")
            return

        self.dispatcher.register_handlers(handlers)

    def unregister_handlers(self, labels: list[str]) -> dict[str, bool]:
        """
        Unregister handlers from the dispatcher by their labels.

        Args:
            labels: List of labels to unregister handlers for

        Returns:
            dict[str, bool]: Dictionary mapping each label to whether it was successfully unregistered
        """
        if not self.dispatcher:
            logger.warning("Dispatcher is not initialized, cannot unregister handlers")
            return dict.fromkeys(labels, False)

        return self.dispatcher.unregister_handlers(labels)

    def get_running_tasks(self, filter_func: Callable | None = None) -> dict[str, dict]:
        if not self.dispatcher:
            logger.warning("Dispatcher is not initialized, returning empty tasks dict")
            return {}

        running_tasks = self.dispatcher.get_running_tasks(filter_func=filter_func)

        # Convert RunningTaskItem objects to dictionaries for easier consumption
        result = {}
        for task_id, task_item in running_tasks.items():
            result[task_id] = {
                "item_id": task_item.item_id,
                "user_id": task_item.user_id,
                "mem_cube_id": task_item.mem_cube_id,
                "task_info": task_item.task_info,
                "task_name": task_item.task_name,
                "start_time": task_item.start_time,
                "end_time": task_item.end_time,
                "status": task_item.status,
                "result": task_item.result,
                "error_message": task_item.error_message,
                "messages": task_item.messages,
            }

        return result

    def _cleanup_queues(self) -> None:
        """Ensure all queues are emptied and marked as closed."""
        if self.use_redis_queue:
            # For Redis queue, stop the listener and close connection
            try:
                self.redis_stop_listening()
                self.redis_close()
            except Exception as e:
                logger.error(f"Error cleaning up Redis connection: {e}")
        else:
            # Original local queue cleanup
            try:
                while not self.memos_message_queue.empty():
                    self.memos_message_queue.get_nowait()
                    self.memos_message_queue.task_done()
            except queue.Empty:
                pass

        try:
            while not self._web_log_message_queue.empty():
                self._web_log_message_queue.get_nowait()
        except queue.Empty:
            pass

    def mem_scheduler_wait(
        self, timeout: float = 180.0, poll: float = 0.1, log_every: float = 0.01
    ) -> bool:
        """
        Uses EWMA throughput, detects leaked `unfinished_tasks`, and waits for dispatcher.
        """
        deadline = time.monotonic() + timeout

        # --- helpers (local, no external deps) ---
        def _unfinished() -> int:
            """Prefer `unfinished_tasks`; fallback to `qsize()`."""
            try:
                u = getattr(self.memos_message_queue, "unfinished_tasks", None)
                if u is not None:
                    return int(u)
            except Exception:
                pass
            try:
                return int(self.memos_message_queue.qsize())
            except Exception:
                return 0

        def _fmt_eta(seconds: float | None) -> str:
            """Format seconds to human-readable string."""
            if seconds is None or seconds != seconds or seconds == float("inf"):
                return "unknown"
            s = max(0, int(seconds))
            h, s = divmod(s, 3600)
            m, s = divmod(s, 60)
            if h > 0:
                return f"{h:d}h{m:02d}m{s:02d}s"
            if m > 0:
                return f"{m:d}m{s:02d}s"
            return f"{s:d}s"

        # --- EWMA throughput state (tasks/s) ---
        alpha = 0.3
        rate = 0.0
        last_t = None  # type: float | None
        last_done = 0

        # --- dynamic totals & stuck detection ---
        init_unfinished = _unfinished()
        done_total = 0
        last_unfinished = None
        stuck_ticks = 0
        next_log = 0.0

        while True:
            # 1) read counters
            curr_unfinished = _unfinished()
            try:
                qsz = int(self.memos_message_queue.qsize())
            except Exception:
                qsz = -1

            pend = run = 0
            stats_fn = getattr(self.dispatcher, "stats", None)
            if self.enable_parallel_dispatch and self.dispatcher is not None and callable(stats_fn):
                try:
                    st = (
                        stats_fn()
                    )  # expected: {'pending':int,'running':int,'done':int?,'rate':float?}
                    pend = int(st.get("pending", 0))
                    run = int(st.get("running", 0))
                except Exception:
                    pass

            # 2) dynamic total (allows new tasks queued while waiting)
            total_now = max(init_unfinished, done_total + curr_unfinished)
            done_total = max(0, total_now - curr_unfinished)

            # 3) update EWMA throughput
            now = time.monotonic()
            if last_t is None:
                last_t = now
            else:
                dt = max(1e-6, now - last_t)
                dc = max(0, done_total - last_done)
                inst = dc / dt
                rate = inst if rate == 0.0 else alpha * inst + (1 - alpha) * rate
                last_t = now
                last_done = done_total

            eta = None if rate <= 1e-9 else (curr_unfinished / rate)

            # 4) progress log (throttled)
            if now >= next_log:
                print(
                    f"[mem_scheduler_wait] remaining≈{curr_unfinished} | throughput≈{rate:.2f} msg/s | ETA≈{_fmt_eta(eta)} "
                    f"| qsize={qsz} pending={pend} running={run}"
                )
                next_log = now + max(0.2, log_every)

            # 5) exit / stuck detection
            idle_dispatcher = (
                (pend == 0 and run == 0)
                if (self.enable_parallel_dispatch and self.dispatcher is not None)
                else True
            )
            if curr_unfinished == 0:
                break
            if curr_unfinished > 0 and qsz == 0 and idle_dispatcher:
                if last_unfinished == curr_unfinished:
                    stuck_ticks += 1
                else:
                    stuck_ticks = 0
            else:
                stuck_ticks = 0
            last_unfinished = curr_unfinished

            if stuck_ticks >= 3:
                logger.warning(
                    "mem_scheduler_wait: detected leaked 'unfinished_tasks' -> treating queue as drained"
                )
                break

            if now >= deadline:
                logger.warning("mem_scheduler_wait: queue did not drain before timeout")
                return False

            time.sleep(poll)

        # 6) wait dispatcher (second stage)
        remaining = max(0.0, deadline - time.monotonic())
        if self.enable_parallel_dispatch and self.dispatcher is not None:
            try:
                ok = self.dispatcher.join(timeout=remaining if remaining > 0 else 0)
            except TypeError:
                ok = self.dispatcher.join()
            if not ok:
                logger.warning("mem_scheduler_wait: dispatcher did not complete before timeout")
                return False

        return True

<<<<<<< HEAD
=======
    # ---------------- Queue monitor & notifications ----------------
    def set_notification_bots(self, online_bot=None):
        """
        Set external notification callables.

        Args:
            online_bot: a callable matching dinding_report_bot.online_bot signature
        """
        self._online_bot_callable = online_bot

>>>>>>> 0e7128e9
    def _gather_queue_stats(self) -> dict:
        """Collect queue/dispatcher stats for reporting."""
        stats: dict[str, int | float | str] = {}
        stats["use_redis_queue"] = bool(self.use_redis_queue)
        # local queue metrics
        if not self.use_redis_queue:
            try:
                stats["qsize"] = int(self.memos_message_queue.qsize())
            except Exception:
                stats["qsize"] = -1
            # unfinished_tasks if available
            try:
                stats["unfinished_tasks"] = int(
                    getattr(self.memos_message_queue, "unfinished_tasks", 0) or 0
                )
            except Exception:
                stats["unfinished_tasks"] = -1
            stats["maxsize"] = int(self.max_internal_message_queue_size)
            try:
                maxsize = int(self.max_internal_message_queue_size) or 1
                qsize = int(stats.get("qsize", 0))
                stats["utilization"] = min(1.0, max(0.0, qsize / maxsize))
            except Exception:
                stats["utilization"] = 0.0
        # dispatcher stats
        try:
            d_stats = self.dispatcher.stats()
            stats.update(
                {
                    "running": int(d_stats.get("running", 0)),
                    "inflight": int(d_stats.get("inflight", 0)),
                    "handlers": int(d_stats.get("handlers", 0)),
                }
            )
        except Exception:
            stats.update({"running": 0, "inflight": 0, "handlers": 0})
<<<<<<< HEAD
        return stats
=======
        return stats

    def _queue_monitor_loop(self, online_bot) -> None:
        logger.info(f"Queue monitor started (interval={self.queue_monitor_interval_seconds}s)")
        self._queue_monitor_running = True
        while self._queue_monitor_running:
            time.sleep(self.queue_monitor_interval_seconds)
            try:
                stats = self._gather_queue_stats()
                # decide severity based on utilization if local queue
                title_color = "#00956D"
                subtitle = "Scheduler"
                if not stats.get("use_redis_queue"):
                    util = float(stats.get("utilization", 0.0))
                    if util >= self.queue_monitor_crit_utilization:
                        title_color = "#C62828"  # red
                        subtitle = "Scheduler (CRITICAL)"
                    elif util >= self.queue_monitor_warn_utilization:
                        title_color = "#E65100"  # orange
                        subtitle = "Scheduler (WARNING)"

                other_data1 = {
                    "use_redis_queue": stats.get("use_redis_queue"),
                    "handlers": stats.get("handlers"),
                    "running": stats.get("running"),
                    "inflight": stats.get("inflight"),
                }
                if not stats.get("use_redis_queue"):
                    other_data2 = {
                        "qsize": stats.get("qsize"),
                        "unfinished_tasks": stats.get("unfinished_tasks"),
                        "maxsize": stats.get("maxsize"),
                        "utilization": f"{float(stats.get('utilization', 0.0)):.2%}",
                    }
                else:
                    other_data2 = {
                        "redis_mode": True,
                    }

                send_online_bot_notification(
                    online_bot=online_bot,
                    header_name="Scheduler Queue",
                    sub_title_name=subtitle,
                    title_color=title_color,
                    other_data1=other_data1,
                    other_data2=other_data2,
                    emoji={"Runtime": "🧠", "Queue": "📬"},
                )
            except Exception as e:
                logger.warning(f"Queue monitor iteration failed: {e}")
        logger.info("Queue monitor stopped")

    def start_queue_monitor(self, online_bot) -> None:
        if self._queue_monitor_thread and self._queue_monitor_thread.is_alive():
            return
        self._online_bot_callable = online_bot
        self._queue_monitor_thread = threading.Thread(
            target=self._queue_monitor_loop,
            args=(online_bot,),
            daemon=True,
            name="QueueMonitorThread",
        )
        self._queue_monitor_thread.start()

    def stop_queue_monitor(self) -> None:
        self._queue_monitor_running = False
        if self._queue_monitor_thread and self._queue_monitor_thread.is_alive():
            with contextlib.suppress(Exception):
                self._queue_monitor_thread.join(timeout=2.0)
>>>>>>> 0e7128e9
<|MERGE_RESOLUTION|>--- conflicted
+++ resolved
@@ -139,11 +139,6 @@
         self.queue_monitor_crit_utilization: float = self.config.get(
             "queue_monitor_crit_utilization", 0.9
         )
-<<<<<<< HEAD
-=======
-        self.enable_queue_monitor: bool = self.config.get("enable_queue_monitor", False)
-        self._online_bot_callable = None  # type: ignore[var-annotated]
->>>>>>> 0e7128e9
 
         # other attributes
         self._context_lock = threading.Lock()
@@ -1007,19 +1002,6 @@
 
         return True
 
-<<<<<<< HEAD
-=======
-    # ---------------- Queue monitor & notifications ----------------
-    def set_notification_bots(self, online_bot=None):
-        """
-        Set external notification callables.
-
-        Args:
-            online_bot: a callable matching dinding_report_bot.online_bot signature
-        """
-        self._online_bot_callable = online_bot
-
->>>>>>> 0e7128e9
     def _gather_queue_stats(self) -> dict:
         """Collect queue/dispatcher stats for reporting."""
         stats: dict[str, int | float | str] = {}
@@ -1056,76 +1038,4 @@
             )
         except Exception:
             stats.update({"running": 0, "inflight": 0, "handlers": 0})
-<<<<<<< HEAD
-        return stats
-=======
-        return stats
-
-    def _queue_monitor_loop(self, online_bot) -> None:
-        logger.info(f"Queue monitor started (interval={self.queue_monitor_interval_seconds}s)")
-        self._queue_monitor_running = True
-        while self._queue_monitor_running:
-            time.sleep(self.queue_monitor_interval_seconds)
-            try:
-                stats = self._gather_queue_stats()
-                # decide severity based on utilization if local queue
-                title_color = "#00956D"
-                subtitle = "Scheduler"
-                if not stats.get("use_redis_queue"):
-                    util = float(stats.get("utilization", 0.0))
-                    if util >= self.queue_monitor_crit_utilization:
-                        title_color = "#C62828"  # red
-                        subtitle = "Scheduler (CRITICAL)"
-                    elif util >= self.queue_monitor_warn_utilization:
-                        title_color = "#E65100"  # orange
-                        subtitle = "Scheduler (WARNING)"
-
-                other_data1 = {
-                    "use_redis_queue": stats.get("use_redis_queue"),
-                    "handlers": stats.get("handlers"),
-                    "running": stats.get("running"),
-                    "inflight": stats.get("inflight"),
-                }
-                if not stats.get("use_redis_queue"):
-                    other_data2 = {
-                        "qsize": stats.get("qsize"),
-                        "unfinished_tasks": stats.get("unfinished_tasks"),
-                        "maxsize": stats.get("maxsize"),
-                        "utilization": f"{float(stats.get('utilization', 0.0)):.2%}",
-                    }
-                else:
-                    other_data2 = {
-                        "redis_mode": True,
-                    }
-
-                send_online_bot_notification(
-                    online_bot=online_bot,
-                    header_name="Scheduler Queue",
-                    sub_title_name=subtitle,
-                    title_color=title_color,
-                    other_data1=other_data1,
-                    other_data2=other_data2,
-                    emoji={"Runtime": "🧠", "Queue": "📬"},
-                )
-            except Exception as e:
-                logger.warning(f"Queue monitor iteration failed: {e}")
-        logger.info("Queue monitor stopped")
-
-    def start_queue_monitor(self, online_bot) -> None:
-        if self._queue_monitor_thread and self._queue_monitor_thread.is_alive():
-            return
-        self._online_bot_callable = online_bot
-        self._queue_monitor_thread = threading.Thread(
-            target=self._queue_monitor_loop,
-            args=(online_bot,),
-            daemon=True,
-            name="QueueMonitorThread",
-        )
-        self._queue_monitor_thread.start()
-
-    def stop_queue_monitor(self) -> None:
-        self._queue_monitor_running = False
-        if self._queue_monitor_thread and self._queue_monitor_thread.is_alive():
-            with contextlib.suppress(Exception):
-                self._queue_monitor_thread.join(timeout=2.0)
->>>>>>> 0e7128e9
+        return stats