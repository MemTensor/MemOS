--- conflicted
+++ resolved
@@ -361,18 +361,6 @@
                     f"Updating activation memory for user {user_id} and mem_cube {mem_cube_id}"
                 )
 
-<<<<<<< HEAD
-        try:
-            if self.monitor.timed_trigger(
-                last_time=self.monitor.last_activation_mem_update_time,
-                interval_seconds=interval_seconds,
-            ):
-                logger.info(
-                    f"Updating activation memory for user {user_id} and mem_cube {mem_cube_id}"
-                )
-
-=======
->>>>>>> d3e5d3bc
                 if (
                     user_id not in self.monitor.working_memory_monitors
                     or mem_cube_id not in self.monitor.working_memory_monitors[user_id]
