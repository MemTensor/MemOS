--- conflicted
+++ resolved
@@ -138,11 +138,7 @@
                 label=QUERY_LABEL,
                 user_id=user_id,
                 mem_cube_id=mem_cube_id,
-<<<<<<< HEAD
                 mem_cube=self.mem_cube,
-=======
-                mem_cube=self.current_mem_cube,
->>>>>>> 75418277
             )
 
     def _query_message_consumer(self, messages: list[ScheduleMessageItem]) -> None:
@@ -209,10 +205,6 @@
                             logger.error(f"Error: {e}. Content: {msg.content}", exc_info=True)
                             userinput_memory_ids = []
 
-<<<<<<< HEAD
-=======
-                        mem_cube = self.current_mem_cube
->>>>>>> 75418277
                         for memory_id in userinput_memory_ids:
                             try:
                                 mem_item: TextualMemoryItem = mem_cube.text_mem.get(
@@ -234,11 +226,7 @@
                                 memory_type=mem_type,
                                 user_id=msg.user_id,
                                 mem_cube_id=msg.mem_cube_id,
-<<<<<<< HEAD
                                 mem_cube=self.mem_cube,
-=======
-                                mem_cube=self.current_mem_cube,
->>>>>>> 75418277
                                 log_func_callback=self._submit_web_logs,
                             )
 
@@ -252,7 +240,7 @@
             try:
                 user_id = message.user_id
                 mem_cube_id = message.mem_cube_id
-                mem_cube = self.current_mem_cube
+                mem_cube = self.mem_cube
                 content = message.content
                 user_name = message.user_name
 
@@ -416,7 +404,7 @@
             try:
                 user_id = message.user_id
                 mem_cube_id = message.mem_cube_id
-                mem_cube = self.current_mem_cube
+                mem_cube = self.mem_cube
                 content = message.content
                 user_name = message.user_name
 
@@ -517,15 +505,11 @@
 
         def process_message(message: ScheduleMessageItem):
             try:
-                mem_cube = self.current_mem_cube
+                mem_cube = self.mem_cube
 
                 user_id = message.user_id
                 session_id = message.session_id
                 mem_cube_id = message.mem_cube_id
-<<<<<<< HEAD
-=======
-                mem_cube = self.current_mem_cube
->>>>>>> 75418277
                 content = message.content
                 messages_list = json.loads(content)
 
