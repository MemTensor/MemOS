--- conflicted
+++ resolved
@@ -203,16 +203,12 @@
 
                     # submit logs
                     for msg in messages:
-<<<<<<< HEAD
-                        userinput_memory_ids = json.loads(msg.content)
-=======
                         try:
                             userinput_memory_ids = json.loads(msg.content)
                         except Exception as e:
                             logger.error(f"Error: {e}. Content: {msg.content}", exc_info=True)
                             userinput_memory_ids = []
 
->>>>>>> d3e5d3bc
                         mem_cube = msg.mem_cube
                         for memory_id in userinput_memory_ids:
                             mem_item: TextualMemoryItem = mem_cube.text_mem.get(memory_id=memory_id)
