--- conflicted
+++ resolved
@@ -20,9 +20,6 @@
     QUERY_LABEL,
     USER_INPUT_TYPE,
     WORKING_MEMORY_TYPE,
-    USER_INPUT_TYPE,
-    NOT_APPLICABLE_TYPE,
-    LONG_TERM_MEMORY_TYPE,
     MemCubeID,
     UserID,
 )
@@ -33,10 +30,7 @@
     is_all_english,
     transform_name_to_key,
 )
-<<<<<<< HEAD
 from memos.mem_scheduler.utils.misc_utils import group_messages_by_user_and_mem_cube
-=======
->>>>>>> 3f87a63f
 from memos.memories.textual.item import TextualMemoryItem
 from memos.memories.textual.preference import PreferenceTextMemory
 from memos.memories.textual.tree import TreeTextMemory
@@ -164,11 +158,7 @@
         """
         logger.info(f"Messages {messages} assigned to {QUERY_LABEL} handler.")
 
-<<<<<<< HEAD
         grouped_messages = group_messages_by_user_and_mem_cube(messages=messages)
-=======
-        grouped_messages = self.dispatcher._group_messages_by_user_and_mem_cube(messages=messages)
->>>>>>> 3f87a63f
 
         self.validate_schedule_messages(messages=messages, label=QUERY_LABEL)
 
@@ -212,11 +202,7 @@
           messages: List of answer messages to process
         """
         logger.info(f"Messages {messages} assigned to {ANSWER_LABEL} handler.")
-<<<<<<< HEAD
         grouped_messages = group_messages_by_user_and_mem_cube(messages=messages)
-=======
-        grouped_messages = self.dispatcher._group_messages_by_user_and_mem_cube(messages=messages)
->>>>>>> 3f87a63f
 
         self.validate_schedule_messages(messages=messages, label=ANSWER_LABEL)
 
@@ -252,11 +238,7 @@
     def _add_message_consumer(self, messages: list[ScheduleMessageItem]) -> None:
         logger.info(f"Messages {messages} assigned to {ADD_LABEL} handler.")
         # Process the query in a session turn
-<<<<<<< HEAD
         grouped_messages = group_messages_by_user_and_mem_cube(messages=messages)
-=======
-        grouped_messages = self.dispatcher._group_messages_by_user_and_mem_cube(messages=messages)
->>>>>>> 3f87a63f
 
         self.validate_schedule_messages(messages=messages, label=ADD_LABEL)
         try:
