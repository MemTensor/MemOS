import concurrent.futures
import json
import traceback

from memos.configs.mem_scheduler import GeneralSchedulerConfig
from memos.log import get_logger
from memos.mem_cube.general import GeneralMemCube
from memos.mem_scheduler.base_scheduler import BaseScheduler
from memos.mem_scheduler.schemas.general_schemas import (
    ADD_LABEL,
    ANSWER_LABEL,
    DEFAULT_MAX_QUERY_KEY_WORDS,
<<<<<<< HEAD
    MEM_ORGANIZE_LABEL,
    MEM_READ_LABEL,
=======
    PREF_ADD_LABEL,
>>>>>>> e02722af
    QUERY_LABEL,
    WORKING_MEMORY_TYPE,
    MemCubeID,
    UserID,
)
from memos.mem_scheduler.schemas.message_schemas import ScheduleMessageItem
from memos.mem_scheduler.schemas.monitor_schemas import QueryMonitorItem
from memos.mem_scheduler.utils.filter_utils import is_all_chinese, is_all_english
from memos.memories.textual.item import TextualMemoryItem
from memos.memories.textual.preference import PreferenceTextMemory
from memos.memories.textual.tree import TreeTextMemory


logger = get_logger(__name__)


class GeneralScheduler(BaseScheduler):
    def __init__(self, config: GeneralSchedulerConfig):
        """Initialize the scheduler with the given configuration."""
        super().__init__(config)

        self.query_key_words_limit = self.config.get("query_key_words_limit", 20)

        # register handlers
        handlers = {
            QUERY_LABEL: self._query_message_consumer,
            ANSWER_LABEL: self._answer_message_consumer,
            ADD_LABEL: self._add_message_consumer,
<<<<<<< HEAD
            MEM_READ_LABEL: self._mem_read_message_consumer,
            MEM_ORGANIZE_LABEL: self._mem_reorganize_message_consumer,
=======
            PREF_ADD_LABEL: self._pref_add_message_consumer,
>>>>>>> e02722af
        }
        self.dispatcher.register_handlers(handlers)

    def long_memory_update_process(
        self, user_id: str, mem_cube_id: str, messages: list[ScheduleMessageItem]
    ):
        mem_cube = messages[0].mem_cube

        # for status update
        self._set_current_context_from_message(msg=messages[0])

        # update query monitors
        for msg in messages:
            self.monitor.register_query_monitor_if_not_exists(
                user_id=user_id, mem_cube_id=mem_cube_id
            )

            query = msg.content
            query_keywords = self.monitor.extract_query_keywords(query=query)
            logger.info(
                f'Extracted keywords "{query_keywords}" from query "{query}" for user_id={user_id}'
            )

            if len(query_keywords) == 0:
                stripped_query = query.strip()
                # Determine measurement method based on language
                if is_all_english(stripped_query):
                    words = stripped_query.split()  # Word count for English
                elif is_all_chinese(stripped_query):
                    words = stripped_query  # Character count for Chinese
                else:
                    logger.debug(
                        f"Mixed-language memory, using character count: {stripped_query[:50]}..."
                    )
                    words = stripped_query  # Default to character count

                query_keywords = list(set(words[: self.query_key_words_limit]))
                logger.error(
                    f"Keyword extraction failed for query '{query}' (user_id={user_id}). Using fallback keywords: {query_keywords[:10]}... (truncated)",
                    exc_info=True,
                )

            item = QueryMonitorItem(
                user_id=user_id,
                mem_cube_id=mem_cube_id,
                query_text=query,
                keywords=query_keywords,
                max_keywords=DEFAULT_MAX_QUERY_KEY_WORDS,
            )

            query_db_manager = self.monitor.query_monitors[user_id][mem_cube_id]
            query_db_manager.obj.put(item=item)
            # Sync with database after adding new item
            query_db_manager.sync_with_orm()
        logger.debug(
            f"Queries in monitor for user_id={user_id}, mem_cube_id={mem_cube_id}: {query_db_manager.obj.get_queries_with_timesort()}"
        )

        queries = [msg.content for msg in messages]

        # recall
        cur_working_memory, new_candidates = self.process_session_turn(
            queries=queries,
            user_id=user_id,
            mem_cube_id=mem_cube_id,
            mem_cube=mem_cube,
            top_k=self.top_k,
        )
        logger.info(
            f"Processed {len(queries)} queries {queries} and retrieved {len(new_candidates)} new candidate memories for user_id={user_id}"
        )

        # rerank
        new_order_working_memory = self.replace_working_memory(
            user_id=user_id,
            mem_cube_id=mem_cube_id,
            mem_cube=mem_cube,
            original_memory=cur_working_memory,
            new_memory=new_candidates,
        )
        logger.info(
            f"Final working memory size: {len(new_order_working_memory)} memories for user_id={user_id}"
        )

        # update activation memories
        logger.info(
            f"Activation memory update {'enabled' if self.enable_activation_memory else 'disabled'} "
            f"(interval: {self.monitor.act_mem_update_interval}s)"
        )
        if self.enable_activation_memory:
            self.update_activation_memory_periodically(
                interval_seconds=self.monitor.act_mem_update_interval,
                label=QUERY_LABEL,
                user_id=user_id,
                mem_cube_id=mem_cube_id,
                mem_cube=messages[0].mem_cube,
            )

    def _query_message_consumer(self, messages: list[ScheduleMessageItem]) -> None:
        """
        Process and handle query trigger messages from the queue.

        Args:
            messages: List of query messages to process
        """
        logger.info(f"Messages {messages} assigned to {QUERY_LABEL} handler.")

        # Process the query in a session turn
        grouped_messages = self.dispatcher.group_messages_by_user_and_cube(messages=messages)

        self.validate_schedule_messages(messages=messages, label=QUERY_LABEL)

        for user_id in grouped_messages:
            for mem_cube_id in grouped_messages[user_id]:
                messages = grouped_messages[user_id][mem_cube_id]
                if len(messages) == 0:
                    return
                self.long_memory_update_process(
                    user_id=user_id, mem_cube_id=mem_cube_id, messages=messages
                )

    def _answer_message_consumer(self, messages: list[ScheduleMessageItem]) -> None:
        """
        Process and handle answer trigger messages from the queue.

        Args:
          messages: List of answer messages to process
        """
        logger.info(f"Messages {messages} assigned to {ANSWER_LABEL} handler.")
        # Process the query in a session turn
        grouped_messages = self.dispatcher.group_messages_by_user_and_cube(messages=messages)

        self.validate_schedule_messages(messages=messages, label=ANSWER_LABEL)

        for user_id in grouped_messages:
            for mem_cube_id in grouped_messages[user_id]:
                messages = grouped_messages[user_id][mem_cube_id]
                if len(messages) == 0:
                    return

                # for status update
                self._set_current_context_from_message(msg=messages[0])

    def _add_message_consumer(self, messages: list[ScheduleMessageItem]) -> None:
        logger.info(f"Messages {messages} assigned to {ADD_LABEL} handler.")
        # Process the query in a session turn
        grouped_messages = self.dispatcher._group_messages_by_user_and_mem_cube(messages=messages)

        self.validate_schedule_messages(messages=messages, label=ADD_LABEL)
        try:
            for user_id in grouped_messages:
                for mem_cube_id in grouped_messages[user_id]:
                    messages = grouped_messages[user_id][mem_cube_id]
                    if len(messages) == 0:
                        return

                    # for status update
                    self._set_current_context_from_message(msg=messages[0])

                    # submit logs
                    for msg in messages:
                        try:
                            userinput_memory_ids = json.loads(msg.content)
                        except Exception as e:
                            logger.error(f"Error: {e}. Content: {msg.content}", exc_info=True)
                            userinput_memory_ids = []

                        mem_cube = msg.mem_cube
                        for memory_id in userinput_memory_ids:
                            try:
                                mem_item: TextualMemoryItem = mem_cube.text_mem.get(
                                    memory_id=memory_id
                                )
                            except Exception:
                                logger.warning(
                                    f"This MemoryItem {memory_id} has already been deleted."
                                )
                                continue
                            mem_type = mem_item.metadata.memory_type
                            mem_content = mem_item.memory

                            if mem_type == WORKING_MEMORY_TYPE:
                                continue

                            self.log_adding_memory(
                                memory=mem_content,
                                memory_type=mem_type,
                                user_id=msg.user_id,
                                mem_cube_id=msg.mem_cube_id,
                                mem_cube=msg.mem_cube,
                                log_func_callback=self._submit_web_logs,
                            )

        except Exception as e:
            logger.error(f"Error: {e}", exc_info=True)

<<<<<<< HEAD
    def _mem_read_message_consumer(self, messages: list[ScheduleMessageItem]) -> None:
        logger.info(f"Messages {messages} assigned to {MEM_READ_LABEL} handler.")
=======
    def _pref_add_message_consumer(self, messages: list[ScheduleMessageItem]) -> None:
        logger.info(f"Messages {messages} assigned to {PREF_ADD_LABEL} handler.")
>>>>>>> e02722af

        def process_message(message: ScheduleMessageItem):
            try:
                user_id = message.user_id
<<<<<<< HEAD
                mem_cube_id = message.mem_cube_id
                mem_cube = message.mem_cube
                content = message.content

                # Parse the memory IDs from content
                mem_ids = json.loads(content) if isinstance(content, str) else content
                if not mem_ids:
                    return

                logger.info(
                    f"Processing mem_read for user_id={user_id}, mem_cube_id={mem_cube_id}, mem_ids={mem_ids}"
                )

                # Get the text memory from the mem_cube
                text_mem = mem_cube.text_mem
                if not isinstance(text_mem, TreeTextMemory):
                    logger.error(f"Expected TreeTextMemory but got {type(text_mem).__name__}")
                    return

                # Use mem_reader to process the memories
                self._process_memories_with_reader(
                    mem_ids=mem_ids,
                    user_id=user_id,
                    mem_cube_id=mem_cube_id,
                    mem_cube=mem_cube,
                    text_mem=text_mem,
                )

                logger.info(
                    f"Successfully processed mem_read for user_id={user_id}, mem_cube_id={mem_cube_id}"
                )

            except Exception as e:
                logger.error(f"Error processing mem_read message: {e}", exc_info=True)

        with concurrent.futures.ThreadPoolExecutor(max_workers=min(8, len(messages))) as executor:
            futures = [executor.submit(process_message, msg) for msg in messages]
            for future in concurrent.futures.as_completed(futures):
                try:
                    future.result()
                except Exception as e:
                    logger.error(f"Thread task failed: {e}", exc_info=True)

    def _process_memories_with_reader(
        self,
        mem_ids: list[str],
        user_id: str,
        mem_cube_id: str,
        mem_cube: GeneralMemCube,
        text_mem: TreeTextMemory,
    ) -> None:
        """
        Process memories using mem_reader for enhanced memory processing.

        Args:
            mem_ids: List of memory IDs to process
            user_id: User ID
            mem_cube_id: Memory cube ID
            mem_cube: Memory cube instance
            text_mem: Text memory instance
        """
        try:
            # Get the mem_reader from the parent MOSCore
            if not hasattr(self, "mem_reader") or self.mem_reader is None:
                logger.warning(
                    "mem_reader not available in scheduler, skipping enhanced processing"
                )
                return

            # Get the original memory items
            memory_items = []
            for mem_id in mem_ids:
                try:
                    memory_item = text_mem.get(mem_id)
                    memory_items.append(memory_item)
                except Exception as e:
                    logger.warning(f"Failed to get memory {mem_id}: {e}")
                    continue

            if not memory_items:
                logger.warning("No valid memory items found for processing")
                return

            # Use mem_reader to process the memories
            logger.info(f"Processing {len(memory_items)} memories with mem_reader")

            # Extract memories using mem_reader
            try:
                processed_memories = self.mem_reader.fine_transfer_simple_mem(
                    memory_items,
                    type="chat",
                )
            except Exception as e:
                logger.warning(f"{e}: Fail to transfer mem: {memory_items}")
                processed_memories = []

            if processed_memories and len(processed_memories) > 0:
                # Flatten the results (mem_reader returns list of lists)
                flattened_memories = []
                for memory_list in processed_memories:
                    flattened_memories.extend(memory_list)

                logger.info(f"mem_reader processed {len(flattened_memories)} enhanced memories")

                # Add the enhanced memories back to the memory system
                if flattened_memories:
                    enhanced_mem_ids = text_mem.add(flattened_memories)
                    logger.info(
                        f"Added {len(enhanced_mem_ids)} enhanced memories: {enhanced_mem_ids}"
                    )
                else:
                    logger.info("No enhanced memories generated by mem_reader")
            else:
                logger.info("mem_reader returned no processed memories")

            text_mem.delete(mem_ids)
            logger.info("Delete raw mem_ids")
            text_mem.memory_manager.remove_and_refresh_memory()
            logger.info("Remove and Refresh Memories")
            logger.debug(f"Finished add {user_id} memory: {mem_ids}")

        except Exception:
            logger.error(
                f"Error in _process_memories_with_reader: {traceback.format_exc()}", exc_info=True
            )

    def _mem_reorganize_message_consumer(self, messages: list[ScheduleMessageItem]) -> None:
        logger.info(f"Messages {messages} assigned to {MEM_READ_LABEL} handler.")

        def process_message(message: ScheduleMessageItem):
            try:
                user_id = message.user_id
                mem_cube_id = message.mem_cube_id
                mem_cube = message.mem_cube
                content = message.content

                # Parse the memory IDs from content
                mem_ids = json.loads(content) if isinstance(content, str) else content
                if not mem_ids:
                    return

                logger.info(
                    f"Processing mem_read for user_id={user_id}, mem_cube_id={mem_cube_id}, mem_ids={mem_ids}"
                )

                # Get the text memory from the mem_cube
                text_mem = mem_cube.text_mem
                if not isinstance(text_mem, TreeTextMemory):
                    logger.error(f"Expected TreeTextMemory but got {type(text_mem).__name__}")
                    return

                # Use mem_reader to process the memories
                self._process_memories_with_reorganize(
                    mem_ids=mem_ids,
                    user_id=user_id,
                    mem_cube_id=mem_cube_id,
                    mem_cube=mem_cube,
                    text_mem=text_mem,
                )

                logger.info(
                    f"Successfully processed mem_read for user_id={user_id}, mem_cube_id={mem_cube_id}"
                )

            except Exception as e:
                logger.error(f"Error processing mem_read message: {e}", exc_info=True)
=======
                session_id = message.session_id
                mem_cube_id = message.mem_cube_id
                mem_cube = message.mem_cube
                content = message.content
                messages_list = json.loads(content)

                logger.info(f"Processing pref_add for user_id={user_id}, mem_cube_id={mem_cube_id}")

                # Get the preference memory from the mem_cube
                pref_mem = mem_cube.pref_mem
                if not isinstance(pref_mem, PreferenceTextMemory):
                    logger.error(f"Expected PreferenceTextMemory but got {type(pref_mem).__name__}")
                    return

                # Use pref_mem.get_memory to process the memories
                pref_memories = pref_mem.get_memory(
                    messages_list, type="chat", info={"user_id": user_id, "session_id": session_id}
                )
                # Add pref_mem to vector db
                pref_ids = pref_mem.add(pref_memories)

                logger.info(
                    f"Successfully processed and add preferences for user_id={user_id}, mem_cube_id={mem_cube_id}, pref_ids={pref_ids}"
                )

            except Exception as e:
                logger.error(f"Error processing pref_add message: {e}", exc_info=True)
>>>>>>> e02722af

        with concurrent.futures.ThreadPoolExecutor(max_workers=min(8, len(messages))) as executor:
            futures = [executor.submit(process_message, msg) for msg in messages]
            for future in concurrent.futures.as_completed(futures):
                try:
                    future.result()
                except Exception as e:
                    logger.error(f"Thread task failed: {e}", exc_info=True)

<<<<<<< HEAD
    def _process_memories_with_reorganize(
        self,
        mem_ids: list[str],
        user_id: str,
        mem_cube_id: str,
        mem_cube: GeneralMemCube,
        text_mem: TreeTextMemory,
    ) -> None:
        """
        Process memories using mem_reorganize for enhanced memory processing.

        Args:
            mem_ids: List of memory IDs to process
            user_id: User ID
            mem_cube_id: Memory cube ID
            mem_cube: Memory cube instance
            text_mem: Text memory instance
        """
        try:
            # Get the mem_reader from the parent MOSCore
            if not hasattr(self, "mem_reader") or self.mem_reader is None:
                logger.warning(
                    "mem_reader not available in scheduler, skipping enhanced processing"
                )
                return

            # Get the original memory items
            memory_items = []
            for mem_id in mem_ids:
                try:
                    memory_item = text_mem.get(mem_id)
                    memory_items.append(memory_item)
                except Exception as e:
                    logger.warning(f"Failed to get memory {mem_id}: {e}")
                    continue

            if not memory_items:
                logger.warning("No valid memory items found for processing")
                return

            # Use mem_reader to process the memories
            logger.info(f"Processing {len(memory_items)} memories with mem_reader")
            text_mem.memory_manager.remove_and_refresh_memory()
            logger.info("Remove and Refresh Memories")
            logger.debug(f"Finished add {user_id} memory: {mem_ids}")

        except Exception:
            logger.error(
                f"Error in _process_memories_with_reader: {traceback.format_exc()}", exc_info=True
            )

=======
>>>>>>> e02722af
    def process_session_turn(
        self,
        queries: str | list[str],
        user_id: UserID | str,
        mem_cube_id: MemCubeID | str,
        mem_cube: GeneralMemCube,
        top_k: int = 10,
    ) -> tuple[list[TextualMemoryItem], list[TextualMemoryItem]] | None:
        """
        Process a dialog turn:
        - If q_list reaches window size, trigger retrieval;
        - Immediately switch to the new memory if retrieval is triggered.
        """

        text_mem_base = mem_cube.text_mem
        if not isinstance(text_mem_base, TreeTextMemory):
            logger.error(
                f"Not implemented! Expected TreeTextMemory but got {type(text_mem_base).__name__} "
                f"for mem_cube_id={mem_cube_id}, user_id={user_id}. "
                f"text_mem_base value: {text_mem_base}",
                exc_info=True,
            )
            return

        logger.info(
            f"Processing {len(queries)} queries for user_id={user_id}, mem_cube_id={mem_cube_id}"
        )

        cur_working_memory: list[TextualMemoryItem] = text_mem_base.get_working_memory()
        text_working_memory: list[str] = [w_m.memory for w_m in cur_working_memory]
        intent_result = self.monitor.detect_intent(
            q_list=queries, text_working_memory=text_working_memory
        )

        time_trigger_flag = False
        if self.monitor.timed_trigger(
            last_time=self.monitor.last_query_consume_time,
            interval_seconds=self.monitor.query_trigger_interval,
        ):
            time_trigger_flag = True

        if (not intent_result["trigger_retrieval"]) and (not time_trigger_flag):
            logger.info(
                f"Query schedule not triggered for user_id={user_id}, mem_cube_id={mem_cube_id}. Intent_result: {intent_result}"
            )
            return
        elif (not intent_result["trigger_retrieval"]) and time_trigger_flag:
            logger.info(
                f"Query schedule forced to trigger due to time ticker for user_id={user_id}, mem_cube_id={mem_cube_id}"
            )
            intent_result["trigger_retrieval"] = True
            intent_result["missing_evidences"] = queries
        else:
            logger.info(
                f"Query schedule triggered for user_id={user_id}, mem_cube_id={mem_cube_id}. "
                f"Missing evidences: {intent_result['missing_evidences']}"
            )

        missing_evidences = intent_result["missing_evidences"]
        num_evidence = len(missing_evidences)
        k_per_evidence = max(1, top_k // max(1, num_evidence))
        new_candidates = []
        for item in missing_evidences:
            logger.info(
                f"Searching for missing evidence: '{item}' with top_k={k_per_evidence} for user_id={user_id}"
            )
            info = {
                "user_id": user_id,
                "session_id": "",
            }

            results: list[TextualMemoryItem] = self.retriever.search(
                query=item,
                mem_cube=mem_cube,
                top_k=k_per_evidence,
                method=self.search_method,
                info=info,
            )
            logger.info(
                f"Search results for missing evidence '{item}': {[one.memory for one in results]}"
            )
            new_candidates.extend(results)
        return cur_working_memory, new_candidates<|MERGE_RESOLUTION|>--- conflicted
+++ resolved
@@ -10,12 +10,9 @@
     ADD_LABEL,
     ANSWER_LABEL,
     DEFAULT_MAX_QUERY_KEY_WORDS,
-<<<<<<< HEAD
     MEM_ORGANIZE_LABEL,
     MEM_READ_LABEL,
-=======
     PREF_ADD_LABEL,
->>>>>>> e02722af
     QUERY_LABEL,
     WORKING_MEMORY_TYPE,
     MemCubeID,
@@ -44,12 +41,9 @@
             QUERY_LABEL: self._query_message_consumer,
             ANSWER_LABEL: self._answer_message_consumer,
             ADD_LABEL: self._add_message_consumer,
-<<<<<<< HEAD
             MEM_READ_LABEL: self._mem_read_message_consumer,
             MEM_ORGANIZE_LABEL: self._mem_reorganize_message_consumer,
-=======
             PREF_ADD_LABEL: self._pref_add_message_consumer,
->>>>>>> e02722af
         }
         self.dispatcher.register_handlers(handlers)
 
@@ -246,18 +240,12 @@
         except Exception as e:
             logger.error(f"Error: {e}", exc_info=True)
 
-<<<<<<< HEAD
     def _mem_read_message_consumer(self, messages: list[ScheduleMessageItem]) -> None:
         logger.info(f"Messages {messages} assigned to {MEM_READ_LABEL} handler.")
-=======
-    def _pref_add_message_consumer(self, messages: list[ScheduleMessageItem]) -> None:
-        logger.info(f"Messages {messages} assigned to {PREF_ADD_LABEL} handler.")
->>>>>>> e02722af
 
         def process_message(message: ScheduleMessageItem):
             try:
                 user_id = message.user_id
-<<<<<<< HEAD
                 mem_cube_id = message.mem_cube_id
                 mem_cube = message.mem_cube
                 content = message.content
@@ -424,35 +412,6 @@
 
             except Exception as e:
                 logger.error(f"Error processing mem_read message: {e}", exc_info=True)
-=======
-                session_id = message.session_id
-                mem_cube_id = message.mem_cube_id
-                mem_cube = message.mem_cube
-                content = message.content
-                messages_list = json.loads(content)
-
-                logger.info(f"Processing pref_add for user_id={user_id}, mem_cube_id={mem_cube_id}")
-
-                # Get the preference memory from the mem_cube
-                pref_mem = mem_cube.pref_mem
-                if not isinstance(pref_mem, PreferenceTextMemory):
-                    logger.error(f"Expected PreferenceTextMemory but got {type(pref_mem).__name__}")
-                    return
-
-                # Use pref_mem.get_memory to process the memories
-                pref_memories = pref_mem.get_memory(
-                    messages_list, type="chat", info={"user_id": user_id, "session_id": session_id}
-                )
-                # Add pref_mem to vector db
-                pref_ids = pref_mem.add(pref_memories)
-
-                logger.info(
-                    f"Successfully processed and add preferences for user_id={user_id}, mem_cube_id={mem_cube_id}, pref_ids={pref_ids}"
-                )
-
-            except Exception as e:
-                logger.error(f"Error processing pref_add message: {e}", exc_info=True)
->>>>>>> e02722af
 
         with concurrent.futures.ThreadPoolExecutor(max_workers=min(8, len(messages))) as executor:
             futures = [executor.submit(process_message, msg) for msg in messages]
@@ -462,7 +421,6 @@
                 except Exception as e:
                     logger.error(f"Thread task failed: {e}", exc_info=True)
 
-<<<<<<< HEAD
     def _process_memories_with_reorganize(
         self,
         mem_ids: list[str],
@@ -514,8 +472,48 @@
                 f"Error in _process_memories_with_reader: {traceback.format_exc()}", exc_info=True
             )
 
-=======
->>>>>>> e02722af
+    def _pref_add_message_consumer(self, messages: list[ScheduleMessageItem]) -> None:
+        logger.info(f"Messages {messages} assigned to {PREF_ADD_LABEL} handler.")
+
+        def process_message(message: ScheduleMessageItem):
+            try:
+                user_id = message.user_id
+                session_id = message.session_id
+                mem_cube_id = message.mem_cube_id
+                mem_cube = message.mem_cube
+                content = message.content
+                messages_list = json.loads(content)
+
+                logger.info(f"Processing pref_add for user_id={user_id}, mem_cube_id={mem_cube_id}")
+
+                # Get the preference memory from the mem_cube
+                pref_mem = mem_cube.pref_mem
+                if not isinstance(pref_mem, PreferenceTextMemory):
+                    logger.error(f"Expected PreferenceTextMemory but got {type(pref_mem).__name__}")
+                    return
+
+                # Use pref_mem.get_memory to process the memories
+                pref_memories = pref_mem.get_memory(
+                    messages_list, type="chat", info={"user_id": user_id, "session_id": session_id}
+                )
+                # Add pref_mem to vector db
+                pref_ids = pref_mem.add(pref_memories)
+
+                logger.info(
+                    f"Successfully processed and add preferences for user_id={user_id}, mem_cube_id={mem_cube_id}, pref_ids={pref_ids}"
+                )
+
+            except Exception as e:
+                logger.error(f"Error processing pref_add message: {e}", exc_info=True)
+
+        with concurrent.futures.ThreadPoolExecutor(max_workers=min(8, len(messages))) as executor:
+            futures = [executor.submit(process_message, msg) for msg in messages]
+            for future in concurrent.futures.as_completed(futures):
+                try:
+                    future.result()
+                except Exception as e:
+                    logger.error(f"Thread task failed: {e}", exc_info=True)
+
     def process_session_turn(
         self,
         queries: str | list[str],
