from typing import List, Dict, Optional
from collections import defaultdict
from collections.abc import Callable
from concurrent.futures import ThreadPoolExecutor

from memos.log import get_logger
from memos.mem_scheduler.modules.base import BaseSchedulerModule
from memos.mem_scheduler.modules.schemas import ScheduleMessageItem


logger = get_logger(__name__)


class SchedulerDispatcher(BaseSchedulerModule):
    """
    Thread pool-based message dispatcher that routes messages to dedicated handlers
    based on their labels.

    Features:
    - Dedicated thread pool per message label
    - Batch message processing
    - Graceful shutdown
    - Bulk handler registration
    """

    def __init__(self, max_workers=3, enable_parallel_dispatch=False):
        super().__init__()
        # Main dispatcher thread pool
        self.max_workers = max_workers
        # Only initialize thread pool if in parallel mode
        self.enable_parallel_dispatch = enable_parallel_dispatch
        if self.enable_parallel_dispatch:
            self.dispatcher_executor = ThreadPoolExecutor(
                max_workers=self.max_workers, thread_name_prefix="dispatcher"
            )
        else:
            self.dispatcher_executor = None
        logger.info(f"enable_parallel_dispatch is set to {self.enable_parallel_dispatch}")
        # Registered message handlers
        self.handlers: dict[str, Callable] = {}
        # Dispatcher running state
        self._running = False

    def register_handler(self, label: str, handler: Callable[[list[ScheduleMessageItem]], None]):
        """
        Register a handler function for a specific message label.

        Args:
            label: Message label to handle
            handler: Callable that processes messages of this label
        """
        self.handlers[label] = handler

    def register_handlers(
        self, handlers: dict[str, Callable[[list[ScheduleMessageItem]], None]]
    ) -> None:
        """
        Bulk register multiple handlers from a dictionary.

        Args:
            handlers: Dictionary mapping labels to handler functions
                      Format: {label: handler_callable}
        """
        for label, handler in handlers.items():
            if not isinstance(label, str):
                logger.error(f"Invalid label type: {type(label)}. Expected str.")
                continue
            if not callable(handler):
                logger.error(f"Handler for label '{label}' is not callable.")
                continue
            self.register_handler(label=label, handler=handler)
        logger.info(f"Registered {len(handlers)} handlers in bulk")

    def _default_message_handler(self, messages: list[ScheduleMessageItem]) -> None:
        logger.debug(f"Using _default_message_handler to deal with messages: {messages}")

    def group_messages_by_user_and_cube(
<<<<<<< HEAD
            self, messages: list[ScheduleMessageItem]
=======
        self, messages: list[ScheduleMessageItem]
>>>>>>> 90fbbfaf
    ) -> dict[str, dict[str, list[ScheduleMessageItem]]]:
        """
        Groups messages into a nested dictionary structure first by user_id, then by mem_cube_id.

        Args:
            messages: List of ScheduleMessageItem objects to be grouped

        Returns:
            A nested dictionary with the structure:
            {
                "user_id_1": {
                    "mem_cube_id_1": [msg1, msg2, ...],
                    "mem_cube_id_2": [msg3, msg4, ...],
                    ...
                },
                "user_id_2": {
                    ...
                },
                ...
            }
            Where each msg is the original ScheduleMessageItem object
        """
        grouped_dict = defaultdict(lambda: defaultdict(list))

        for msg in messages:
            grouped_dict[msg.user_id][msg.mem_cube_id].append(msg)

        # Convert defaultdict to regular dict for cleaner output
<<<<<<< HEAD
        return {user_id: dict(cube_groups)
                for user_id, cube_groups in grouped_dict.items()}

=======
        return {user_id: dict(cube_groups) for user_id, cube_groups in grouped_dict.items()}
>>>>>>> 90fbbfaf

    def dispatch(self, msg_list: list[ScheduleMessageItem]):
        """
        Dispatch a list of messages to their respective handlers.

        Args:
            msg_list: List of ScheduleMessageItem objects to process
        """

        # Group messages by their labels
        label_groups = defaultdict(list)

        # Organize messages by label
        for message in msg_list:
            label_groups[message.label].append(message)

        # Process each label group
        for label, msgs in label_groups.items():
            if label not in self.handlers:
                logger.error(f"No handler registered for label: {label}")
                handler = self._default_message_handler
            else:
                handler = self.handlers[label]
            # dispatch to different handler
            logger.debug(f"Dispatch {len(msgs)} messages to {label} handler.")
            if self.enable_parallel_dispatch and self.dispatcher_executor is not None:
<<<<<<< HEAD
                future = self.dispatcher_executor.submit(lambda: handler(msgs))
=======
                # Capture variables in lambda to avoid loop variable issues
                # TODO check this
                future = self.dispatcher_executor.submit(handler, msgs)
>>>>>>> 90fbbfaf
                logger.debug(f"Dispatched {len(msgs)} messages as future task")
                return future
            else:
                handler(msgs)
                return None

<<<<<<< HEAD
    def join(self, timeout: Optional[float] = None) -> bool:
=======
    def join(self, timeout: float | None = None) -> bool:
>>>>>>> 90fbbfaf
        """Wait for all dispatched tasks to complete.

        Args:
            timeout: Maximum time to wait in seconds. None means wait forever.

        Returns:
            bool: True if all tasks completed, False if timeout occurred.
        """
        if not self.enable_parallel_dispatch or self.dispatcher_executor is None:
            return True  # 串行模式无需等待

        self.dispatcher_executor.shutdown(wait=True, timeout=timeout)
        return True

    def shutdown(self) -> None:
        """Gracefully shutdown the dispatcher."""
        if self.dispatcher_executor is not None:
            self.dispatcher_executor.shutdown(wait=True)
        self._running = False
        logger.info("Dispatcher has been shutdown")

    def __enter__(self):
        self._running = True
        return self

    def __exit__(self, exc_type, exc_val, exc_tb):
        self.shutdown()<|MERGE_RESOLUTION|>--- conflicted
+++ resolved
@@ -75,11 +75,7 @@
         logger.debug(f"Using _default_message_handler to deal with messages: {messages}")
 
     def group_messages_by_user_and_cube(
-<<<<<<< HEAD
-            self, messages: list[ScheduleMessageItem]
-=======
         self, messages: list[ScheduleMessageItem]
->>>>>>> 90fbbfaf
     ) -> dict[str, dict[str, list[ScheduleMessageItem]]]:
         """
         Groups messages into a nested dictionary structure first by user_id, then by mem_cube_id.
@@ -108,13 +104,7 @@
             grouped_dict[msg.user_id][msg.mem_cube_id].append(msg)
 
         # Convert defaultdict to regular dict for cleaner output
-<<<<<<< HEAD
-        return {user_id: dict(cube_groups)
-                for user_id, cube_groups in grouped_dict.items()}
-
-=======
         return {user_id: dict(cube_groups) for user_id, cube_groups in grouped_dict.items()}
->>>>>>> 90fbbfaf
 
     def dispatch(self, msg_list: list[ScheduleMessageItem]):
         """
@@ -141,24 +131,16 @@
             # dispatch to different handler
             logger.debug(f"Dispatch {len(msgs)} messages to {label} handler.")
             if self.enable_parallel_dispatch and self.dispatcher_executor is not None:
-<<<<<<< HEAD
-                future = self.dispatcher_executor.submit(lambda: handler(msgs))
-=======
                 # Capture variables in lambda to avoid loop variable issues
                 # TODO check this
                 future = self.dispatcher_executor.submit(handler, msgs)
->>>>>>> 90fbbfaf
                 logger.debug(f"Dispatched {len(msgs)} messages as future task")
                 return future
             else:
                 handler(msgs)
                 return None
 
-<<<<<<< HEAD
-    def join(self, timeout: Optional[float] = None) -> bool:
-=======
     def join(self, timeout: float | None = None) -> bool:
->>>>>>> 90fbbfaf
         """Wait for all dispatched tasks to complete.
 
         Args:
