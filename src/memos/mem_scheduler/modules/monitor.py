--- conflicted
+++ resolved
@@ -1,34 +1,12 @@
-<<<<<<< HEAD
-import json
-from datetime import datetime
-from typing import Any, List, Dict
-
-from memos.mem_scheduler.modules.misc import AutoDroppingQueue as Queue
-=======
 from datetime import datetime
 from typing import Any
 
 from memos.configs.mem_scheduler import BaseSchedulerConfig
 from memos.llms.base import BaseLLM
->>>>>>> 90fbbfaf
 from memos.log import get_logger
 from memos.llms.base import BaseLLM
 from memos.mem_cube.general import GeneralMemCube
 from memos.mem_scheduler.modules.base import BaseSchedulerModule
-<<<<<<< HEAD
-from memos.configs.mem_scheduler import BaseSchedulerConfig
-from memos.mem_scheduler.utils import extract_json_dict
-from memos.memories.textual.tree import TreeTextMemory
-from memos.mem_scheduler.modules.schemas import (
-    DEFAULT_ACTIVATION_MEM_SIZE,
-    MemoryMonitorManager,
-    MemoryMonitorItem,
-    UserID,
-    MemCubeID,
-    MONITOR_WORKING_MEMORY_TYPE,
-    MONITOR_ACTIVATION_MEMORY_TYPE,
-)
-=======
 from memos.mem_scheduler.modules.misc import AutoDroppingQueue as Queue
 from memos.mem_scheduler.modules.schemas import (
     DEFAULT_ACTIVATION_MEM_MONITOR_SIZE_LIMIT,
@@ -42,7 +20,6 @@
 from memos.mem_scheduler.utils import extract_json_dict
 from memos.memories.textual.tree import TextualMemoryItem, TreeTextMemory
 
->>>>>>> 90fbbfaf
 
 logger = get_logger(__name__)
 
@@ -52,59 +29,29 @@
 class SchedulerMonitor(BaseSchedulerModule):
     """Monitors and manages scheduling operations with LLM integration."""
 
-<<<<<<< HEAD
-    def __init__(self, process_llm: BaseLLM,
-                 config: BaseSchedulerConfig):
-=======
     def __init__(self, process_llm: BaseLLM, config: BaseSchedulerConfig):
->>>>>>> 90fbbfaf
         super().__init__()
 
         # hyper-parameters
         self.config: BaseSchedulerConfig = config
-<<<<<<< HEAD
-        self.act_mem_update_interval = self.config.get(
-            "act_mem_update_interval", 300
-        )
-        self.activation_mem_size = self.config.get(
-            "activation_mem_size", DEFAULT_ACTIVATION_MEM_SIZE
-        )
-
-        # Partial Retention Strategy
-        self.partial_retention_number = 3
-        self.loose_max_working_memory_capacity = 20
-        self.loose_max_activation_memory_capacity = self.activation_mem_size
-=======
         self.act_mem_update_interval = self.config.get("act_mem_update_interval", 300)
 
         # Partial Retention Strategy
         self.partial_retention_number = 2
         self.working_mem_monitor_capacity = DEFAULT_WORKING_MEM_MONITOR_SIZE_LIMIT
         self.activation_mem_monitor_capacity = DEFAULT_ACTIVATION_MEM_MONITOR_SIZE_LIMIT
->>>>>>> 90fbbfaf
 
         # attributes
         self.query_history = Queue(maxsize=self.config.context_window_size)
         self.intent_history = Queue(maxsize=self.config.context_window_size)
-<<<<<<< HEAD
-        self.working_memory_monitors: Dict[UserID, Dict[MemCubeID, MemoryMonitorManager]] = {}
-        self.activation_memory_monitors: Dict[UserID, Dict[MemCubeID, MemoryMonitorManager]] = {}
-=======
         self.working_memory_monitors: dict[UserID, dict[MemCubeID, MemoryMonitorManager]] = {}
         self.activation_memory_monitors: dict[UserID, dict[MemCubeID, MemoryMonitorManager]] = {}
->>>>>>> 90fbbfaf
 
         # Lifecycle monitor
         self._last_activation_mem_update_time = datetime.min
 
         self._process_llm = process_llm
 
-<<<<<<< HEAD
-    def update_mem_cube_info(self,
-                             user_id: str,
-                             mem_cube_id: str,
-                             mem_cube: GeneralMemCube):
-=======
     def register_memory_manager_if_not_exists(
         self,
         user_id: str,
@@ -147,126 +94,11 @@
             )
 
     def update_memory_monitors(self, user_id: str, mem_cube_id: str, mem_cube: GeneralMemCube):
->>>>>>> 90fbbfaf
         text_mem_base: TreeTextMemory = mem_cube.text_mem
 
         if not isinstance(text_mem_base, TreeTextMemory):
             logger.error("Not Implemented")
             return
-<<<<<<< HEAD
-
-        # Check if a MemoryMonitorManager already exists for the current user_id and mem_cube_id
-        # If exists, reuse it directly; otherwise, create a new one
-        if user_id in self.working_memory_monitors and mem_cube_id in self.working_memory_monitors[user_id]:
-            monitor_manager = self.working_memory_monitors[user_id][mem_cube_id]
-        else:
-
-            self.loose_max_working_memory_capacity = min(self.loose_max_working_memory_capacity,
-                                                         (text_mem_base.memory_manager.memory_size["WorkingMemory"] +
-                                            self.partial_retention_number))
-            # Initialize MemoryMonitorManager with user ID, memory cube ID, and max capacity (from WorkingMemory size)
-            monitor_manager = MemoryMonitorManager(
-                user_id=user_id,
-                mem_cube_id=mem_cube_id,
-                max_capacity=self.loose_max_working_memory_capacity
-            )
-            # Use setdefault to safely get or create the nested dict for user_id,
-            # then assign the monitor_manager to the mem_cube_id key
-            # (No side effects if the user_id dict already exists)
-            self.working_memory_monitors.setdefault(user_id, {})[mem_cube_id] = monitor_manager
-
-        # Retrieve current working memory content
-        working_memory: list[TextualMemoryItem] = text_mem_base.get_working_memory()
-        text_working_memory: list[str] = [w_m.memory for w_m in working_memory]
-
-        monitor_manager.update_memories(text_working_memories=text_working_memory,
-                                        partial_retention_number=self.partial_retention_number)
-
-    def timed_trigger(self, last_time: datetime, interval_seconds: float) -> bool:
-        now = datetime.now()
-        elapsed = (now - last_time).total_seconds()
-        if elapsed >= interval_seconds:
-            return True
-        logger.debug(f"Time trigger not ready, {elapsed:.1f}s elapsed (needs {interval_seconds}s)")
-        return False
-
-    def get_monitor_memories(
-            self,
-            user_id: str,
-            mem_cube_id: str,
-            memory_type: str = MONITOR_WORKING_MEMORY_TYPE,
-            top_k: int = 10
-    ) -> List[str]:
-        """Retrieves memory items managed by the scheduler, sorted by recording count.
-
-        Args:
-            user_id: Unique identifier of the user
-            mem_cube_id: Unique identifier of the memory cube
-            memory_type: Type of memory to retrieve (MONITOR_WORKING_MEMORY_TYPE or
-                       MONITOR_ACTIVATION_MEMORY_TYPE)
-            top_k: Maximum number of memory items to return (default: 10)
-
-        Returns:
-            List of memory texts, sorted by recording count in descending order.
-            Returns empty list if no MemoryMonitorManager exists for the given parameters.
-        """
-        # Select the appropriate monitor dictionary based on memory_type
-        if memory_type == MONITOR_WORKING_MEMORY_TYPE:
-            monitor_dict = self.working_memory_monitors
-        elif memory_type == MONITOR_ACTIVATION_MEMORY_TYPE:
-            monitor_dict = self.activation_memory_monitors
-        else:
-            logger.warning(f"Invalid memory type: {memory_type}")
-            return []
-
-        if user_id not in monitor_dict or mem_cube_id not in monitor_dict[user_id]:
-            logger.warning(
-                f"MemoryMonitorManager not found for user {user_id}, "
-                f"mem_cube {mem_cube_id}, type {memory_type}"
-            )
-            return []
-
-        manager = monitor_dict[user_id][mem_cube_id]
-        # Sort memories by recording_count in descending order and return top_k items
-        sorted_memories = sorted(
-            manager.memories,
-            key=lambda m: m.recording_count,
-            reverse=True
-        )
-        sorted_text_memories = [m.memory_text for m in sorted_memories[:top_k]]
-        return sorted_text_memories
-
-    def get_mem_cube_info(self, user_id: str, mem_cube_id: str) -> Dict[str, Any]:
-        """Retrieves monitoring information for a specific memory cube.
-
-        Args:
-            user_id: Unique identifier of the user associated with the memory cube
-            mem_cube: GeneralMemCube instance to retrieve information for
-
-        Returns:
-            Dictionary containing comprehensive memory cube metrics, including:
-            - user_id: Associated user identifier
-            - mem_cube_id: Memory cube identifier
-            - memory_count: Current number of stored memories
-            - max_capacity: Maximum allowed memories (or None for unlimited)
-            - top_memory: Top 1 memory
-            Returns empty dictionary if no monitoring data exists.
-        """
-        if user_id not in self.working_memory_monitors or mem_cube_id not in self.working_memory_monitors[user_id]:
-            logger.warning(f"MemoryMonitorManager not found for user {user_id}, mem_cube {mem_cube_id}")
-            return {}
-
-        manager = self.working_memory_monitors[user_id][mem_cube_id]
-
-        return {
-            "user_id": user_id,
-            "mem_cube_id": mem_cube_id,
-            "memory_count": manager.memory_size,
-            "max_capacity": manager.max_capacity,
-            "top_memories": self.get_scheduler_working_memories(user_id, mem_cube_id, top_k=1),
-        }
-
-=======
 
         self.working_mem_monitor_capacity = min(
             DEFAULT_WORKING_MEM_MONITOR_SIZE_LIMIT,
@@ -407,7 +239,6 @@
                 "top_memories": self.get_scheduler_working_memories(user_id, mem_cube_id, top_k=1),
             }
         return info_dict
->>>>>>> 90fbbfaf
 
     def detect_intent(
         self,
@@ -424,47 +255,10 @@
             working_memory_list=text_working_memory,
         )
         response = self._process_llm.generate([{"role": "user", "content": prompt}])
-<<<<<<< HEAD
-        try:
-            response = extract_json_dict(response)
-            assert ("trigger_retrieval" in response) and ("missing_evidences" in response)
-        except:
-            logger.error(f"Fail to extract json dict from response: {response}")
-            response = {"trigger_retrieval": False, "missing_evidences": q_list}
-        return response
-
-
-    def update_freq(
-        self,
-        answer: str,
-        text_working_memory: list[str],
-        activation_memory_freq_list: list[dict],
-        prompt_name="freq_detecting",
-    ) -> list[dict]:
-        """
-        Use LLM to detect which memories in activation_memory_freq_list appear in the answer,
-        increment their count by 1, and return the updated list.
-        """
-        # TODO: This is not implemented yet
-        prompt = self.build_prompt(
-            template_name=prompt_name,
-            answer=answer,
-            working_memory_list=text_working_memory,
-            activation_memory_freq_list=activation_memory_freq_list,
-        )
-        response = self._process_llm.generate([{"role": "user", "content": prompt}])
-        try:
-            result = json.loads(response)
-        except Exception as e:
-            logger.error(e)
-            result = activation_memory_freq_list
-        return result
-=======
         try:
             response = extract_json_dict(response)
             assert ("trigger_retrieval" in response) and ("missing_evidences" in response)
         except Exception:
             logger.error(f"Fail to extract json dict from response: {response}")
             response = {"trigger_retrieval": False, "missing_evidences": q_list}
-        return response
->>>>>>> 90fbbfaf
+        return response