--- conflicted
+++ resolved
@@ -114,32 +114,6 @@
                 if not is_duplicate:
                     to_keep.append(current_idx)
 
-<<<<<<< HEAD
-            # Step 4: Log filtering results
-            # Log individual removal reasons
-            for idx, reason in removal_reasons.items():
-                logging.info(f"Removed memory #{idx}: {reason}")
-
-            # Log summary statistics
-            removed_count = len(text_memories) - len(to_keep)
-            removal_percentage = (removed_count / len(text_memories)) * 100
-
-            logging.info(
-                f"Memory filtering complete. "
-                f"Original: {len(text_memories)} | "
-                f"Kept: {len(to_keep)} | "
-                f"Removed: {removed_count} ({removal_percentage:.1f}%)"
-            )
-
-            # Log some examples of kept memories
-            sample_size = min(3, len(to_keep))
-            for i in range(sample_size):
-                logging.debug(
-                    f"Sample kept memory #{i + 1}: '{text_memories[to_keep[i]][:200]}...'"
-                )
-
-=======
->>>>>>> 779275ae
             # Return filtered memories
             return [text_memories[i] for i in sorted(to_keep)]
 
