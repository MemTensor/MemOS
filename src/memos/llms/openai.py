import hashlib
import json

from collections.abc import Generator
from typing import ClassVar

import openai

from memos.configs.llm import AzureLLMConfig, OpenAILLMConfig
from memos.llms.base import BaseLLM
from memos.llms.utils import remove_thinking_tags
from memos.log import get_logger
from memos.types import MessageList
from memos.utils import timed


logger = get_logger(__name__)


class OpenAILLM(BaseLLM):
    """OpenAI LLM class with singleton pattern."""

    _instances: ClassVar[dict] = {}  # Class variable to store instances

    def __new__(cls, config: OpenAILLMConfig) -> "OpenAILLM":
        config_hash = cls._get_config_hash(config)

        if config_hash not in cls._instances:
            logger.info(f"Creating new OpenAI LLM instance for config hash: {config_hash}")
            instance = super().__new__(cls)
            cls._instances[config_hash] = instance
        else:
            logger.info(f"Reusing existing OpenAI LLM instance for config hash: {config_hash}")

        return cls._instances[config_hash]

    def __init__(self, config: OpenAILLMConfig):
        # Avoid duplicate initialization
        if hasattr(self, "_initialized"):
            return

        self.config = config
        self.client = openai.Client(api_key=config.api_key, base_url=config.api_base)
        self._initialized = True
        logger.info("OpenAI LLM instance initialized")

    @classmethod
    def _get_config_hash(cls, config: OpenAILLMConfig) -> str:
        """Generate hash value of configuration"""
        config_dict = config.model_dump()
        config_str = json.dumps(config_dict, sort_keys=True)
        return hashlib.md5(config_str.encode()).hexdigest()

    @classmethod
    def clear_cache(cls):
        """Clear all cached instances"""
        cls._instances.clear()
        logger.info("OpenAI LLM instance cache cleared")

    @timed(log=True, log_prefix="OpenAI LLM")
<<<<<<< HEAD
    def generate(self, messages: MessageList) -> str:
        """Generate a response from OpenAI LLM."""
=======
    def generate(self, messages: MessageList, **kwargs) -> str:
        """Generate a response from OpenAI LLM, optionally overriding generation params."""
        temperature = kwargs.get("temperature", self.config.temperature)
        max_tokens = kwargs.get("max_tokens", self.config.max_tokens)
        top_p = kwargs.get("top_p", self.config.top_p)
>>>>>>> 4f962413
        response = self.client.chat.completions.create(
            model=self.config.model_name_or_path,
            messages=messages,
            extra_body=self.config.extra_body,
            temperature=temperature,
            max_tokens=max_tokens,
            top_p=top_p,
        )
        logger.info(f"Response from OpenAI: {response.model_dump_json()}")
        response_content = response.choices[0].message.content
        if self.config.remove_think_prefix:
            return remove_thinking_tags(response_content)
        else:
            return response_content

    @timed(log=True, log_prefix="OpenAI LLM")
    def generate_stream(self, messages: MessageList, **kwargs) -> Generator[str, None, None]:
        """Stream response from OpenAI LLM with optional reasoning support."""
        response = self.client.chat.completions.create(
            model=self.config.model_name_or_path,
            messages=messages,
            stream=True,
            temperature=self.config.temperature,
            max_tokens=self.config.max_tokens,
            top_p=self.config.top_p,
            extra_body=self.config.extra_body,
        )

        reasoning_started = False

        for chunk in response:
            delta = chunk.choices[0].delta

            # Support for custom 'reasoning_content' (if present in OpenAI-compatible models like Qwen)
            if hasattr(delta, "reasoning_content") and delta.reasoning_content:
                if not reasoning_started and not self.config.remove_think_prefix:
                    yield "<think>"
                    reasoning_started = True
                yield delta.reasoning_content
            elif hasattr(delta, "content") and delta.content:
                if reasoning_started and not self.config.remove_think_prefix:
                    yield "</think>"
                    reasoning_started = False
                yield delta.content

        # Ensure we close the <think> block if not already done
        if reasoning_started and not self.config.remove_think_prefix:
            yield "</think>"


class AzureLLM(BaseLLM):
    """Azure OpenAI LLM class with singleton pattern."""

    _instances: ClassVar[dict] = {}  # Class variable to store instances

    def __new__(cls, config: AzureLLMConfig):
        # Generate hash value of config as cache key
        config_hash = cls._get_config_hash(config)

        if config_hash not in cls._instances:
            logger.info(f"Creating new Azure LLM instance for config hash: {config_hash}")
            instance = super().__new__(cls)
            cls._instances[config_hash] = instance
        else:
            logger.info(f"Reusing existing Azure LLM instance for config hash: {config_hash}")

        return cls._instances[config_hash]

    def __init__(self, config: AzureLLMConfig):
        # Avoid duplicate initialization
        if hasattr(self, "_initialized"):
            return

        self.config = config
        self.client = openai.AzureOpenAI(
            azure_endpoint=config.base_url,
            api_version=config.api_version,
            api_key=config.api_key,
        )
        self._initialized = True
        logger.info("Azure LLM instance initialized")

    @classmethod
    def _get_config_hash(cls, config: AzureLLMConfig) -> str:
        """Generate hash value of configuration"""
        # Convert config to dict and sort to ensure consistency
        config_dict = config.model_dump()
        config_str = json.dumps(config_dict, sort_keys=True)
        return hashlib.md5(config_str.encode()).hexdigest()

    @classmethod
    def clear_cache(cls):
        """Clear all cached instances"""
        cls._instances.clear()
        logger.info("Azure LLM instance cache cleared")

    def generate(self, messages: MessageList) -> str:
        """Generate a response from Azure OpenAI LLM."""
        response = self.client.chat.completions.create(
            model=self.config.model_name_or_path,
            messages=messages,
            temperature=self.config.temperature,
            max_tokens=self.config.max_tokens,
            top_p=self.config.top_p,
        )
        logger.info(f"Response from Azure OpenAI: {response.model_dump_json()}")
        response_content = response.choices[0].message.content
        if self.config.remove_think_prefix:
            return remove_thinking_tags(response_content)
        else:
            return response_content

    def generate_stream(self, messages: MessageList, **kwargs) -> Generator[str, None, None]:
        raise NotImplementedError<|MERGE_RESOLUTION|>--- conflicted
+++ resolved
@@ -58,16 +58,11 @@
         logger.info("OpenAI LLM instance cache cleared")
 
     @timed(log=True, log_prefix="OpenAI LLM")
-<<<<<<< HEAD
-    def generate(self, messages: MessageList) -> str:
-        """Generate a response from OpenAI LLM."""
-=======
     def generate(self, messages: MessageList, **kwargs) -> str:
         """Generate a response from OpenAI LLM, optionally overriding generation params."""
         temperature = kwargs.get("temperature", self.config.temperature)
         max_tokens = kwargs.get("max_tokens", self.config.max_tokens)
         top_p = kwargs.get("top_p", self.config.top_p)
->>>>>>> 4f962413
         response = self.client.chat.completions.create(
             model=self.config.model_name_or_path,
             messages=messages,
