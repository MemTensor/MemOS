--- conflicted
+++ resolved
@@ -1,5 +1,4 @@
 import json
-import time
 
 from collections.abc import Generator
 
@@ -29,34 +28,9 @@
         )
         logger.info("OpenAI LLM instance initialized")
 
-<<<<<<< HEAD
-    @classmethod
-    def _get_config_hash(cls, config: OpenAILLMConfig) -> str:
-        """Generate hash value of configuration"""
-        config_dict = config.model_dump()
-        config_str = json.dumps(config_dict, sort_keys=True)
-        return hashlib.md5(config_str.encode()).hexdigest()
-
-    @classmethod
-    def clear_cache(cls):
-        """Clear all cached instances"""
-        cls._instances.clear()
-        logger.info("OpenAI LLM instance cache cleared")
-
-    @timed(log=True, log_prefix="model_timed_openai")
-    def generate(self, messages: MessageList, **kwargs) -> str:
-        """Generate a response from OpenAI LLM, optionally overriding generation params."""
-        temperature = kwargs.get("temperature", self.config.temperature)
-        max_tokens = kwargs.get("max_tokens", self.config.max_tokens)
-        top_p = kwargs.get("top_p", self.config.top_p)
-        start_time = time.time()
-        logger.info(f"openai model request start, model_name: {self.config.model_name_or_path}")
-
-=======
     @timed(log=True, log_prefix="OpenAI LLM")
     def generate(self, messages: MessageList, **kwargs) -> str:
         """Generate a response from OpenAI LLM, optionally overriding generation params."""
->>>>>>> b1053c41
         response = self.client.chat.completions.create(
             model=kwargs.get("model_name_or_path", self.config.model_name_or_path),
             messages=messages,
@@ -66,12 +40,6 @@
             extra_body=kwargs.get("extra_body", self.config.extra_body),
             tools=kwargs.get("tools", NOT_GIVEN),
         )
-<<<<<<< HEAD
-
-        end_time = time.time()
-        logger.info(
-            f"openai model request end, time_cost: {end_time - start_time:.0f} ms, response from OpenAI: {response.model_dump_json()}"
-=======
         logger.info(f"Response from OpenAI: {response.model_dump_json()}")
         if response.choices[0].message.tool_calls:
             return self.tool_call_parser(response.choices[0].message.tool_calls)
@@ -79,7 +47,6 @@
             f"<think>{response.choices[0].message.reasoning_content}</think>"
             if hasattr(response.choices[0].message, "reasoning_content")
             else ""
->>>>>>> b1053c41
         )
         response_content = response.choices[0].message.content
         if self.config.remove_think_prefix:
