--- conflicted
+++ resolved
@@ -81,12 +81,9 @@
         timeout: int = 10,
         headers_extra: dict | None = None,
         rerank_source: list[str] | None = None,
-<<<<<<< HEAD
         boost_weights: dict[str, float] | None = None,
         boost_default: float = 0.0,
         warn_unknown_filter_keys: bool = True,
-=======
->>>>>>> c688ead6
         **kwargs,
     ):
         """
@@ -155,10 +152,6 @@
         # Build a mapping from "payload docs index" -> "original graph_results index"
         # Only include items that have a non-empty string memory. This ensures that
         # any index returned by the server can be mapped back correctly.
-<<<<<<< HEAD
-=======
-        documents = []
->>>>>>> c688ead6
         if self.concat_source:
             documents = concat_original_source(graph_results, self.concat_source)
         else:
@@ -216,16 +209,10 @@
                 elif len(score_list) > len(graph_results):
                     score_list = score_list[: len(graph_results)]
 
-<<<<<<< HEAD
                 scored_items = []
                 for item, raw_score in zip(graph_results, score_list, strict=False):
                     score = self._apply_boost_generic(item, raw_score, search_filter)
                     scored_items.append((item, score))
-
-=======
-                # Map back to original items using 'pairs'
-                scored_items = list(zip(graph_results, score_list, strict=False))
->>>>>>> c688ead6
                 scored_items.sort(key=lambda x: x[1], reverse=True)
                 return scored_items[: min(top_k, len(scored_items))]
 
