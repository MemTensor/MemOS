import json
import os
<<<<<<< HEAD
=======
import random
>>>>>>> 90fbbfaf
import time

from collections.abc import Generator
from datetime import datetime
from typing import Any, Literal
<<<<<<< HEAD

from transformers import AutoTokenizer
=======
>>>>>>> 90fbbfaf

from dotenv import load_dotenv
from transformers import AutoTokenizer

from memos.configs.mem_cube import GeneralMemCubeConfig
from memos.configs.mem_os import MOSConfig
from memos.log import get_logger
from memos.mem_cube.general import GeneralMemCube
from memos.mem_os.core import MOSCore
from memos.mem_os.utils.format_utils import (
<<<<<<< HEAD
    convert_activation_memory_to_serializable,
=======
>>>>>>> 90fbbfaf
    convert_graph_to_tree_forworkmem,
    filter_nodes_by_tree_ids,
    remove_embedding_recursive,
    sort_children_by_memory_type,
)
from memos.mem_scheduler.modules.schemas import ANSWER_LABEL, QUERY_LABEL, ScheduleMessageItem
<<<<<<< HEAD
from memos.mem_user.persistent_user_manager import PersistentUserManager, UserRole
=======
from memos.mem_user.persistent_user_manager import PersistentUserManager
from memos.mem_user.user_manager import UserRole
>>>>>>> 90fbbfaf
from memos.memories.textual.item import (
    TextualMemoryItem,
)
from memos.types import MessageList


logger = get_logger(__name__)

<<<<<<< HEAD
CUBE_PATH = "/tmp/data"
with open("./tmp/fake_data.json") as f:
    MOCK_DATA = json.loads(f.read())

# Removed ensure_user_instance decorator as it's redundant with MOSCore's built-in validation

=======
load_dotenv()

CUBE_PATH = os.getenv("MOS_CUBE_PATH", "/tmp/data/")
with open("./tmp/fake_data.json") as f:
    MOCK_DATA = json.loads(f.read())

>>>>>>> 90fbbfaf

class MOSProduct(MOSCore):
    """
    The MOSProduct class inherits from MOSCore and manages multiple users.
    Each user has their own configuration and cube access, but shares the same model instances.
    """

<<<<<<< HEAD
    def __init__(self, default_config: MOSConfig | None = None, max_user_instances: int = 100):
=======
    def __init__(
        self,
        default_config: MOSConfig | None = None,
        max_user_instances: int = 100,
        default_cube_config: GeneralMemCubeConfig | None = None,
    ):
>>>>>>> 90fbbfaf
        """
        Initialize MOSProduct with an optional default configuration.

        Args:
            default_config (MOSConfig | None): Default configuration for new users
            max_user_instances (int): Maximum number of user instances to keep in memory
<<<<<<< HEAD
=======
            default_cube_config (GeneralMemCubeConfig | None): Default cube configuration for loading cubes
>>>>>>> 90fbbfaf
        """
        # Initialize with a root config for shared resources
        if default_config is None:
            # Create a minimal config for root user
            root_config = MOSConfig(
                user_id="root",
                session_id="root_session",
                chat_model=default_config.chat_model if default_config else None,
                mem_reader=default_config.mem_reader if default_config else None,
                enable_mem_scheduler=default_config.enable_mem_scheduler
                if default_config
                else False,
                mem_scheduler=default_config.mem_scheduler if default_config else None,
            )
        else:
            root_config = default_config.model_copy(deep=True)
            root_config.user_id = "root"
            root_config.session_id = "root_session"

        # Initialize parent MOSCore with root config
        super().__init__(root_config)

        # Product-specific attributes
        self.default_config = default_config
<<<<<<< HEAD
=======
        self.default_cube_config = default_cube_config
>>>>>>> 90fbbfaf
        self.max_user_instances = max_user_instances

        # User-specific data structures
        self.user_configs: dict[str, MOSConfig] = {}
        self.user_cube_access: dict[str, set[str]] = {}  # user_id -> set of cube_ids
        self.user_chat_histories: dict[str, dict] = {}

        # Use PersistentUserManager for user management
        self.global_user_manager = PersistentUserManager(user_id="root")

        # Initialize tiktoken for streaming
        try:
            # Use gpt2 encoding which is more stable and widely compatible
            self.tokenizer = AutoTokenizer.from_pretrained("Qwen/Qwen3-0.6B")
            logger.info("tokenizer initialized successfully for streaming")
        except Exception as e:
            logger.warning(
                f"Failed to initialize tokenizer, will use character-based chunking: {e}"
            )
            self.tokenizer = None

        # Restore user instances from persistent storage
<<<<<<< HEAD
        self._restore_user_instances()
        logger.info(f"User instances restored successfully, now user is {self.mem_cubes.keys()}")

    def _restore_user_instances(self) -> None:
        """Restore user instances from persistent storage after service restart."""
=======
        self._restore_user_instances(default_cube_config=default_cube_config)
        logger.info(f"User instances restored successfully, now user is {self.mem_cubes.keys()}")

    def _restore_user_instances(
        self, default_cube_config: GeneralMemCubeConfig | None = None
    ) -> None:
        """Restore user instances from persistent storage after service restart.

        Args:
            default_cube_config (GeneralMemCubeConfig | None, optional): Default cube configuration. Defaults to None.
        """
>>>>>>> 90fbbfaf
        try:
            # Get all user configurations from persistent storage
            user_configs = self.global_user_manager.list_user_configs()

            # Get the raw database records for sorting by updated_at
            session = self.global_user_manager._get_session()
            try:
                from memos.mem_user.persistent_user_manager import UserConfig

                db_configs = session.query(UserConfig).all()
                # Create a mapping of user_id to updated_at timestamp
                updated_at_map = {config.user_id: config.updated_at for config in db_configs}

                # Sort by updated_at timestamp (most recent first) and limit by max_instances
                sorted_configs = sorted(
                    user_configs.items(), key=lambda x: updated_at_map.get(x[0], ""), reverse=True
                )[: self.max_user_instances]
            finally:
                session.close()

            for user_id, config in sorted_configs:
                if user_id != "root":  # Skip root user
                    try:
                        # Store user config and cube access
                        self.user_configs[user_id] = config
                        self._load_user_cube_access(user_id)
<<<<<<< HEAD
                        
                        # Pre-load all cubes for this user
                        self._preload_user_cubes(user_id)
                        
                        logger.info(f"Restored user configuration and pre-loaded cubes for {user_id}")
=======

                        # Pre-load all cubes for this user with default config
                        self._preload_user_cubes(user_id, default_cube_config)

                        logger.info(
                            f"Restored user configuration and pre-loaded cubes for {user_id}"
                        )
>>>>>>> 90fbbfaf

                    except Exception as e:
                        logger.error(f"Failed to restore user configuration for {user_id}: {e}")

        except Exception as e:
            logger.error(f"Error during user instance restoration: {e}")

<<<<<<< HEAD
    def _preload_user_cubes(self, user_id: str) -> None:
        """Pre-load all cubes for a user into memory.
        
        Args:
            user_id (str): The user ID to pre-load cubes for.
=======
    def _preload_user_cubes(
        self, user_id: str, default_cube_config: GeneralMemCubeConfig | None = None
    ) -> None:
        """Pre-load all cubes for a user into memory.

        Args:
            user_id (str): The user ID to pre-load cubes for.
            default_cube_config (GeneralMemCubeConfig | None, optional): Default cube configuration. Defaults to None.
>>>>>>> 90fbbfaf
        """
        try:
            # Get user's accessible cubes from persistent storage
            accessible_cubes = self.global_user_manager.get_user_cubes(user_id)
<<<<<<< HEAD
            
=======

>>>>>>> 90fbbfaf
            for cube in accessible_cubes:
                if cube.cube_id not in self.mem_cubes:
                    try:
                        if cube.cube_path and os.path.exists(cube.cube_path):
<<<<<<< HEAD
                            # Pre-load cube with all memory types
                            self.register_mem_cube(
                                cube.cube_path, 
                                cube.cube_id, 
                                user_id, 
                                memory_types=["act_mem"] if self.config.enable_activation_memory else []
=======
                            # Pre-load cube with all memory types and default config
                            self.register_mem_cube(
                                cube.cube_path,
                                cube.cube_id,
                                user_id,
                                memory_types=["act_mem"]
                                if self.config.enable_activation_memory
                                else [],
                                default_config=default_cube_config,
>>>>>>> 90fbbfaf
                            )
                            logger.info(f"Pre-loaded cube {cube.cube_id} for user {user_id}")
                        else:
                            logger.warning(
                                f"Cube path {cube.cube_path} does not exist for cube {cube.cube_id}, skipping pre-load"
                            )
                    except Exception as e:
<<<<<<< HEAD
                        logger.error(f"Failed to pre-load cube {cube.cube_id} for user {user_id}: {e}")
                        
        except Exception as e:
            logger.error(f"Error pre-loading cubes for user {user_id}: {e}")

=======
                        logger.error(
                            f"Failed to pre-load cube {cube.cube_id} for user {user_id}: {e}"
                        )

        except Exception as e:
            logger.error(f"Error pre-loading cubes for user {user_id}: {e}")

    def _load_user_cubes(
        self, user_id: str, default_cube_config: GeneralMemCubeConfig | None = None
    ) -> None:
        """Load all cubes for a user into memory.

        Args:
            user_id (str): The user ID to load cubes for.
            default_cube_config (GeneralMemCubeConfig | None, optional): Default cube configuration. Defaults to None.
        """
        # Get user's accessible cubes from persistent storage
        accessible_cubes = self.global_user_manager.get_user_cubes(user_id)

        for cube in accessible_cubes[:1]:
            if cube.cube_id not in self.mem_cubes:
                try:
                    if cube.cube_path and os.path.exists(cube.cube_path):
                        # Use MOSCore's register_mem_cube method directly with default config
                        # Only load act_mem since text_mem is stored in database
                        self.register_mem_cube(
                            cube.cube_path,
                            cube.cube_id,
                            user_id,
                            memory_types=["act_mem"],
                            default_config=default_cube_config,
                        )
                    else:
                        logger.warning(
                            f"Cube path {cube.cube_path} does not exist for cube {cube.cube_id}"
                        )
                except Exception as e:
                    logger.error(f"Failed to load cube {cube.cube_id} for user {user_id}: {e}")

>>>>>>> 90fbbfaf
    def _ensure_user_instance(self, user_id: str, max_instances: int | None = None) -> None:
        """
        Ensure user configuration exists, creating it if necessary.

        Args:
            user_id (str): The user ID
            max_instances (int): Maximum instances to keep in memory (overrides class default)
        """
        if user_id in self.user_configs:
            return

        # Try to get config from persistent storage first
        stored_config = self.global_user_manager.get_user_config(user_id)
        if stored_config:
            self.user_configs[user_id] = stored_config
            self._load_user_cube_access(user_id)
        else:
            # Use default config
            if not self.default_config:
                raise ValueError(f"No configuration available for user {user_id}")
            user_config = self.default_config.model_copy(deep=True)
            user_config.user_id = user_id
            user_config.session_id = f"{user_id}_session"
            self.user_configs[user_id] = user_config
            self._load_user_cube_access(user_id)

        # Apply LRU eviction if needed
        max_instances = max_instances or self.max_user_instances
        if len(self.user_configs) > max_instances:
            # Remove least recently used instance (excluding root)
            user_ids = [uid for uid in self.user_configs if uid != "root"]
            if user_ids:
                oldest_user_id = user_ids[0]
                del self.user_configs[oldest_user_id]
                if oldest_user_id in self.user_cube_access:
                    del self.user_cube_access[oldest_user_id]
                logger.info(f"Removed least recently used user configuration: {oldest_user_id}")

    def _load_user_cube_access(self, user_id: str) -> None:
        """Load user's cube access permissions."""
        try:
            # Get user's accessible cubes from persistent storage
            accessible_cubes = self.global_user_manager.get_user_cube_access(user_id)
            self.user_cube_access[user_id] = set(accessible_cubes)
        except Exception as e:
            logger.warning(f"Failed to load cube access for user {user_id}: {e}")
            self.user_cube_access[user_id] = set()

    def _get_user_config(self, user_id: str) -> MOSConfig:
        """Get user configuration."""
        if user_id not in self.user_configs:
            self._ensure_user_instance(user_id)
        return self.user_configs[user_id]

    def _validate_user_cube_access(self, user_id: str, cube_id: str) -> None:
        """Validate user has access to the cube."""
        if user_id not in self.user_cube_access:
            self._load_user_cube_access(user_id)

        if cube_id not in self.user_cube_access.get(user_id, set()):
            raise ValueError(f"User '{user_id}' does not have access to cube '{cube_id}'")

    def _validate_user_access(self, user_id: str, cube_id: str | None = None) -> None:
        """Validate user access using MOSCore's built-in validation."""
        # Use MOSCore's built-in user validation
        if cube_id:
            self._validate_cube_access(user_id, cube_id)
        else:
            self._validate_user_exists(user_id)

    def _create_user_config(self, user_id: str, config: MOSConfig) -> MOSConfig:
        """Create a new user configuration."""
        # Create a copy of config with the specific user_id
        user_config = config.model_copy(deep=True)
        user_config.user_id = user_id
        user_config.session_id = f"{user_id}_session"

        # Save configuration to persistent storage
        self.global_user_manager.save_user_config(user_id, user_config)

        return user_config

    def _get_or_create_user_config(
        self, user_id: str, config: MOSConfig | None = None
    ) -> MOSConfig:
        """Get existing user config or create a new one."""
        if user_id in self.user_configs:
            return self.user_configs[user_id]

        # Try to get config from persistent storage first
        stored_config = self.global_user_manager.get_user_config(user_id)
        if stored_config:
            return self._create_user_config(user_id, stored_config)

        # Use provided config or default config
        user_config = config or self.default_config
        if not user_config:
            raise ValueError(f"No configuration provided for user {user_id}")

        return self._create_user_config(user_id, user_config)

<<<<<<< HEAD
    def _load_user_cubes(self, user_id: str) -> None:
        """Load all cubes for a user into memory."""
        # Get user's accessible cubes from persistent storage
        accessible_cubes = self.global_user_manager.get_user_cubes(user_id)

        for cube in accessible_cubes[:1]:
            if cube.cube_id not in self.mem_cubes:
                try:
                    if cube.cube_path and os.path.exists(cube.cube_path):
                        # Use MOSCore's register_mem_cube method directly
                        # Only load act_mem since text_mem is stored in database
                        self.register_mem_cube(
                            cube.cube_path, 
                            cube.cube_id, 
                            user_id, 
                            memory_types=["act_mem"]
                        )
                    else:
                        logger.warning(
                            f"Cube path {cube.cube_path} does not exist for cube {cube.cube_id}"
                        )
                except Exception as e:
                    logger.error(f"Failed to load cube {cube.cube_id} for user {user_id}: {e}")

=======
>>>>>>> 90fbbfaf
    def _build_system_prompt(self, user_id: str, memories_all: list[TextualMemoryItem]) -> str:
        """
        Build custom system prompt for the user with memory references.

        Args:
            user_id (str): The user ID.
            memories (list[TextualMemoryItem]): The memories to build the system prompt.

        Returns:
            str: The custom system prompt.
        """

        # Build base prompt
        base_prompt = (
            "You are a knowledgeable and helpful AI assistant with access to user memories. "
            "When responding to user queries, you should reference relevant memories using the provided memory IDs. "
            "Use the reference format: [1-n:memoriesID] "
            "where refid is a sequential number starting from 1 and increments for each reference in your response, "
            "and memoriesID is the specific memory ID provided in the available memories list. "
            "For example: [1:abc123], [2:def456], [3:ghi789], [4:jkl101], [5:mno112] "
            "Only reference memories that are directly relevant to the user's question. "
            "Make your responses natural and conversational while incorporating memory references when appropriate."
        )

        # Add memory context if available
        if memories_all:
            memory_context = "\n\n## Available ID Memories:\n"
            for i, memory in enumerate(memories_all, 1):
                # Format: [memory_id]: memory_content
                memory_id = f"{memory.id.split('-')[0]}" if hasattr(memory, "id") else f"mem_{i}"
                memory_content = memory.memory if hasattr(memory, "memory") else str(memory)
                memory_context += f"{memory_id}: {memory_content}\n"
            return base_prompt + memory_context

        return base_prompt

    def _process_streaming_references_complete(self, text_buffer: str) -> tuple[str, str]:
        """
        Complete streaming reference processing to ensure reference tags are never split.

        Args:
            text_buffer (str): The accumulated text buffer.

        Returns:
            tuple[str, str]: (processed_text, remaining_buffer)
        """
        import re

        # Pattern to match complete reference tags: [refid:memoriesID]
        complete_pattern = r"\[\d+:[^\]]+\]"

        # Find all complete reference tags
        complete_matches = list(re.finditer(complete_pattern, text_buffer))

        if complete_matches:
            # Find the last complete tag
            last_match = complete_matches[-1]
            end_pos = last_match.end()

            # Return text up to the end of the last complete tag
            processed_text = text_buffer[:end_pos]
            remaining_buffer = text_buffer[end_pos:]
            return processed_text, remaining_buffer

        # Check for incomplete reference tags
        # Look for opening bracket with number and colon
        opening_pattern = r"\[\d+:"
        opening_matches = list(re.finditer(opening_pattern, text_buffer))

        if opening_matches:
            # Find the last opening tag
            last_opening = opening_matches[-1]
            opening_start = last_opening.start()

            # Check if we have a complete opening pattern
            if last_opening.end() <= len(text_buffer):
                # We have a complete opening pattern, keep everything in buffer
                return "", text_buffer
            else:
                # Incomplete opening pattern, return text before it
                return text_buffer[:opening_start], text_buffer[opening_start:]

        # Check for partial opening pattern (starts with [ but not complete)
        if "[" in text_buffer:
            ref_start = text_buffer.find("[")
            return text_buffer[:ref_start], text_buffer[ref_start:]

        # No reference tags found, return all text
        return text_buffer, ""

    def _extract_references_from_response(self, response: str) -> list[dict]:
        """
        Extract reference information from the response.

        Args:
            response (str): The complete response text.

        Returns:
            list[dict]: List of reference information.
        """
        import re

        references = []
        # Pattern to match [refid:memoriesID]
        pattern = r"\[(\d+):([^\]]+)\]"

        matches = re.findall(pattern, response)
        for ref_number, memory_id in matches:
            references.append({"memory_id": memory_id, "reference_number": int(ref_number)})

        return references

    def _chunk_response_with_tiktoken(
        self, response: str, chunk_size: int = 5
    ) -> Generator[str, None, None]:
        """
        Chunk response using tiktoken for proper token-based streaming.

        Args:
            response (str): The response text to chunk.
            chunk_size (int): Number of tokens per chunk.

        Yields:
            str: Chunked text pieces.
        """
        if self.tokenizer:
            # Use tiktoken for proper token-based chunking
            tokens = self.tokenizer.encode(response)

            for i in range(0, len(tokens), chunk_size):
                token_chunk = tokens[i : i + chunk_size]
                chunk_text = self.tokenizer.decode(token_chunk)
                yield chunk_text
        else:
            # Fallback to character-based chunking
            char_chunk_size = chunk_size * 4  # Approximate character to token ratio
            for i in range(0, len(response), char_chunk_size):
                yield response[i : i + char_chunk_size]

    def _send_message_to_scheduler(
        self,
        user_id: str,
        mem_cube_id: str,
        query: str,
        label: str,
    ):
        """
        Send message to scheduler.
        args:
            user_id: str,
            mem_cube_id: str,
            query: str,
        """

        if self.enable_mem_scheduler and (self.mem_scheduler is not None):
            message_item = ScheduleMessageItem(
                user_id=user_id,
                mem_cube_id=mem_cube_id,
                mem_cube=self.mem_cubes[mem_cube_id],
                label=label,
                content=query,
                timestamp=datetime.now(),
            )
            self.mem_scheduler.submit_messages(messages=[message_item])

    def register_mem_cube(
<<<<<<< HEAD
        self, 
        mem_cube_name_or_path_or_object: str | GeneralMemCube, 
        mem_cube_id: str | None = None, 
        user_id: str | None = None,
        memory_types: list[Literal["text_mem", "act_mem", "para_mem"]] | None = None
=======
        self,
        mem_cube_name_or_path_or_object: str | GeneralMemCube,
        mem_cube_id: str | None = None,
        user_id: str | None = None,
        memory_types: list[Literal["text_mem", "act_mem", "para_mem"]] | None = None,
        default_config: GeneralMemCubeConfig | None = None,
>>>>>>> 90fbbfaf
    ) -> None:
        """
        Register a MemCube with the MOS.

        Args:
            mem_cube_name_or_path_or_object (str | GeneralMemCube): The name, path, or GeneralMemCube object to register.
            mem_cube_id (str, optional): The identifier for the MemCube. If not provided, a default ID is used.
            user_id (str, optional): The user ID to register the cube for.
<<<<<<< HEAD
            memory_types (list[str], optional): List of memory types to load. 
                If None, loads all available memory types.
                Options: ["text_mem", "act_mem", "para_mem"]
=======
            memory_types (list[str], optional): List of memory types to load.
                If None, loads all available memory types.
                Options: ["text_mem", "act_mem", "para_mem"]
            default_config (GeneralMemCubeConfig, optional): Default configuration for the cube.
>>>>>>> 90fbbfaf
        """
        # Handle different input types
        if isinstance(mem_cube_name_or_path_or_object, GeneralMemCube):
            # Direct GeneralMemCube object provided
            mem_cube = mem_cube_name_or_path_or_object
            if mem_cube_id is None:
                mem_cube_id = f"cube_{id(mem_cube)}"  # Generate a unique ID
        else:
            # String path provided
            mem_cube_name_or_path = mem_cube_name_or_path_or_object
            if mem_cube_id is None:
                mem_cube_id = mem_cube_name_or_path

            if mem_cube_id in self.mem_cubes:
                logger.info(f"MemCube with ID {mem_cube_id} already in MOS, skip install.")
                return

            # Create MemCube from path
            if os.path.exists(mem_cube_name_or_path):
<<<<<<< HEAD
                mem_cube = GeneralMemCube.init_from_dir(mem_cube_name_or_path, memory_types)
=======
                mem_cube = GeneralMemCube.init_from_dir(
                    mem_cube_name_or_path, memory_types, default_config
                )
>>>>>>> 90fbbfaf
            else:
                logger.warning(
                    f"MemCube {mem_cube_name_or_path} does not exist, try to init from remote repo."
                )
<<<<<<< HEAD
                mem_cube = GeneralMemCube.init_from_remote_repo(mem_cube_name_or_path, memory_types=memory_types)
=======
                mem_cube = GeneralMemCube.init_from_remote_repo(
                    mem_cube_name_or_path, memory_types=memory_types, default_config=default_config
                )
>>>>>>> 90fbbfaf

        # Register the MemCube
        self.mem_cubes[mem_cube_id] = mem_cube

    def user_register(
        self,
        user_id: str,
        user_name: str | None = None,
        config: MOSConfig | None = None,
        interests: str | None = None,
        default_mem_cube: GeneralMemCube | None = None,
<<<<<<< HEAD
=======
        default_cube_config: GeneralMemCubeConfig | None = None,
>>>>>>> 90fbbfaf
    ) -> dict[str, str]:
        """Register a new user with configuration and default cube.

        Args:
            user_id (str): The user ID for registration.
            user_name (str): The user name for registration.
            config (MOSConfig | None, optional): User-specific configuration. Defaults to None.
            interests (str | None, optional): User interests as string. Defaults to None.
<<<<<<< HEAD
=======
            default_mem_cube (GeneralMemCube | None, optional): Default memory cube. Defaults to None.
            default_cube_config (GeneralMemCubeConfig | None, optional): Default cube configuration. Defaults to None.
>>>>>>> 90fbbfaf

        Returns:
            dict[str, str]: Registration result with status and message.
        """
        try:
            # Use provided config or default config
            user_config = config or self.default_config
            if not user_config:
                return {
                    "status": "error",
                    "message": "No configuration provided for user registration",
                }
            if not user_name:
                user_name = user_id

            # Create user with configuration using persistent user manager
            self.global_user_manager.create_user_with_config(
                user_id, user_config, UserRole.USER, user_id
            )

            # Create user configuration
            user_config = self._create_user_config(user_id, user_config)

            # Create a default cube for the user using MOSCore's methods
            default_cube_name = f"{user_name}_{user_id}_default_cube"
            mem_cube_name_or_path = f"{CUBE_PATH}/{default_cube_name}"
            default_cube_id = self.create_cube_for_user(
                cube_name=default_cube_name, owner_id=user_id, cube_path=mem_cube_name_or_path
            )
<<<<<<< HEAD

            if default_mem_cube:
                try:
                    default_mem_cube.dump(mem_cube_name_or_path)
                except Exception as e:
                    print(e)

            # Register the default cube with MOS TODO overide
            self.register_mem_cube(
                mem_cube_name_or_path_or_object=default_mem_cube, 
                mem_cube_id=default_cube_id, 
                user_id=user_id,
                memory_types=["act_mem"] if self.config.enable_activation_memory else []
            )

            # Add interests to the default cube if provided
            if interests:
                self.add(memory_content=interests, mem_cube_id=default_cube_id, user_id=user_id)

            return {
                "status": "success",
                "message": f"User {user_name} registered successfully with default cube {default_cube_id}",
                "user_id": user_id,
                "default_cube_id": default_cube_id,
            }

        except Exception as e:
            return {"status": "error", "message": f"Failed to register user: {e!s}"}

=======

            if default_mem_cube:
                try:
                    default_mem_cube.dump(mem_cube_name_or_path)
                except Exception as e:
                    print(e)

            # Register the default cube with MOS
            self.register_mem_cube(
                mem_cube_name_or_path_or_object=default_mem_cube,
                mem_cube_id=default_cube_id,
                user_id=user_id,
                memory_types=["act_mem"] if self.config.enable_activation_memory else [],
                default_config=default_cube_config,  # use default cube config
            )

            # Add interests to the default cube if provided
            if interests:
                self.add(memory_content=interests, mem_cube_id=default_cube_id, user_id=user_id)

            return {
                "status": "success",
                "message": f"User {user_name} registered successfully with default cube {default_cube_id}",
                "user_id": user_id,
                "default_cube_id": default_cube_id,
            }

        except Exception as e:
            return {"status": "error", "message": f"Failed to register user: {e!s}"}

>>>>>>> 90fbbfaf
    def get_suggestion_query(self, user_id: str, language: str = "zh") -> list[str]:
        """Get suggestion query from LLM.
        Args:
            user_id (str): User ID.
            language (str): Language for suggestions ("zh" or "en").

        Returns:
            list[str]: The suggestion query list.
        """

        if language == "zh":
            suggestion_prompt = """
            你是一个有用的助手，可以帮助用户生成建议查询。
            我将获取用户最近的一些记忆，
            你应该生成一些建议查询，这些查询应该是用户想要查询的内容，
            用户最近的记忆是：
            {memories}
            请生成3个建议查询用中文，
            输出应该是json格式，键是"query"，值是一个建议查询列表。

            示例：
            {{
                "query": ["查询1", "查询2", "查询3"]
            }}
            """
        else:  # English
            suggestion_prompt = """
            You are a helpful assistant that can help users to generate suggestion query.
            I will get some user recently memories,
            you should generate some suggestion query, the query should be user what to query,
            user recently memories is:
            {memories}
            please generate 3 suggestion query in English,
            output should be a json format, the key is "query", the value is a list of suggestion query.

            example:
            {{
                "query": ["query1", "query2", "query3"]
            }}
            """
<<<<<<< HEAD
        text_mem_result = super().search("my recently memories", user_id=user_id, top_k=10)["text_mem"]
        if text_mem_result:
            memories = "\n".join(
                [
                    m.memory
                    for m in text_mem_result[0]["memories"]
                ]
            )
=======
        text_mem_result = super().search("my recently memories", user_id=user_id, top_k=10)[
            "text_mem"
        ]
        if text_mem_result:
            memories = "\n".join([m.memory for m in text_mem_result[0]["memories"]])
>>>>>>> 90fbbfaf
        else:
            memories = ""
        message_list = [{"role": "system", "content": suggestion_prompt.format(memories=memories)}]
        response = self.chat_llm.generate(message_list)
        response_json = json.loads(response)

        return response_json["query"]

    def chat(
        self,
        query: str,
        user_id: str,
        cube_id: str | None = None,
        history: MessageList | None = None,
    ) -> Generator[str, None, None]:
        """Chat with LLM SSE Type.
        Args:
            query (str): Query string.
            user_id (str): User ID.
            cube_id (str, optional): Custom cube ID for user.
            history (list[dict], optional): Chat history.

        Returns:
            Generator[str, None, None]: The response string generator.
        """
        # Use MOSCore's built-in validation
        if cube_id:
            self._validate_cube_access(user_id, cube_id)
        else:
            self._validate_user_exists(user_id)

        # Load user cubes if not already loaded
<<<<<<< HEAD
        self._load_user_cubes(user_id)
=======
        self._load_user_cubes(user_id, self.default_cube_config)
>>>>>>> 90fbbfaf
        time_start = time.time()
        memories_list = super().search(query, user_id)["text_mem"]
        # Get response from parent MOSCore (returns string, not generator)
        response = super().chat(query, user_id)
        time_end = time.time()

        # Use tiktoken for proper token-based chunking
        for chunk in self._chunk_response_with_tiktoken(response, chunk_size=5):
            chunk_data = f"data: {json.dumps({'type': 'text', 'content': chunk})}\n\n"
            yield chunk_data

        # Prepare reference data
        reference = []
        for memories in memories_list:
            memories_json = memories.model_dump()
            memories_json["metadata"]["ref_id"] = f"[{memories.id.split('-')[0]}]"
            memories_json["metadata"]["embedding"] = []
            memories_json["metadata"]["sources"] = []
            reference.append(memories_json)

        yield f"data: {json.dumps({'type': 'reference', 'content': reference})}\n\n"
        total_time = round(float(time_end - time_start), 1)

        yield f"data: {json.dumps({'type': 'time', 'content': {'total_time': total_time, 'speed_improvement': '23%'}})}\n\n"
        yield f"data: {json.dumps({'type': 'end'})}\n\n"

    def chat_with_references(
        self,
        query: str,
        user_id: str,
        cube_id: str | None = None,
        history: MessageList | None = None,
    ) -> Generator[str, None, None]:
        """
        Chat with LLM with memory references and streaming output.

        Args:
            query (str): Query string.
            user_id (str): User ID.
            cube_id (str, optional): Custom cube ID for user.
            history (MessageList, optional): Chat history.

        Returns:
            Generator[str, None, None]: The response string generator with reference processing.
        """

<<<<<<< HEAD
        self._load_user_cubes(user_id)
=======
        self._load_user_cubes(user_id, self.default_cube_config)
>>>>>>> 90fbbfaf

        time_start = time.time()
        memories_list = []
        memories_result = super().search(
            query, user_id, install_cube_ids=[cube_id] if cube_id else None, top_k=10
        )["text_mem"]
        if memories_result:
            memories_list = memories_result[0]["memories"]

        # Build custom system prompt with relevant memories
        system_prompt = self._build_system_prompt(user_id, memories_list)

        # Get chat history
        target_user_id = user_id if user_id is not None else self.user_id
        if target_user_id not in self.chat_history_manager:
            self._register_chat_history(target_user_id)

        chat_history = self.chat_history_manager[target_user_id]
        current_messages = [
            {"role": "system", "content": system_prompt},
            *chat_history.chat_history,
            {"role": "user", "content": query + "/nothink"},
        ]

        # Generate response with custom prompt
        past_key_values = None
        response_stream = None
        if self.config.enable_activation_memory:
            # Handle activation memory (copy MOSCore logic)
            for mem_cube_id, mem_cube in self.mem_cubes.items():
                if mem_cube.act_mem and mem_cube_id == cube_id:
                    kv_cache = next(iter(mem_cube.act_mem.get_all()), None)
                    past_key_values = (
                        kv_cache.memory if (kv_cache and hasattr(kv_cache, "memory")) else None
                    )
                    if past_key_values is not None:
                        logger.info("past_key_values is not None will apply to chat")
                    else:
                        logger.info("past_key_values is None will not apply to chat")
                    break
            if self.config.chat_model.backend == "huggingface":
<<<<<<< HEAD
                response_stream = self.chat_llm.generate_stream(current_messages, past_key_values=past_key_values)
        else:
            if self.config.chat_model.backend == "huggingface":
=======
                response_stream = self.chat_llm.generate_stream(
                    current_messages, past_key_values=past_key_values
                )
            elif self.config.chat_model.backend == "vllm":
                response_stream = self.chat_llm.generate_stream(current_messages)
        else:
            if self.config.chat_model.backend in ["huggingface", "vllm"]:
>>>>>>> 90fbbfaf
                response_stream = self.chat_llm.generate_stream(current_messages)
            else:
                response_stream = self.chat_llm.generate(current_messages)

        time_end = time.time()

        # Simulate streaming output with proper reference handling using tiktoken

        # Initialize buffer for streaming
        buffer = ""
        full_response = ""

        # Use tiktoken for proper token-based chunking
<<<<<<< HEAD
        if self.config.chat_model.backend != "huggingface":
=======
        if self.config.chat_model.backend not in ["huggingface", "vllm"]:
>>>>>>> 90fbbfaf
            # For non-huggingface backends, we need to collect the full response first
            full_response_text = ""
            for chunk in response_stream:
                if chunk in ["<think>", "</think>"]:
                    continue
                full_response_text += chunk
            response_stream = self._chunk_response_with_tiktoken(full_response_text, chunk_size=5)
        for chunk in response_stream:
            if chunk in ["<think>", "</think>"]:
                continue
            buffer += chunk
            full_response += chunk

            # Process buffer to ensure complete reference tags
            processed_chunk, remaining_buffer = self._process_streaming_references_complete(buffer)

            if processed_chunk:
                chunk_data = f"data: {json.dumps({'type': 'text', 'data': processed_chunk}, ensure_ascii=False)}\n\n"
                yield chunk_data
                buffer = remaining_buffer

        # Process any remaining buffer
        if buffer:
            processed_chunk, remaining_buffer = self._process_streaming_references_complete(buffer)
            if processed_chunk:
                chunk_data = f"data: {json.dumps({'type': 'text', 'data': processed_chunk}, ensure_ascii=False)}\n\n"
                yield chunk_data

        # Prepare reference data
        reference = []
        for memories in memories_list:
            memories_json = memories.model_dump()
            memories_json["metadata"]["ref_id"] = f"{memories.id.split('-')[0]}"
            memories_json["metadata"]["embedding"] = []
            memories_json["metadata"]["sources"] = []
            memories_json["metadata"]["memory"] = memories.memory
            reference.append({"metadata": memories_json["metadata"]})

        yield f"data: {json.dumps({'type': 'reference', 'data': reference})}\n\n"
        total_time = round(float(time_end - time_start), 1)
        yield f"data: {json.dumps({'type': 'time', 'data': {'total_time': total_time, 'speed_improvement': '23%'}})}\n\n"
        chat_history.chat_history.append({"role": "user", "content": query})
        chat_history.chat_history.append({"role": "assistant", "content": full_response})
        self._send_message_to_scheduler(
            user_id=user_id, mem_cube_id=cube_id, query=query, label=QUERY_LABEL
        )
        self._send_message_to_scheduler(
            user_id=user_id, mem_cube_id=cube_id, query=full_response, label=ANSWER_LABEL
        )
        self.chat_history_manager[user_id] = chat_history

        yield f"data: {json.dumps({'type': 'end'})}\n\n"
        self.add(
            user_id=user_id,
            messages=[
<<<<<<< HEAD
                {"role": "user", "content": query},
                {"role": "assistant", "content": full_response}
            ],
            mem_cube_id=cube_id
        )
        if len(self.chat_history_manager[user_id].chat_history) > 30:
            self.chat_history_manager[user_id].chat_history.pop(0)
=======
                {
                    "role": "user",
                    "content": query,
                    "chat_time": str(datetime.now().strftime("%Y-%m-%d %H:%M:%S")),
                },
                {
                    "role": "assistant",
                    "content": full_response,
                    "chat_time": str(datetime.now().strftime("%Y-%m-%d %H:%M:%S")),
                },
            ],
            mem_cube_id=cube_id,
        )
        # Keep chat history under 30 messages by removing oldest conversation pair
        if len(self.chat_history_manager[user_id].chat_history) > 30:
            self.chat_history_manager[user_id].chat_history.pop(0)  # Remove oldest user message
            self.chat_history_manager[user_id].chat_history.pop(
                0
            )  # Remove oldest assistant response
>>>>>>> 90fbbfaf

    def get_all(
        self,
        user_id: str,
        memory_type: Literal["text_mem", "act_mem", "param_mem", "para_mem"],
        mem_cube_ids: list[str] | None = None,
    ) -> list[dict[str, Any]]:
        """Get all memory items for a user.

        Args:
            user_id (str): The ID of the user.
            cube_id (str | None, optional): The ID of the cube. Defaults to None.
            memory_type (Literal["text_mem", "act_mem", "param_mem"]): The type of memory to get.

        Returns:
            list[dict[str, Any]]: A list of memory items with cube_id and memories structure.
        """

        # Load user cubes if not already loaded
<<<<<<< HEAD
        self._load_user_cubes(user_id)
=======
        self._load_user_cubes(user_id, self.default_cube_config)
>>>>>>> 90fbbfaf
        memory_list = super().get_all(
            mem_cube_id=mem_cube_ids[0] if mem_cube_ids else None, user_id=user_id
        )[memory_type]
        reformat_memory_list = []
        if memory_type == "text_mem":
            for memory in memory_list:
                memories = remove_embedding_recursive(memory["memories"])
                custom_type_ratios = {
                    "WorkingMemory": 0.20,
                    "LongTermMemory": 0.40,
                    "UserMemory": 0.40,
                }
                tree_result, node_type_count = convert_graph_to_tree_forworkmem(
                    memories, target_node_count=150, type_ratios=custom_type_ratios
                )
                memories_filtered = filter_nodes_by_tree_ids(tree_result, memories)
                children = tree_result["children"]
                children_sort = sort_children_by_memory_type(children)
                tree_result["children"] = children_sort
                memories_filtered["tree_structure"] = tree_result
                reformat_memory_list.append(
<<<<<<< HEAD
                    {"cube_id": memory["cube_id"], "memories": [memories_filtered], "memory_statistics": node_type_count}
                )
        elif memory_type == "act_mem":
            reformat_memory_list.append(
                {
                    "cube_id": "xxxxxxxxxxxxxxxx" if not mem_cube_ids else mem_cube_ids[0],
                    "memories": MOCK_DATA,
                }
            )
        elif memory_type == "para_mem":
            cache_item = self.mem_cubes[mem_cube_ids[0]].act_mem.extract("这是一个小问题哈哈哈哈")
            self.mem_cubes[mem_cube_ids[0]].act_mem.add([cache_item])
            act_mem_params = self.mem_cubes[mem_cube_ids[0]].act_mem.get_all()
            # Convert activation memory to serializable format
            serializable_act_mem = convert_activation_memory_to_serializable(act_mem_params)
            reformat_memory_list.append(
                {
                    "cube_id": "xxxxxxxxxxxxxxxx" if not mem_cube_ids else mem_cube_ids[0],
                    "memories": serializable_act_mem,
=======
                    {
                        "cube_id": memory["cube_id"],
                        "memories": [memories_filtered],
                        "memory_statistics": node_type_count,
                    }
                )
        elif memory_type == "act_mem":
            memories_list = []
            act_mem_params = self.mem_cubes[mem_cube_ids[0]].act_mem.get_all()
            if act_mem_params:
                memories_data = act_mem_params[0].model_dump()
                records = memories_data.get("records", [])
                for record in records["text_memories"]:
                    memories_list.append(
                        {
                            "id": memories_data["id"],
                            "text": record,
                            "create_time": records["timestamp"],
                            "size": random.randint(1, 20),
                            "modify_times": 1,
                        }
                    )
            reformat_memory_list.append(
                {
                    "cube_id": "xxxxxxxxxxxxxxxx" if not mem_cube_ids else mem_cube_ids[0],
                    "memories": memories_list,
                }
            )
        elif memory_type == "para_mem":
            act_mem_params = self.mem_cubes[mem_cube_ids[0]].act_mem.get_all()
            logger.info(f"act_mem_params: {act_mem_params}")
            reformat_memory_list.append(
                {
                    "cube_id": "xxxxxxxxxxxxxxxx" if not mem_cube_ids else mem_cube_ids[0],
                    "memories": act_mem_params[0].model_dump(),
>>>>>>> 90fbbfaf
                }
            )
        return reformat_memory_list

    def _get_subgraph(
        self, query: str, mem_cube_id: str, user_id: str | None = None, top_k: int = 5
    ) -> list[dict[str, Any]]:
        result = {"para_mem": [], "act_mem": [], "text_mem": []}
        if self.config.enable_textual_memory and self.mem_cubes[mem_cube_id].text_mem:
            result["text_mem"].append(
                {
                    "cube_id": mem_cube_id,
                    "memories": self.mem_cubes[mem_cube_id].text_mem.get_relevant_subgraph(
                        query, top_k=top_k
                    ),
                }
            )
        return result

    def get_subgraph(
        self,
        user_id: str,
        query: str,
        mem_cube_ids: list[str] | None = None,
    ) -> list[dict[str, Any]]:
        """Get all memory items for a user.

        Args:
            user_id (str): The ID of the user.
            cube_id (str | None, optional): The ID of the cube. Defaults to None.
            mem_cube_ids (list[str], optional): The IDs of the cubes. Defaults to None.

        Returns:
            list[dict[str, Any]]: A list of memory items with cube_id and memories structure.
        """

        # Load user cubes if not already loaded
<<<<<<< HEAD
        self._load_user_cubes(user_id)
=======
        self._load_user_cubes(user_id, self.default_cube_config)
>>>>>>> 90fbbfaf
        memory_list = self._get_subgraph(
            query=query, mem_cube_id=mem_cube_ids[0], user_id=user_id, top_k=20
        )["text_mem"]
        reformat_memory_list = []
        for memory in memory_list:
            memories = remove_embedding_recursive(memory["memories"])
            custom_type_ratios = {"WorkingMemory": 0.20, "LongTermMemory": 0.40, "UserMemory": 0.4}
            tree_result, node_type_count = convert_graph_to_tree_forworkmem(
                memories, target_node_count=150, type_ratios=custom_type_ratios
            )
            memories_filtered = filter_nodes_by_tree_ids(tree_result, memories)
            children = tree_result["children"]
            children_sort = sort_children_by_memory_type(children)
            tree_result["children"] = children_sort
            memories_filtered["tree_structure"] = tree_result
            reformat_memory_list.append(
<<<<<<< HEAD
                {"cube_id": memory["cube_id"], "memories": [memories_filtered], "memory_statistics": node_type_count}
=======
                {
                    "cube_id": memory["cube_id"],
                    "memories": [memories_filtered],
                    "memory_statistics": node_type_count,
                }
>>>>>>> 90fbbfaf
            )

        return reformat_memory_list

    def search(
        self, query: str, user_id: str, install_cube_ids: list[str] | None = None, top_k: int = 20
    ):
        """Search memories for a specific user."""
        # Validate user access
        self._validate_user_access(user_id)

        # Load user cubes if not already loaded
<<<<<<< HEAD
        self._load_user_cubes(user_id)
=======
        self._load_user_cubes(user_id, self.default_cube_config)
>>>>>>> 90fbbfaf
        search_result = super().search(query, user_id, install_cube_ids, top_k)
        text_memory_list = search_result["text_mem"]
        reformat_memory_list = []
        for memory in text_memory_list:
            memories_list = []
            for data in memory["memories"]:
                memories = data.model_dump()
                memories["ref_id"] = f"[{memories['id'].split('-')[0]}]"
                memories["metadata"]["embedding"] = []
                memories["metadata"]["sources"] = []
                memories["metadata"]["ref_id"] = f"[{memories['id'].split('-')[0]}]"
                memories["metadata"]["id"] = memories["id"]
                memories["metadata"]["memory"] = memories["memory"]
                memories_list.append(memories)
            reformat_memory_list.append({"cube_id": memory["cube_id"], "memories": memories_list})
        search_result["text_mem"] = reformat_memory_list

        return search_result

    def add(
        self,
        user_id: str,
        messages: MessageList | None = None,
        memory_content: str | None = None,
        doc_path: str | None = None,
        mem_cube_id: str | None = None,
    ):
        """Add memory for a specific user."""
        # Use MOSCore's built-in user/cube validation
        if mem_cube_id:
            self._validate_cube_access(user_id, mem_cube_id)
        else:
            self._validate_user_exists(user_id)

        # Load user cubes if not already loaded
<<<<<<< HEAD
        self._load_user_cubes(user_id)
=======
        self._load_user_cubes(user_id, self.default_cube_config)
>>>>>>> 90fbbfaf

        result = super().add(messages, memory_content, doc_path, mem_cube_id, user_id)

        return result

    def list_users(self) -> list:
        """List all registered users."""
        return self.global_user_manager.list_users()

    def get_user_info(self, user_id: str) -> dict:
        """Get user information including accessible cubes."""
        # Use MOSCore's built-in user validation
        # Validate user access
        self._validate_user_access(user_id)

        result = super().get_user_info()

        return result

    def share_cube_with_user(self, cube_id: str, owner_user_id: str, target_user_id: str) -> bool:
        """Share a cube with another user."""
        # Use MOSCore's built-in cube access validation
        self._validate_cube_access(owner_user_id, cube_id)

        result = super().share_cube_with_user(cube_id, target_user_id)

        return result

    def clear_user_chat_history(self, user_id: str) -> None:
        """Clear chat history for a specific user."""
        # Validate user access
        self._validate_user_access(user_id)

        super().clear_messages(user_id)

    def update_user_config(self, user_id: str, config: MOSConfig) -> bool:
        """Update user configuration.

        Args:
            user_id (str): The user ID.
            config (MOSConfig): The new configuration.

        Returns:
            bool: True if successful, False otherwise.
        """
        try:
            # Save to persistent storage
            success = self.global_user_manager.save_user_config(user_id, config)
            if success:
                # Update in-memory config
                self.user_configs[user_id] = config
                logger.info(f"Updated configuration for user {user_id}")

            return success
        except Exception as e:
            logger.error(f"Failed to update user config for {user_id}: {e}")
            return False

    def get_user_config(self, user_id: str) -> MOSConfig | None:
        """Get user configuration.

        Args:
            user_id (str): The user ID.

        Returns:
            MOSConfig | None: The user's configuration or None if not found.
        """
        return self.global_user_manager.get_user_config(user_id)

    def get_active_user_count(self) -> int:
        """Get the number of active user configurations in memory."""
        return len(self.user_configs)

    def get_user_instance_info(self) -> dict[str, Any]:
        """Get information about user configurations in memory."""
        return {
            "active_instances": len(self.user_configs),
            "max_instances": self.max_user_instances,
            "user_ids": list(self.user_configs.keys()),
            "lru_order": list(self.user_configs.keys()),  # OrderedDict maintains insertion order
        }<|MERGE_RESOLUTION|>--- conflicted
+++ resolved
@@ -1,19 +1,11 @@
 import json
 import os
-<<<<<<< HEAD
-=======
 import random
->>>>>>> 90fbbfaf
 import time
 
 from collections.abc import Generator
 from datetime import datetime
 from typing import Any, Literal
-<<<<<<< HEAD
-
-from transformers import AutoTokenizer
-=======
->>>>>>> 90fbbfaf
 
 from dotenv import load_dotenv
 from transformers import AutoTokenizer
@@ -24,22 +16,14 @@
 from memos.mem_cube.general import GeneralMemCube
 from memos.mem_os.core import MOSCore
 from memos.mem_os.utils.format_utils import (
-<<<<<<< HEAD
-    convert_activation_memory_to_serializable,
-=======
->>>>>>> 90fbbfaf
     convert_graph_to_tree_forworkmem,
     filter_nodes_by_tree_ids,
     remove_embedding_recursive,
     sort_children_by_memory_type,
 )
 from memos.mem_scheduler.modules.schemas import ANSWER_LABEL, QUERY_LABEL, ScheduleMessageItem
-<<<<<<< HEAD
-from memos.mem_user.persistent_user_manager import PersistentUserManager, UserRole
-=======
 from memos.mem_user.persistent_user_manager import PersistentUserManager
 from memos.mem_user.user_manager import UserRole
->>>>>>> 90fbbfaf
 from memos.memories.textual.item import (
     TextualMemoryItem,
 )
@@ -48,21 +32,12 @@
 
 logger = get_logger(__name__)
 
-<<<<<<< HEAD
-CUBE_PATH = "/tmp/data"
-with open("./tmp/fake_data.json") as f:
-    MOCK_DATA = json.loads(f.read())
-
-# Removed ensure_user_instance decorator as it's redundant with MOSCore's built-in validation
-
-=======
 load_dotenv()
 
 CUBE_PATH = os.getenv("MOS_CUBE_PATH", "/tmp/data/")
 with open("./tmp/fake_data.json") as f:
     MOCK_DATA = json.loads(f.read())
 
->>>>>>> 90fbbfaf
 
 class MOSProduct(MOSCore):
     """
@@ -70,26 +45,19 @@
     Each user has their own configuration and cube access, but shares the same model instances.
     """
 
-<<<<<<< HEAD
-    def __init__(self, default_config: MOSConfig | None = None, max_user_instances: int = 100):
-=======
     def __init__(
         self,
         default_config: MOSConfig | None = None,
         max_user_instances: int = 100,
         default_cube_config: GeneralMemCubeConfig | None = None,
     ):
->>>>>>> 90fbbfaf
         """
         Initialize MOSProduct with an optional default configuration.
 
         Args:
             default_config (MOSConfig | None): Default configuration for new users
             max_user_instances (int): Maximum number of user instances to keep in memory
-<<<<<<< HEAD
-=======
             default_cube_config (GeneralMemCubeConfig | None): Default cube configuration for loading cubes
->>>>>>> 90fbbfaf
         """
         # Initialize with a root config for shared resources
         if default_config is None:
@@ -114,10 +82,7 @@
 
         # Product-specific attributes
         self.default_config = default_config
-<<<<<<< HEAD
-=======
         self.default_cube_config = default_cube_config
->>>>>>> 90fbbfaf
         self.max_user_instances = max_user_instances
 
         # User-specific data structures
@@ -140,13 +105,6 @@
             self.tokenizer = None
 
         # Restore user instances from persistent storage
-<<<<<<< HEAD
-        self._restore_user_instances()
-        logger.info(f"User instances restored successfully, now user is {self.mem_cubes.keys()}")
-
-    def _restore_user_instances(self) -> None:
-        """Restore user instances from persistent storage after service restart."""
-=======
         self._restore_user_instances(default_cube_config=default_cube_config)
         logger.info(f"User instances restored successfully, now user is {self.mem_cubes.keys()}")
 
@@ -158,7 +116,6 @@
         Args:
             default_cube_config (GeneralMemCubeConfig | None, optional): Default cube configuration. Defaults to None.
         """
->>>>>>> 90fbbfaf
         try:
             # Get all user configurations from persistent storage
             user_configs = self.global_user_manager.list_user_configs()
@@ -185,13 +142,6 @@
                         # Store user config and cube access
                         self.user_configs[user_id] = config
                         self._load_user_cube_access(user_id)
-<<<<<<< HEAD
-                        
-                        # Pre-load all cubes for this user
-                        self._preload_user_cubes(user_id)
-                        
-                        logger.info(f"Restored user configuration and pre-loaded cubes for {user_id}")
-=======
 
                         # Pre-load all cubes for this user with default config
                         self._preload_user_cubes(user_id, default_cube_config)
@@ -199,7 +149,6 @@
                         logger.info(
                             f"Restored user configuration and pre-loaded cubes for {user_id}"
                         )
->>>>>>> 90fbbfaf
 
                     except Exception as e:
                         logger.error(f"Failed to restore user configuration for {user_id}: {e}")
@@ -207,13 +156,6 @@
         except Exception as e:
             logger.error(f"Error during user instance restoration: {e}")
 
-<<<<<<< HEAD
-    def _preload_user_cubes(self, user_id: str) -> None:
-        """Pre-load all cubes for a user into memory.
-        
-        Args:
-            user_id (str): The user ID to pre-load cubes for.
-=======
     def _preload_user_cubes(
         self, user_id: str, default_cube_config: GeneralMemCubeConfig | None = None
     ) -> None:
@@ -222,28 +164,15 @@
         Args:
             user_id (str): The user ID to pre-load cubes for.
             default_cube_config (GeneralMemCubeConfig | None, optional): Default cube configuration. Defaults to None.
->>>>>>> 90fbbfaf
         """
         try:
             # Get user's accessible cubes from persistent storage
             accessible_cubes = self.global_user_manager.get_user_cubes(user_id)
-<<<<<<< HEAD
-            
-=======
-
->>>>>>> 90fbbfaf
+
             for cube in accessible_cubes:
                 if cube.cube_id not in self.mem_cubes:
                     try:
                         if cube.cube_path and os.path.exists(cube.cube_path):
-<<<<<<< HEAD
-                            # Pre-load cube with all memory types
-                            self.register_mem_cube(
-                                cube.cube_path, 
-                                cube.cube_id, 
-                                user_id, 
-                                memory_types=["act_mem"] if self.config.enable_activation_memory else []
-=======
                             # Pre-load cube with all memory types and default config
                             self.register_mem_cube(
                                 cube.cube_path,
@@ -253,7 +182,6 @@
                                 if self.config.enable_activation_memory
                                 else [],
                                 default_config=default_cube_config,
->>>>>>> 90fbbfaf
                             )
                             logger.info(f"Pre-loaded cube {cube.cube_id} for user {user_id}")
                         else:
@@ -261,13 +189,6 @@
                                 f"Cube path {cube.cube_path} does not exist for cube {cube.cube_id}, skipping pre-load"
                             )
                     except Exception as e:
-<<<<<<< HEAD
-                        logger.error(f"Failed to pre-load cube {cube.cube_id} for user {user_id}: {e}")
-                        
-        except Exception as e:
-            logger.error(f"Error pre-loading cubes for user {user_id}: {e}")
-
-=======
                         logger.error(
                             f"Failed to pre-load cube {cube.cube_id} for user {user_id}: {e}"
                         )
@@ -307,7 +228,6 @@
                 except Exception as e:
                     logger.error(f"Failed to load cube {cube.cube_id} for user {user_id}: {e}")
 
->>>>>>> 90fbbfaf
     def _ensure_user_instance(self, user_id: str, max_instances: int | None = None) -> None:
         """
         Ensure user configuration exists, creating it if necessary.
@@ -409,33 +329,6 @@
 
         return self._create_user_config(user_id, user_config)
 
-<<<<<<< HEAD
-    def _load_user_cubes(self, user_id: str) -> None:
-        """Load all cubes for a user into memory."""
-        # Get user's accessible cubes from persistent storage
-        accessible_cubes = self.global_user_manager.get_user_cubes(user_id)
-
-        for cube in accessible_cubes[:1]:
-            if cube.cube_id not in self.mem_cubes:
-                try:
-                    if cube.cube_path and os.path.exists(cube.cube_path):
-                        # Use MOSCore's register_mem_cube method directly
-                        # Only load act_mem since text_mem is stored in database
-                        self.register_mem_cube(
-                            cube.cube_path, 
-                            cube.cube_id, 
-                            user_id, 
-                            memory_types=["act_mem"]
-                        )
-                    else:
-                        logger.warning(
-                            f"Cube path {cube.cube_path} does not exist for cube {cube.cube_id}"
-                        )
-                except Exception as e:
-                    logger.error(f"Failed to load cube {cube.cube_id} for user {user_id}: {e}")
-
-=======
->>>>>>> 90fbbfaf
     def _build_system_prompt(self, user_id: str, memories_all: list[TextualMemoryItem]) -> str:
         """
         Build custom system prompt for the user with memory references.
@@ -602,20 +495,12 @@
             self.mem_scheduler.submit_messages(messages=[message_item])
 
     def register_mem_cube(
-<<<<<<< HEAD
-        self, 
-        mem_cube_name_or_path_or_object: str | GeneralMemCube, 
-        mem_cube_id: str | None = None, 
-        user_id: str | None = None,
-        memory_types: list[Literal["text_mem", "act_mem", "para_mem"]] | None = None
-=======
         self,
         mem_cube_name_or_path_or_object: str | GeneralMemCube,
         mem_cube_id: str | None = None,
         user_id: str | None = None,
         memory_types: list[Literal["text_mem", "act_mem", "para_mem"]] | None = None,
         default_config: GeneralMemCubeConfig | None = None,
->>>>>>> 90fbbfaf
     ) -> None:
         """
         Register a MemCube with the MOS.
@@ -624,16 +509,10 @@
             mem_cube_name_or_path_or_object (str | GeneralMemCube): The name, path, or GeneralMemCube object to register.
             mem_cube_id (str, optional): The identifier for the MemCube. If not provided, a default ID is used.
             user_id (str, optional): The user ID to register the cube for.
-<<<<<<< HEAD
-            memory_types (list[str], optional): List of memory types to load. 
-                If None, loads all available memory types.
-                Options: ["text_mem", "act_mem", "para_mem"]
-=======
             memory_types (list[str], optional): List of memory types to load.
                 If None, loads all available memory types.
                 Options: ["text_mem", "act_mem", "para_mem"]
             default_config (GeneralMemCubeConfig, optional): Default configuration for the cube.
->>>>>>> 90fbbfaf
         """
         # Handle different input types
         if isinstance(mem_cube_name_or_path_or_object, GeneralMemCube):
@@ -653,24 +532,16 @@
 
             # Create MemCube from path
             if os.path.exists(mem_cube_name_or_path):
-<<<<<<< HEAD
-                mem_cube = GeneralMemCube.init_from_dir(mem_cube_name_or_path, memory_types)
-=======
                 mem_cube = GeneralMemCube.init_from_dir(
                     mem_cube_name_or_path, memory_types, default_config
                 )
->>>>>>> 90fbbfaf
             else:
                 logger.warning(
                     f"MemCube {mem_cube_name_or_path} does not exist, try to init from remote repo."
                 )
-<<<<<<< HEAD
-                mem_cube = GeneralMemCube.init_from_remote_repo(mem_cube_name_or_path, memory_types=memory_types)
-=======
                 mem_cube = GeneralMemCube.init_from_remote_repo(
                     mem_cube_name_or_path, memory_types=memory_types, default_config=default_config
                 )
->>>>>>> 90fbbfaf
 
         # Register the MemCube
         self.mem_cubes[mem_cube_id] = mem_cube
@@ -682,10 +553,7 @@
         config: MOSConfig | None = None,
         interests: str | None = None,
         default_mem_cube: GeneralMemCube | None = None,
-<<<<<<< HEAD
-=======
         default_cube_config: GeneralMemCubeConfig | None = None,
->>>>>>> 90fbbfaf
     ) -> dict[str, str]:
         """Register a new user with configuration and default cube.
 
@@ -694,11 +562,8 @@
             user_name (str): The user name for registration.
             config (MOSConfig | None, optional): User-specific configuration. Defaults to None.
             interests (str | None, optional): User interests as string. Defaults to None.
-<<<<<<< HEAD
-=======
             default_mem_cube (GeneralMemCube | None, optional): Default memory cube. Defaults to None.
             default_cube_config (GeneralMemCubeConfig | None, optional): Default cube configuration. Defaults to None.
->>>>>>> 90fbbfaf
 
         Returns:
             dict[str, str]: Registration result with status and message.
@@ -728,37 +593,6 @@
             default_cube_id = self.create_cube_for_user(
                 cube_name=default_cube_name, owner_id=user_id, cube_path=mem_cube_name_or_path
             )
-<<<<<<< HEAD
-
-            if default_mem_cube:
-                try:
-                    default_mem_cube.dump(mem_cube_name_or_path)
-                except Exception as e:
-                    print(e)
-
-            # Register the default cube with MOS TODO overide
-            self.register_mem_cube(
-                mem_cube_name_or_path_or_object=default_mem_cube, 
-                mem_cube_id=default_cube_id, 
-                user_id=user_id,
-                memory_types=["act_mem"] if self.config.enable_activation_memory else []
-            )
-
-            # Add interests to the default cube if provided
-            if interests:
-                self.add(memory_content=interests, mem_cube_id=default_cube_id, user_id=user_id)
-
-            return {
-                "status": "success",
-                "message": f"User {user_name} registered successfully with default cube {default_cube_id}",
-                "user_id": user_id,
-                "default_cube_id": default_cube_id,
-            }
-
-        except Exception as e:
-            return {"status": "error", "message": f"Failed to register user: {e!s}"}
-
-=======
 
             if default_mem_cube:
                 try:
@@ -789,7 +623,6 @@
         except Exception as e:
             return {"status": "error", "message": f"Failed to register user: {e!s}"}
 
->>>>>>> 90fbbfaf
     def get_suggestion_query(self, user_id: str, language: str = "zh") -> list[str]:
         """Get suggestion query from LLM.
         Args:
@@ -830,22 +663,11 @@
                 "query": ["query1", "query2", "query3"]
             }}
             """
-<<<<<<< HEAD
-        text_mem_result = super().search("my recently memories", user_id=user_id, top_k=10)["text_mem"]
-        if text_mem_result:
-            memories = "\n".join(
-                [
-                    m.memory
-                    for m in text_mem_result[0]["memories"]
-                ]
-            )
-=======
         text_mem_result = super().search("my recently memories", user_id=user_id, top_k=10)[
             "text_mem"
         ]
         if text_mem_result:
             memories = "\n".join([m.memory for m in text_mem_result[0]["memories"]])
->>>>>>> 90fbbfaf
         else:
             memories = ""
         message_list = [{"role": "system", "content": suggestion_prompt.format(memories=memories)}]
@@ -878,11 +700,7 @@
             self._validate_user_exists(user_id)
 
         # Load user cubes if not already loaded
-<<<<<<< HEAD
-        self._load_user_cubes(user_id)
-=======
         self._load_user_cubes(user_id, self.default_cube_config)
->>>>>>> 90fbbfaf
         time_start = time.time()
         memories_list = super().search(query, user_id)["text_mem"]
         # Get response from parent MOSCore (returns string, not generator)
@@ -929,11 +747,7 @@
             Generator[str, None, None]: The response string generator with reference processing.
         """
 
-<<<<<<< HEAD
-        self._load_user_cubes(user_id)
-=======
         self._load_user_cubes(user_id, self.default_cube_config)
->>>>>>> 90fbbfaf
 
         time_start = time.time()
         memories_list = []
@@ -975,11 +789,6 @@
                         logger.info("past_key_values is None will not apply to chat")
                     break
             if self.config.chat_model.backend == "huggingface":
-<<<<<<< HEAD
-                response_stream = self.chat_llm.generate_stream(current_messages, past_key_values=past_key_values)
-        else:
-            if self.config.chat_model.backend == "huggingface":
-=======
                 response_stream = self.chat_llm.generate_stream(
                     current_messages, past_key_values=past_key_values
                 )
@@ -987,7 +796,6 @@
                 response_stream = self.chat_llm.generate_stream(current_messages)
         else:
             if self.config.chat_model.backend in ["huggingface", "vllm"]:
->>>>>>> 90fbbfaf
                 response_stream = self.chat_llm.generate_stream(current_messages)
             else:
                 response_stream = self.chat_llm.generate(current_messages)
@@ -1001,11 +809,7 @@
         full_response = ""
 
         # Use tiktoken for proper token-based chunking
-<<<<<<< HEAD
-        if self.config.chat_model.backend != "huggingface":
-=======
         if self.config.chat_model.backend not in ["huggingface", "vllm"]:
->>>>>>> 90fbbfaf
             # For non-huggingface backends, we need to collect the full response first
             full_response_text = ""
             for chunk in response_stream:
@@ -1061,15 +865,6 @@
         self.add(
             user_id=user_id,
             messages=[
-<<<<<<< HEAD
-                {"role": "user", "content": query},
-                {"role": "assistant", "content": full_response}
-            ],
-            mem_cube_id=cube_id
-        )
-        if len(self.chat_history_manager[user_id].chat_history) > 30:
-            self.chat_history_manager[user_id].chat_history.pop(0)
-=======
                 {
                     "role": "user",
                     "content": query,
@@ -1089,7 +884,6 @@
             self.chat_history_manager[user_id].chat_history.pop(
                 0
             )  # Remove oldest assistant response
->>>>>>> 90fbbfaf
 
     def get_all(
         self,
@@ -1109,11 +903,7 @@
         """
 
         # Load user cubes if not already loaded
-<<<<<<< HEAD
-        self._load_user_cubes(user_id)
-=======
         self._load_user_cubes(user_id, self.default_cube_config)
->>>>>>> 90fbbfaf
         memory_list = super().get_all(
             mem_cube_id=mem_cube_ids[0] if mem_cube_ids else None, user_id=user_id
         )[memory_type]
@@ -1135,27 +925,6 @@
                 tree_result["children"] = children_sort
                 memories_filtered["tree_structure"] = tree_result
                 reformat_memory_list.append(
-<<<<<<< HEAD
-                    {"cube_id": memory["cube_id"], "memories": [memories_filtered], "memory_statistics": node_type_count}
-                )
-        elif memory_type == "act_mem":
-            reformat_memory_list.append(
-                {
-                    "cube_id": "xxxxxxxxxxxxxxxx" if not mem_cube_ids else mem_cube_ids[0],
-                    "memories": MOCK_DATA,
-                }
-            )
-        elif memory_type == "para_mem":
-            cache_item = self.mem_cubes[mem_cube_ids[0]].act_mem.extract("这是一个小问题哈哈哈哈")
-            self.mem_cubes[mem_cube_ids[0]].act_mem.add([cache_item])
-            act_mem_params = self.mem_cubes[mem_cube_ids[0]].act_mem.get_all()
-            # Convert activation memory to serializable format
-            serializable_act_mem = convert_activation_memory_to_serializable(act_mem_params)
-            reformat_memory_list.append(
-                {
-                    "cube_id": "xxxxxxxxxxxxxxxx" if not mem_cube_ids else mem_cube_ids[0],
-                    "memories": serializable_act_mem,
-=======
                     {
                         "cube_id": memory["cube_id"],
                         "memories": [memories_filtered],
@@ -1191,7 +960,6 @@
                 {
                     "cube_id": "xxxxxxxxxxxxxxxx" if not mem_cube_ids else mem_cube_ids[0],
                     "memories": act_mem_params[0].model_dump(),
->>>>>>> 90fbbfaf
                 }
             )
         return reformat_memory_list
@@ -1229,11 +997,7 @@
         """
 
         # Load user cubes if not already loaded
-<<<<<<< HEAD
-        self._load_user_cubes(user_id)
-=======
         self._load_user_cubes(user_id, self.default_cube_config)
->>>>>>> 90fbbfaf
         memory_list = self._get_subgraph(
             query=query, mem_cube_id=mem_cube_ids[0], user_id=user_id, top_k=20
         )["text_mem"]
@@ -1250,15 +1014,11 @@
             tree_result["children"] = children_sort
             memories_filtered["tree_structure"] = tree_result
             reformat_memory_list.append(
-<<<<<<< HEAD
-                {"cube_id": memory["cube_id"], "memories": [memories_filtered], "memory_statistics": node_type_count}
-=======
                 {
                     "cube_id": memory["cube_id"],
                     "memories": [memories_filtered],
                     "memory_statistics": node_type_count,
                 }
->>>>>>> 90fbbfaf
             )
 
         return reformat_memory_list
@@ -1271,11 +1031,7 @@
         self._validate_user_access(user_id)
 
         # Load user cubes if not already loaded
-<<<<<<< HEAD
-        self._load_user_cubes(user_id)
-=======
         self._load_user_cubes(user_id, self.default_cube_config)
->>>>>>> 90fbbfaf
         search_result = super().search(query, user_id, install_cube_ids, top_k)
         text_memory_list = search_result["text_mem"]
         reformat_memory_list = []
@@ -1311,11 +1067,7 @@
             self._validate_user_exists(user_id)
 
         # Load user cubes if not already loaded
-<<<<<<< HEAD
-        self._load_user_cubes(user_id)
-=======
         self._load_user_cubes(user_id, self.default_cube_config)
->>>>>>> 90fbbfaf
 
         result = super().add(messages, memory_content, doc_path, mem_cube_id, user_id)
 
