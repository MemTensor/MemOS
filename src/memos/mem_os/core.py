import json
import os
import time

from datetime import datetime
from pathlib import Path
from threading import Lock
from typing import Any, Literal
from concurrent.futures import ThreadPoolExecutor

from memos.configs.mem_os import MOSConfig
from memos.llms.factory import LLMFactory
from memos.log import get_logger
from memos.mem_cube.general import GeneralMemCube
from memos.mem_reader.factory import MemReaderFactory
from memos.mem_scheduler.general_scheduler import GeneralScheduler
from memos.mem_scheduler.scheduler_factory import SchedulerFactory
from memos.mem_scheduler.schemas.general_schemas import (
    ADD_LABEL,
    ANSWER_LABEL,
    QUERY_LABEL,
)
from memos.mem_scheduler.schemas.message_schemas import ScheduleMessageItem
from memos.mem_user.user_manager import UserManager, UserRole
from memos.memories.activation.item import ActivationMemoryItem
from memos.memories.parametric.item import ParametricMemoryItem
from memos.memories.textual.item import TextualMemoryItem, TextualMemoryMetadata
from memos.memos_tools.thread_safe_dict_segment import OptimizedThreadSafeDict
from memos.templates.mos_prompts import QUERY_REWRITING_PROMPT
from memos.types import ChatHistory, MessageList, MOSSearchResult


logger = get_logger(__name__)


class MOSCore:
    """
    The MOSCore (Memory Operating System Core) class manages multiple MemCube objects and their operations.
    It provides methods for creating, searching, updating, and deleting MemCubes, supporting multi-user scenarios.
    MOSCore acts as an operating system layer for handling and orchestrating MemCube instances.
    """

    def __init__(self, config: MOSConfig, user_manager: UserManager | None = None):
        self.config = config
        self.user_id = config.user_id
        self.session_id = config.session_id
        self.chat_llm = LLMFactory.from_config(config.chat_model)
        self.mem_reader = MemReaderFactory.from_config(config.mem_reader)
        self.chat_history_manager: dict[str, ChatHistory] = {}
        # use thread safe dict for multi-user product-server scenario
        self.mem_cubes: OptimizedThreadSafeDict[str, GeneralMemCube] = (
            OptimizedThreadSafeDict() if user_manager is not None else {}
        )
        self._register_chat_history()

        # Use provided user_manager or create a new one
        if user_manager is not None:
            self.user_manager = user_manager
        else:
            self.user_manager = UserManager(user_id=self.user_id if self.user_id else "root")

        # Validate user exists
        if not self.user_manager.validate_user(self.user_id):
            raise ValueError(
                f"User '{self.user_id}' does not exist or is inactive. Please create user first."
            )

        # Initialize mem_scheduler
        self._mem_scheduler_lock = Lock()
        self.enable_mem_scheduler = self.config.get("enable_mem_scheduler", False)
        if self.enable_mem_scheduler:
            self._mem_scheduler = self._initialize_mem_scheduler()
            self._mem_scheduler.mem_cubes = self.mem_cubes
        else:
            self._mem_scheduler: GeneralScheduler = None

        logger.info(f"MOS initialized for user: {self.user_id}")

    @property
    def mem_scheduler(self) -> GeneralScheduler:
        """Lazy-loaded property for memory scheduler."""
        if self.enable_mem_scheduler and self._mem_scheduler is None:
            self._initialize_mem_scheduler()
        self._mem_scheduler.mem_cubes = self.mem_cubes
        return self._mem_scheduler

    @mem_scheduler.setter
    def mem_scheduler(self, value: GeneralScheduler | None) -> None:
        """Setter for memory scheduler with validation.

        Args:
            value: GeneralScheduler instance or None to disable
        Raises:
            TypeError: If value is neither GeneralScheduler nor None
        """
        with self._mem_scheduler_lock:
            if value is not None and not isinstance(value, GeneralScheduler):
                raise TypeError(f"Expected GeneralScheduler or None, got {type(value)}")

            self._mem_scheduler = value
            self._mem_scheduler.mem_cubes = self.mem_cubes

            if value:
                logger.info("Memory scheduler manually set")
            else:
                logger.debug("Memory scheduler cleared")

    def _initialize_mem_scheduler(self) -> GeneralScheduler:
        """Initialize the memory scheduler on first access."""
        if not self.config.enable_mem_scheduler:
            logger.debug("Memory scheduler is disabled in config")
            self._mem_scheduler = None
            return self._mem_scheduler
        elif not hasattr(self.config, "mem_scheduler"):
            logger.error("Config of Memory scheduler is not available")
            self._mem_scheduler = None
            return self._mem_scheduler
        else:
            logger.info("Initializing memory scheduler...")
            scheduler_config = self.config.mem_scheduler
            self._mem_scheduler = SchedulerFactory.from_config(scheduler_config)
            # Validate required components
            if not hasattr(self.mem_reader, "llm"):
                raise AttributeError(
                    f"Memory reader of type {type(self.mem_reader).__name__} "
                    "missing required 'llm' attribute"
                )
                self._mem_scheduler.initialize_modules(
                    chat_llm=self.chat_llm,
                    process_llm=self.chat_llm,
                    db_engine=self.user_manager.engine,
                )
            else:
                # Configure scheduler general_modules
                self._mem_scheduler.initialize_modules(
                    chat_llm=self.chat_llm,
                    process_llm=self.mem_reader.llm,
                    db_engine=self.user_manager.engine,
                )
            self._mem_scheduler.start()
            return self._mem_scheduler

    def mem_scheduler_on(self) -> bool:
        if not self.config.enable_mem_scheduler or self._mem_scheduler is None:
            logger.error("Cannot start scheduler: disabled in configuration")

        try:
            self._mem_scheduler.start()
            logger.info("Memory scheduler service started")
            return True
        except Exception as e:
            logger.error(f"Failed to start scheduler: {e!s}")
            return False

    def mem_scheduler_off(self) -> bool:
        if not self.config.enable_mem_scheduler:
            logger.error("Cannot stop scheduler: disabled in configuration")

        if self._mem_scheduler is None:
            logger.warning("No scheduler instance to stop")
            return False

        try:
            self._mem_scheduler.stop()
            logger.info("Memory scheduler service stopped")
            return True
        except Exception as e:
            logger.error(f"Failed to stop scheduler: {e!s}")
            return False

    def mem_reorganizer_on(self) -> bool:
        pass

    def mem_reorganizer_off(self) -> bool:
        """temporally implement"""
        for mem_cube in self.mem_cubes.values():
            logger.info(f"try to close reorganizer for {mem_cube.text_mem.config.cube_id}")
            if mem_cube.text_mem and mem_cube.text_mem.is_reorganize:
                logger.info(f"close reorganizer for {mem_cube.text_mem.config.cube_id}")
                mem_cube.text_mem.memory_manager.close()
                mem_cube.text_mem.memory_manager.wait_reorganizer()

    def mem_reorganizer_wait(self) -> bool:
        for mem_cube in self.mem_cubes.values():
            logger.info(f"try to close reorganizer for {mem_cube.text_mem.config.cube_id}")
            if mem_cube.text_mem and mem_cube.text_mem.is_reorganize:
                logger.info(f"close reorganizer for {mem_cube.text_mem.config.cube_id}")
                mem_cube.text_mem.memory_manager.wait_reorganizer()

    def _register_chat_history(
        self, user_id: str | None = None, session_id: str | None = None
    ) -> None:
        """Initialize chat history with user ID."""
        self.chat_history_manager[user_id] = ChatHistory(
            user_id=user_id if user_id is not None else self.user_id,
            session_id=session_id if session_id is not None else self.session_id,
            created_at=datetime.utcnow(),
            total_messages=0,
            chat_history=[],
        )

    def _validate_user_exists(self, user_id: str) -> None:
        """Validate user exists and is active.

        Args:
            user_id (str): The user ID to validate.

        Raises:
            ValueError: If user doesn't exist or is inactive.
        """
        if not self.user_manager.validate_user(user_id):
            raise ValueError(
                f"User '{user_id}' does not exist or is inactive. Please register the user first."
            )

    def _validate_cube_access(self, user_id: str, cube_id: str) -> None:
        """Validate user has access to the cube.

        Args:
            user_id (str): The user ID to validate.
            cube_id (str): The cube ID to validate.

        Raises:
            ValueError: If user doesn't have access to the cube.
        """
        # First validate user exists
        self._validate_user_exists(user_id)

        # Then validate cube access
        if not self.user_manager.validate_user_cube_access(user_id, cube_id):
            raise ValueError(
                f"User '{user_id}' does not have access to cube '{cube_id}'. Please register the cube first or request access."
            )

    def _get_all_documents(self, path: str) -> list[str]:
        """Get all documents from path.

        Args:
            path (str): The path to get documents.

        Returns:
            list[str]: The list of documents.
        """
        documents = []

        path_obj = Path(path)
        doc_extensions = {".txt", ".pdf", ".json", ".md", ".ppt", ".pptx"}
        for file_path in path_obj.rglob("*"):
            if file_path.is_file() and (file_path.suffix.lower() in doc_extensions):
                documents.append(str(file_path))
        return documents

    def chat(self, query: str, user_id: str | None = None, base_prompt: str | None = None) -> str:
        """
        Chat with the MOS.

        Args:
            query (str): The user's query.
            user_id (str, optional): The user ID for the chat session. Defaults to the user ID from the config.
            base_prompt (str, optional): A custom base prompt to use for the chat.
                It can be a template string with a `{memories}` placeholder.
                If not provided, a default prompt is used.

        Returns:
            str: The response from the MOS.
        """
        target_user_id = user_id if user_id is not None else self.user_id
        accessible_cubes = self.user_manager.get_user_cubes(target_user_id)
        user_cube_ids = [cube.cube_id for cube in accessible_cubes]
        if target_user_id not in self.chat_history_manager:
            self._register_chat_history(target_user_id)

        chat_history = self.chat_history_manager[target_user_id]

        if self.config.enable_textual_memory and self.mem_cubes:
            memories_all = []
            for mem_cube_id, mem_cube in self.mem_cubes.items():
                if mem_cube_id not in user_cube_ids:
                    continue
                if not mem_cube.text_mem:
                    continue

                # submit message to scheduler
                if self.enable_mem_scheduler and self.mem_scheduler is not None:
                    message_item = ScheduleMessageItem(
                        user_id=target_user_id,
                        mem_cube_id=mem_cube_id,
                        mem_cube=mem_cube,
                        label=QUERY_LABEL,
                        content=query,
                        timestamp=datetime.utcnow(),
                    )
                    self.mem_scheduler.submit_messages(messages=[message_item])

                memories = mem_cube.text_mem.search(
                    query,
                    top_k=self.config.top_k,
                    info={
                        "user_id": target_user_id,
                        "session_id": self.session_id,
                        "chat_history": chat_history.chat_history,
                    },
                )
                memories_all.extend(memories)
            logger.info(f"🧠 [Memory] Searched memories:\n{self._str_memories(memories_all)}\n")
            system_prompt = self._build_system_prompt(memories_all, base_prompt=base_prompt)
        else:
            system_prompt = self._build_system_prompt(base_prompt=base_prompt)
        current_messages = [
            {"role": "system", "content": system_prompt},
            *chat_history.chat_history,
            {"role": "user", "content": query},
        ]
        past_key_values = None

        if self.config.enable_activation_memory:
            assert self.config.chat_model.backend == "huggingface", (
                "Activation memory only used for huggingface backend."
            )
            # TODO this only one cubes
            for mem_cube_id, mem_cube in self.mem_cubes.items():
                if mem_cube_id not in user_cube_ids:
                    continue
                if mem_cube.act_mem:
                    kv_cache = next(iter(mem_cube.act_mem.get_all()), None)
                    past_key_values = (
                        kv_cache.memory if (kv_cache and hasattr(kv_cache, "memory")) else None
                    )
                    break
            # Generate response
            response = self.chat_llm.generate(current_messages, past_key_values=past_key_values)
        else:
            response = self.chat_llm.generate(current_messages)
        logger.info(f"🤖 [Assistant] {response}\n")
        chat_history.chat_history.append({"role": "user", "content": query})
        chat_history.chat_history.append({"role": "assistant", "content": response})
        self.chat_history_manager[user_id] = chat_history

        # submit message to scheduler
        for accessible_mem_cube in accessible_cubes:
            mem_cube_id = accessible_mem_cube.cube_id
            mem_cube = self.mem_cubes[mem_cube_id]
            if self.enable_mem_scheduler and self.mem_scheduler is not None:
                message_item = ScheduleMessageItem(
                    user_id=target_user_id,
                    mem_cube_id=mem_cube_id,
                    mem_cube=mem_cube,
                    label=ANSWER_LABEL,
                    content=response,
                    timestamp=datetime.utcnow(),
                )
                self.mem_scheduler.submit_messages(messages=[message_item])

        return response

    def _build_system_prompt(
        self,
        memories: list[TextualMemoryItem] | list[str] | None = None,
        base_prompt: str | None = None,
        **kwargs,
    ) -> str:
        """Build system prompt with optional memories context."""
        if base_prompt is None:
            base_prompt = (
                "You are a knowledgeable and helpful AI assistant. "
                "You have access to conversation memories that help you provide more personalized responses. "
                "Use the memories to understand the user's context, preferences, and past interactions. "
                "If memories are provided, reference them naturally when relevant, but don't explicitly mention having memories."
            )

        memory_context = ""
        if memories:
            memory_list = []
            for i, memory in enumerate(memories, 1):
                if isinstance(memory, TextualMemoryItem):
                    text_memory = memory.memory
                else:
                    if not isinstance(memory, str):
                        logger.error("Unexpected memory type.")
                    text_memory = memory
                memory_list.append(f"{i}. {text_memory}")
            memory_context = "\n".join(memory_list)

        if "{memories}" in base_prompt:
            return base_prompt.format(memories=memory_context)
        elif memories:
            # For backward compatibility, append memories if no placeholder is found
            memory_context_with_header = "\n\n## Memories:\n" + memory_context
            return base_prompt + memory_context_with_header
        return base_prompt

    def _str_memories(
        self, memories: list[TextualMemoryItem], mode: Literal["concise", "full"] = "full"
    ) -> str:
        """Format memories for display."""
        if not memories:
            return "No memories."
        if mode == "concise":
            return "\n".join(f"{i + 1}. {memory.memory}" for i, memory in enumerate(memories))
        elif mode == "full":
            return "\n".join(f"{i + 1}. {memory}" for i, memory in enumerate(memories))

    def clear_messages(self, user_id: str | None = None) -> None:
        """Clear chat history."""
        user_id = user_id if user_id is not None else self.user_id
        self._register_chat_history(user_id)

    def create_user(
        self, user_id: str, role: UserRole = UserRole.USER, user_name: str | None = None
    ) -> str:
        """Create a new user.

        Args:
            user_name (str): Name of the user.
            role (UserRole): Role of the user.
            user_id (str, optional): Custom user ID.

        Returns:
            str: The created user ID.
        """
        if not user_name:
            user_name = user_id
        return self.user_manager.create_user(user_name, role, user_id)

    def list_users(self) -> list:
        """List all active users.

        Returns:
            list: List of user information dictionaries.
        """
        users = self.user_manager.list_users()
        return [
            {
                "user_id": user.user_id,
                "user_name": user.user_name,
                "role": user.role.value,
                "created_at": user.created_at.isoformat(),
                "is_active": user.is_active,
            }
            for user in users
        ]

    def create_cube_for_user(
        self,
        cube_name: str,
        owner_id: str,
        cube_path: str | None = None,
        cube_id: str | None = None,
    ) -> str:
        """Create a new cube for the current user.

        Args:
            cube_name (str): Name of the cube.
            cube_path (str, optional): Path to the cube.
            cube_id (str, optional): Custom cube ID.

        Returns:
            str: The created cube ID.
        """
        return self.user_manager.create_cube(cube_name, owner_id, cube_path, cube_id)

    def register_mem_cube(
        self,
        mem_cube_name_or_path: str | GeneralMemCube,
        mem_cube_id: str | None = None,
        user_id: str | None = None,
    ) -> None:
        """
        Register a MemCube with the MOS.

        Args:
            mem_cube_name_or_path (str): The name or path of the MemCube to register.
            mem_cube_id (str, optional): The identifier for the MemCube. If not provided, a default ID is used.
        """
        target_user_id = user_id if user_id is not None else self.user_id
        self._validate_user_exists(target_user_id)

        if mem_cube_id is None:
            if isinstance(mem_cube_name_or_path, GeneralMemCube):
                mem_cube_id = f"cube_{target_user_id}"
            else:
                mem_cube_id = mem_cube_name_or_path

        if mem_cube_id in self.mem_cubes:
            logger.info(f"MemCube with ID {mem_cube_id} already in MOS, skip install.")
        else:
            if isinstance(mem_cube_name_or_path, GeneralMemCube):
                self.mem_cubes[mem_cube_id] = mem_cube_name_or_path
                logger.info(f"register new cube {mem_cube_id} for user {target_user_id}")
            elif os.path.exists(mem_cube_name_or_path):
                mem_cube_obj = GeneralMemCube.init_from_dir(mem_cube_name_or_path)
                self.mem_cubes[mem_cube_id] = mem_cube_obj
            else:
                logger.warning(
                    f"MemCube {mem_cube_name_or_path} does not exist, try to init from remote repo."
                )
                mem_cube_obj = GeneralMemCube.init_from_remote_repo(mem_cube_name_or_path)
                self.mem_cubes[mem_cube_id] = mem_cube_obj
        # Check if cube already exists in database
        existing_cube = self.user_manager.get_cube(mem_cube_id)

        # check the embedder is it consistent with MOSConfig
        if self.config.mem_reader.config.embedder != (
            cube_embedder := self.mem_cubes[mem_cube_id].text_mem.config.embedder
        ):
            logger.warning(
                f"Cube Embedder is not consistent with MOSConfig for cube: {mem_cube_id}, will use Cube Embedder: {cube_embedder}"
            )

        if existing_cube:
            # Cube exists, just add user to cube if not already associated
            if not self.user_manager.validate_user_cube_access(target_user_id, mem_cube_id):
                success = self.user_manager.add_user_to_cube(target_user_id, mem_cube_id)
                if success:
                    logger.info(f"User {target_user_id} added to existing cube {mem_cube_id}")
                else:
                    logger.error(f"Failed to add user {target_user_id} to cube {mem_cube_id}")
            else:
                logger.info(f"User {target_user_id} already has access to cube {mem_cube_id}")
        else:
            # Cube doesn't exist, create it
            self.create_cube_for_user(
                cube_name=mem_cube_name_or_path
                if not isinstance(mem_cube_name_or_path, GeneralMemCube)
                else mem_cube_id,
                owner_id=target_user_id,
                cube_id=mem_cube_id,
                cube_path=mem_cube_name_or_path
                if not isinstance(mem_cube_name_or_path, GeneralMemCube)
                else "init",
            )
            logger.info(f"register new cube {mem_cube_id} for user {target_user_id}")

    def unregister_mem_cube(self, mem_cube_id: str, user_id: str | None = None) -> None:
        """
        Unregister a MemCube by its identifier.

        Args:
            mem_cube_id (str): The identifier of the MemCube to unregister.
        """
        if mem_cube_id in self.mem_cubes:
            del self.mem_cubes[mem_cube_id]
        else:
            raise ValueError(f"MemCube with ID {mem_cube_id} does not exist.")

    def search(
        self,
        query: str,
        user_id: str | None = None,
        install_cube_ids: list[str] | None = None,
        top_k: int | None = None,
        mode: Literal["fast", "fine"] = "fast",
        internet_search: bool = False,
        moscube: bool = False,
        session_id: str | None = None,
        **kwargs,
    ) -> MOSSearchResult:
        """
        Search for textual memories across all registered MemCubes.

        Args:
            query (str): The search query.
            user_id (str, optional): The identifier of the user to search for.
                If None, the default user is used.
            install_cube_ids (list[str], optional): The list of MemCube IDs to install.
                If None, all MemCube for the user is used.

        Returns:
            MemoryResult: A dictionary containing the search results.
        """
        target_session_id = session_id if session_id is not None else self.session_id
        target_user_id = user_id if user_id is not None else self.user_id

        self._validate_user_exists(target_user_id)
        # Get all cubes accessible by the target user
        accessible_cubes = self.user_manager.get_user_cubes(target_user_id)
        user_cube_ids = [cube.cube_id for cube in accessible_cubes]

        logger.info(
            f"User {target_user_id} has access to {len(user_cube_ids)} cubes: {user_cube_ids}"
        )
        if target_user_id not in self.chat_history_manager:
            self._register_chat_history(target_user_id)
        chat_history = self.chat_history_manager[target_user_id]

        # Create search filter if session_id is provided
        search_filter = None
        if session_id is not None:
            search_filter = {"session_id": session_id}

        result: MOSSearchResult = {
            "text_mem": [],
            "act_mem": [],
            "para_mem": [],
            "pref_mem": [],
        }
        if install_cube_ids is None:
            install_cube_ids = user_cube_ids
        # create exist dict in mem_cubes and avoid  one search slow
        tmp_mem_cubes = {}
        time_start_cube_get = time.time()
        for mem_cube_id in install_cube_ids:
            if mem_cube_id in self.mem_cubes:
                tmp_mem_cubes[mem_cube_id] = self.mem_cubes.get(mem_cube_id)
        logger.info(
            f"time search: transform cube time user_id: {target_user_id} time is: {time.time() - time_start_cube_get}"
        )

        for mem_cube_id, mem_cube in tmp_mem_cubes.items():
<<<<<<< HEAD
            # Define internal functions for parallel search execution
            def search_textual_memory():
                if (
                    (mem_cube_id in install_cube_ids)
                    and (mem_cube.text_mem is not None)
                    and self.config.enable_textual_memory
                ):
                    time_start = time.time()
                    memories = mem_cube.text_mem.search(
                        query,
                        top_k=top_k if top_k else self.config.top_k,
                        mode=mode,
                        manual_close_internet=not internet_search,
                        info={
                            "user_id": target_user_id,
                            "session_id": self.session_id,
                            "chat_history": chat_history.chat_history,
                        },
                        moscube=moscube,
                    )
                    search_time_end = time.time()
                    logger.info(
                        f"🧠 [Memory] Searched memories from {mem_cube_id}:\n{self._str_memories(memories)}\n"
                    )
                    logger.info(
                        f"time search graph: search graph time user_id: {target_user_id} time is: {search_time_end - time_start}"
                    )
                    return {"cube_id": mem_cube_id, "memories": memories}
                return None

            def search_preference_memory():
                if (
                    (mem_cube_id in install_cube_ids)
                    and (mem_cube.pref_mem is not None)
                    and self.config.enable_preference_memory
                ):
                    time_start = time.time()
                    memories = mem_cube.pref_mem.search(
                        query,
                        top_k=top_k if top_k else self.config.top_k,
                        mode=mode,
                        info={
                            "user_id": target_user_id,
                            "session_id": self.session_id,
                            "chat_history": chat_history.chat_history,
                        },
                    )
                    search_time_end = time.time()
                    logger.info(
                        f"🧠 [Memory] Searched preferences from {mem_cube_id}:\n{self._str_memories(memories)}\n"
                    )
                    logger.info(
                        f"time search pref: search pref time user_id: {target_user_id} time is: {search_time_end - time_start}"
                    )
                    return {"cube_id": mem_cube_id, "memories": memories}
                return None

            # Execute both search functions in parallel
            with ThreadPoolExecutor(max_workers=2) as executor:
                text_future = executor.submit(search_textual_memory)
                pref_future = executor.submit(search_preference_memory)
                
                # Wait for both tasks to complete and collect results
                text_result = text_future.result()
                pref_result = pref_future.result()
                
                # Add results to the main result dictionary
                if text_result is not None:
                    result["text_mem"].append(text_result)
                if pref_result is not None:
                    result["pref_mem"].append(pref_result)

=======
            if (
                (mem_cube_id in install_cube_ids)
                and (mem_cube.text_mem is not None)
                and self.config.enable_textual_memory
            ):
                time_start = time.time()
                memories = mem_cube.text_mem.search(
                    query,
                    top_k=top_k if top_k else self.config.top_k,
                    mode=mode,
                    manual_close_internet=not internet_search,
                    info={
                        "user_id": target_user_id,
                        "session_id": target_session_id,
                        "chat_history": chat_history.chat_history,
                    },
                    moscube=moscube,
                    search_filter=search_filter,
                )
                result["text_mem"].append({"cube_id": mem_cube_id, "memories": memories})
                logger.info(
                    f"🧠 [Memory] Searched memories from {mem_cube_id}:\n{self._str_memories(memories)}\n"
                )
                search_time_end = time.time()
                logger.info(
                    f"time search graph: search graph time user_id: {target_user_id} time is: {search_time_end - time_start}"
                )
>>>>>>> 227b8ea5
        return result

    def add(
        self,
        messages: MessageList | None = None,
        memory_content: str | None = None,
        doc_path: str | None = None,
        mem_cube_id: str | None = None,
        user_id: str | None = None,
        session_id: str | None = None,
        **kwargs,
    ) -> None:
        """
        Add textual memories to a MemCube.

        Args:
            messages (Union[MessageList, str]): The path to a document or a list of messages.
            memory_content (str, optional): The content of the memory to add.
            doc_path (str, optional): The path to the document associated with the memory.
            mem_cube_id (str, optional): The identifier of the MemCube to add the memories to.
                If None, the default MemCube for the user is used.
            user_id (str, optional): The identifier of the user to add the memories to.
                If None, the default user is used.
            session_id (str, optional): session_id
        """
        # user input messages
        assert (messages is not None) or (memory_content is not None) or (doc_path is not None), (
            "messages_or_doc_path or memory_content or doc_path must be provided."
        )
        # TODO: asure that session_id is a valid string
        time_start = time.time()

        target_session_id = session_id if session_id else self.session_id
        target_user_id = user_id if user_id is not None else self.user_id
        if mem_cube_id is None:
            # Try to find a default cube for the user
            accessible_cubes = self.user_manager.get_user_cubes(target_user_id)
            if not accessible_cubes:
                raise ValueError(
                    f"No accessible cubes found for user '{target_user_id}'. Please register a cube first."
                )
            mem_cube_id = accessible_cubes[0].cube_id  # TODO not only first
        else:
            self._validate_cube_access(target_user_id, mem_cube_id)
        logger.info(
            f"time add: get mem_cube_id time user_id: {target_user_id} time is: {time.time() - time_start}"
        )

        time_start_0 = time.time()
        if mem_cube_id not in self.mem_cubes:
            raise ValueError(f"MemCube '{mem_cube_id}' is not loaded. Please register.")
<<<<<<< HEAD
        
        # Define internal functions for parallel execution
        def process_textual_memory():
            if (
                (messages is not None)
                and self.config.enable_textual_memory
                and self.mem_cubes[mem_cube_id].text_mem
            ):
                if self.mem_cubes[mem_cube_id].config.text_mem.backend != "tree_text":
                    add_memory = []
                    metadata = TextualMemoryMetadata(
                        user_id=target_user_id, session_id=self.session_id, source="conversation"
=======
        logger.info(
            f"time add: get mem_cube_id check in mem_cubes time user_id: {target_user_id} time is: {time.time() - time_start_0}"
        )
        time_start_1 = time.time()
        if (
            (messages is not None)
            and self.config.enable_textual_memory
            and self.mem_cubes[mem_cube_id].text_mem
        ):
            logger.info(
                f"time add: messages is not None and enable_textual_memory and text_mem is not None time user_id: {target_user_id} time is: {time.time() - time_start_1}"
            )
            if self.mem_cubes[mem_cube_id].config.text_mem.backend != "tree_text":
                add_memory = []
                metadata = TextualMemoryMetadata(
                    user_id=target_user_id, session_id=target_session_id, source="conversation"
                )
                for message in messages:
                    add_memory.append(
                        TextualMemoryItem(memory=message["content"], metadata=metadata)
>>>>>>> 227b8ea5
                    )
                    for message in messages:
                        add_memory.append(
                            TextualMemoryItem(memory=message["content"], metadata=metadata)
                        )
                    self.mem_cubes[mem_cube_id].text_mem.add(add_memory)
                else:
                    messages_list = [messages]
                    memories = self.mem_reader.get_memory(
                        messages_list,
                        type="chat",
                        info={"user_id": target_user_id, "session_id": self.session_id},
                    )

                    mem_ids = []
                    for mem in memories:
                        mem_id_list: list[str] = self.mem_cubes[mem_cube_id].text_mem.add(mem)
                        mem_ids.extend(mem_id_list)
                        logger.info(
                            f"Added memory user {target_user_id} to memcube {mem_cube_id}: {mem_id_list}"
                        )

                    # submit messages for scheduler
                    if self.enable_mem_scheduler and self.mem_scheduler is not None:
                        mem_cube = self.mem_cubes[mem_cube_id]
                        message_item = ScheduleMessageItem(
                            user_id=target_user_id,
                            mem_cube_id=mem_cube_id,
                            mem_cube=mem_cube,
                            label=ADD_LABEL,
                            content=json.dumps(mem_ids),
                            timestamp=datetime.utcnow(),
                        )
                        self.mem_scheduler.submit_messages(messages=[message_item])

        def process_preference_memory():
            if (
                (messages is not None)
                and self.config.enable_preference_memory
                and self.mem_cubes[mem_cube_id].pref_mem
            ):
                messages_list = [messages]
<<<<<<< HEAD
                pref_memories = self.mem_cubes[mem_cube_id].pref_mem.get_memory(
                    messages_list, 
                    type="chat", 
                    info={"user_id": target_user_id, "session_id": self.session_id})
                preferences = self.mem_cubes[mem_cube_id].pref_mem.add(pref_memories)
                logger.info(
                    f"Added preferences user {target_user_id} to memcube {mem_cube_id}: {preferences}"
                )

        # Execute both memory processing functions in parallel
        with ThreadPoolExecutor(max_workers=2) as executor:
            text_future = executor.submit(process_textual_memory)
            pref_future = executor.submit(process_preference_memory)
            
            # Wait for both tasks to complete
            text_future.result()
            pref_future.result()
=======
                time_start_2 = time.time()
                memories = self.mem_reader.get_memory(
                    messages_list,
                    type="chat",
                    info={"user_id": target_user_id, "session_id": target_session_id},
                )
                logger.info(
                    f"time add: get mem_reader time user_id: {target_user_id} time is: {time.time() - time_start_2}"
                )
                mem_ids = []
                for mem in memories:
                    mem_id_list: list[str] = self.mem_cubes[mem_cube_id].text_mem.add(mem)
                    mem_ids.extend(mem_id_list)
                    logger.info(
                        f"Added memory user {target_user_id} to memcube {mem_cube_id}: {mem_id_list}"
                    )

                # submit messages for scheduler
                if self.enable_mem_scheduler and self.mem_scheduler is not None:
                    mem_cube = self.mem_cubes[mem_cube_id]
                    message_item = ScheduleMessageItem(
                        user_id=target_user_id,
                        mem_cube_id=mem_cube_id,
                        mem_cube=mem_cube,
                        label=ADD_LABEL,
                        content=json.dumps(mem_ids),
                        timestamp=datetime.utcnow(),
                    )
                    self.mem_scheduler.submit_messages(messages=[message_item])
>>>>>>> 227b8ea5

        # user profile
        if (
            (memory_content is not None)
            and self.config.enable_textual_memory
            and self.mem_cubes[mem_cube_id].text_mem
        ):
            if self.mem_cubes[mem_cube_id].config.text_mem.backend != "tree_text":
                metadata = TextualMemoryMetadata(
                    user_id=target_user_id, session_id=target_session_id, source="conversation"
                )
                self.mem_cubes[mem_cube_id].text_mem.add(
                    [TextualMemoryItem(memory=memory_content, metadata=metadata)]
                )
            else:
                messages_list = [
                    [{"role": "user", "content": memory_content}]
                ]  # for only user-str input and convert message
                memories = self.mem_reader.get_memory(
                    messages_list,
                    type="chat",
                    info={"user_id": target_user_id, "session_id": target_session_id},
                )

                mem_ids = []
                for mem in memories:
                    mem_id_list: list[str] = self.mem_cubes[mem_cube_id].text_mem.add(mem)
                    logger.info(
                        f"Added memory user {target_user_id} to memcube {mem_cube_id}: {mem_id_list}"
                    )
                    mem_ids.extend(mem_id_list)

                # submit messages for scheduler
                if self.enable_mem_scheduler and self.mem_scheduler is not None:
                    mem_cube = self.mem_cubes[mem_cube_id]
                    message_item = ScheduleMessageItem(
                        user_id=target_user_id,
                        mem_cube_id=mem_cube_id,
                        mem_cube=mem_cube,
                        label=ADD_LABEL,
                        content=json.dumps(mem_ids),
                        timestamp=datetime.utcnow(),
                    )
                    self.mem_scheduler.submit_messages(messages=[message_item])

        # user doc input
        if (
            (doc_path is not None)
            and self.config.enable_textual_memory
            and self.mem_cubes[mem_cube_id].text_mem
        ):
            documents = self._get_all_documents(doc_path)
            doc_memories = self.mem_reader.get_memory(
                documents,
                type="doc",
                info={"user_id": target_user_id, "session_id": target_session_id},
            )

            mem_ids = []
            for mem in doc_memories:
                mem_id_list: list[str] = self.mem_cubes[mem_cube_id].text_mem.add(mem)
                mem_ids.extend(mem_id_list)

            # submit messages for scheduler
            if self.enable_mem_scheduler and self.mem_scheduler is not None:
                mem_cube = self.mem_cubes[mem_cube_id]
                message_item = ScheduleMessageItem(
                    user_id=target_user_id,
                    mem_cube_id=mem_cube_id,
                    mem_cube=mem_cube,
                    label=ADD_LABEL,
                    content=json.dumps(mem_ids),
                    timestamp=datetime.utcnow(),
                )
                self.mem_scheduler.submit_messages(messages=[message_item])

        logger.info(f"Add memory to {mem_cube_id} successfully")

    def get(
        self, mem_cube_id: str, memory_id: str, user_id: str | None = None
    ) -> TextualMemoryItem | ActivationMemoryItem | ParametricMemoryItem:
        """
        Get a textual memory from a MemCube.

        Args:
            mem_cube_id (str): The identifier of the MemCube to get the memory from.
            memory_id (str): The identifier of the  memory to get.
            user_id (str, optional): The identifier of the user to get the memory from.
                If None, the default user is used.

        Returns:
            Union[TextualMemoryItem, ActivationMemoryItem, ParametricMemoryItem]: The requested memory item.
        """
        target_user_id = user_id if user_id is not None else self.user_id
        # Validate user has access to this cube
        self._validate_cube_access(target_user_id, mem_cube_id)
        if mem_cube_id is None:
            # Try to find a default cube for the user
            accessible_cubes = self.user_manager.get_user_cubes(target_user_id)
            if not accessible_cubes:
                raise ValueError(
                    f"No accessible cubes found for user '{target_user_id}'. Please register a cube first."
                )
            mem_cube_id = accessible_cubes[0].cube_id  # TODO not only first
        else:
            self._validate_cube_access(target_user_id, mem_cube_id)

        assert mem_cube_id in self.mem_cubes, (
            f"MemCube with ID {mem_cube_id} does not exist. please regiester"
        )
        return self.mem_cubes[mem_cube_id].text_mem.get(memory_id)

    def get_all(
        self, mem_cube_id: str | None = None, user_id: str | None = None
    ) -> MOSSearchResult:
        """
        Get all textual memories from a MemCube.

        Args:
            mem_cube_id (str, optional): The identifier of the MemCube to get the memories from.
                If None, all MemCube for the user is used.
            user_id (str, optional): The identifier of the user to get the memories from.
                If None, the default user is used.

        Returns:
            MemoryResult: A dictionary containing the search results.
        """
        result: MOSSearchResult = {"para_mem": [], "act_mem": [], "text_mem": []}
        target_user_id = user_id if user_id is not None else self.user_id
        # Validate user has access to this cube
        if mem_cube_id is None:
            # Try to find a default cube for the user
            accessible_cubes = self.user_manager.get_user_cubes(target_user_id)
            if not accessible_cubes:
                raise ValueError(
                    f"No accessible cubes found for user '{target_user_id}'. Please register a cube first."
                )
            mem_cube_id = accessible_cubes[0].cube_id  # TODO not only first
        else:
            self._validate_cube_access(target_user_id, mem_cube_id)
        if self.config.enable_textual_memory and self.mem_cubes[mem_cube_id].text_mem:
            result["text_mem"].append(
                {"cube_id": mem_cube_id, "memories": self.mem_cubes[mem_cube_id].text_mem.get_all()}
            )
        if self.config.enable_activation_memory and self.mem_cubes[mem_cube_id].act_mem:
            result["act_mem"].append(
                {"cube_id": mem_cube_id, "memories": self.mem_cubes[mem_cube_id].act_mem.get_all()}
            )
        return result

    def update(
        self,
        mem_cube_id: str,
        memory_id: str,
        text_memory_item: TextualMemoryItem | dict[str, Any],
        user_id: str | None = None,
    ) -> None:
        """
        Update a textual memory in a MemCube by text_memory_id and text_memory_id.

        Args:
            mem_cube_id (str): The identifier of the MemCube to update the memory in.
            memory_id (str): The identifier of the textual memory to update.
            text_memory_item (TextualMemoryItem | dict[str, Any]): The updated textual memory item.
        """
        assert mem_cube_id in self.mem_cubes, (
            f"MemCube with ID {mem_cube_id} does not exist. please regiester"
        )
        target_user_id = user_id if user_id is not None else self.user_id
        # Validate user has access to this cube
        self._validate_cube_access(target_user_id, mem_cube_id)
        if mem_cube_id is None:
            # Try to find a default cube for the user
            accessible_cubes = self.user_manager.get_user_cubes(target_user_id)
            if not accessible_cubes:
                raise ValueError(
                    f"No accessible cubes found for user '{target_user_id}'. Please register a cube first."
                )
            mem_cube_id = accessible_cubes[0].cube_id  # TODO not only first
        else:
            self._validate_cube_access(target_user_id, mem_cube_id)
        if self.mem_cubes[mem_cube_id].config.text_mem.backend != "tree_text":
            self.mem_cubes[mem_cube_id].text_mem.update(memory_id, memories=text_memory_item)
            logger.info(f"MemCube {mem_cube_id} updated memory {memory_id}")
        else:
            logger.warning(
                f" {self.mem_cubes[mem_cube_id].config.text_mem.backend} does not support update memory"
            )

    def delete(self, mem_cube_id: str, memory_id: str, user_id: str | None = None) -> None:
        """
        Delete a textual memory from a MemCube by memory_id.

        Args:
            mem_cube_id (str): The identifier of the MemCube to delete the memory from.
            memory_id (str): The identifier of the  memory to delete.
        """
        assert mem_cube_id in self.mem_cubes, (
            f"MemCube with ID {mem_cube_id} does not exist. please regiester"
        )
        target_user_id = user_id if user_id is not None else self.user_id
        # Validate user has access to this cube
        self._validate_cube_access(target_user_id, mem_cube_id)
        if mem_cube_id is None:
            # Try to find a default cube for the user
            accessible_cubes = self.user_manager.get_user_cubes(target_user_id)
            if not accessible_cubes:
                raise ValueError(
                    f"No accessible cubes found for user '{target_user_id}'. Please register a cube first."
                )
            mem_cube_id = accessible_cubes[0].cube_id  # TODO not only first
        else:
            self._validate_cube_access(target_user_id, mem_cube_id)
        self.mem_cubes[mem_cube_id].text_mem.delete(memory_id)
        logger.info(f"MemCube {mem_cube_id} deleted memory {memory_id}")

    def delete_all(self, mem_cube_id: str | None = None, user_id: str | None = None) -> None:
        """
        Delete all textual memories from a MemCube for user.

        Args:
            mem_cube_id (str): The identifier of the MemCube to delete the memories from.
        """
        assert mem_cube_id in self.mem_cubes, (
            f"MemCube with ID {mem_cube_id} does not exist. please regiester"
        )
        target_user_id = user_id if user_id is not None else self.user_id
        # Validate user has access to this cube
        self._validate_cube_access(target_user_id, mem_cube_id)
        if mem_cube_id is None:
            # Try to find a default cube for the user
            accessible_cubes = self.user_manager.get_user_cubes(target_user_id)
            if not accessible_cubes:
                raise ValueError(
                    f"No accessible cubes found for user '{target_user_id}'. Please register a cube first."
                )
            mem_cube_id = accessible_cubes[0].cube_id  # TODO not only first
        else:
            self._validate_cube_access(target_user_id, mem_cube_id)
        self.mem_cubes[mem_cube_id].text_mem.delete_all()
        logger.info(f"MemCube {mem_cube_id} deleted all memories")

    def dump(
        self, dump_dir: str, user_id: str | None = None, mem_cube_id: str | None = None
    ) -> None:
        """Dump the MemCube to a dictionary.
        Args:
            dump_dir (str): The directory to dump the MemCube to.
            user_id (str, optional): The identifier of the user to dump the MemCube from.
                If None, the default user is used.
            mem_cube_id (str, optional): The identifier of the MemCube to dump.
                If None, the default MemCube for the user is used.
        """
        target_user_id = user_id if user_id is not None else self.user_id
        accessible_cubes = self.user_manager.get_user_cubes(target_user_id)
        if not mem_cube_id:
            mem_cube_id = accessible_cubes[0].cube_id
        if mem_cube_id not in self.mem_cubes:
            raise ValueError(f"MemCube with ID {mem_cube_id} does not exist. please regiester")
        self.mem_cubes[mem_cube_id].dump(dump_dir)
        logger.info(f"MemCube {mem_cube_id} dumped to {dump_dir}")

    def load(
        self,
        load_dir: str,
        user_id: str | None = None,
        mem_cube_id: str | None = None,
        memory_types: list[Literal["text_mem", "act_mem", "para_mem", "pref_mem"]] | None = None,
    ) -> None:
        """Dump the MemCube to a dictionary.
        Args:
            load_dir (str): The directory to load the MemCube from.
            user_id (str, optional): The identifier of the user to load the MemCube from.
                If None, the default user is used.
            mem_cube_id (str, optional): The identifier of the MemCube to load.
                If None, the default MemCube for the user is used.
        """
        target_user_id = user_id if user_id is not None else self.user_id
        accessible_cubes = self.user_manager.get_user_cubes(target_user_id)
        if not mem_cube_id:
            mem_cube_id = accessible_cubes[0].cube_id
        if mem_cube_id not in self.mem_cubes:
            raise ValueError(f"MemCube with ID {mem_cube_id} does not exist. please regiester")
        self.mem_cubes[mem_cube_id].load(load_dir, memory_types=memory_types)
        logger.info(f"MemCube {mem_cube_id} loaded from {load_dir}")

    def get_user_info(self) -> dict[str, Any]:
        """Get current user information including accessible cubes.
        TODO: maybe input user_id
        Returns:
            dict: User information and accessible cubes.
        """
        user = self.user_manager.get_user(self.user_id)
        if not user:
            return {}

        accessible_cubes = self.user_manager.get_user_cubes(self.user_id)

        return {
            "user_id": user.user_id,
            "user_name": user.user_name,
            "role": user.role.value if hasattr(user.role, "value") else user.role,
            "created_at": user.created_at.isoformat(),
            "accessible_cubes": [
                {
                    "cube_id": cube.cube_id,
                    "cube_name": cube.cube_name,
                    "cube_path": cube.cube_path,
                    "owner_id": cube.owner_id,
                    "is_loaded": cube.cube_id in self.mem_cubes,
                }
                for cube in accessible_cubes
            ],
        }

    def share_cube_with_user(self, cube_id: str, target_user_id: str) -> bool:
        """Share a cube with another user.

        Args:
            cube_id (str): The cube ID to share.
            target_user_id (str): The user ID to share with.

        Returns:
            bool: True if successful, False otherwise.
        """
        # Validate current user has access to this cube
        self._validate_cube_access(cube_id, target_user_id)

        # Validate target user exists
        if not self.user_manager.validate_user(target_user_id):
            raise ValueError(f"Target user '{target_user_id}' does not exist or is inactive.")

        return self.user_manager.add_user_to_cube(target_user_id, cube_id)

    def get_query_rewrite(self, query: str, user_id: str | None = None):
        """
        Rewrite user's query according the context.
        Args:
            query (str): The search query that needs rewriting.
            user_id(str, optional): The identifier of the user that the query belongs to.
                If None, the default user is used.

        Returns:
            str: query after rewriting process.
        """
        target_user_id = user_id if user_id is not None else self.user_id
        chat_history = self.chat_history_manager[target_user_id]

        dialogue = "————{}".format("\n————".join(chat_history.chat_history))
        user_prompt = QUERY_REWRITING_PROMPT.format(dialogue=dialogue, query=query)
        messages = {"role": "user", "content": user_prompt}
        rewritten_result = self.chat_llm.generate(messages=messages)
        rewritten_result = json.loads(rewritten_result)
        if rewritten_result.get("former_dialogue_related", False):
            rewritten_query = rewritten_result.get("rewritten_question")
            return rewritten_query if len(rewritten_query) > 0 else query
        return query<|MERGE_RESOLUTION|>--- conflicted
+++ resolved
@@ -607,7 +607,6 @@
         )
 
         for mem_cube_id, mem_cube in tmp_mem_cubes.items():
-<<<<<<< HEAD
             # Define internal functions for parallel search execution
             def search_textual_memory():
                 if (
@@ -623,10 +622,11 @@
                         manual_close_internet=not internet_search,
                         info={
                             "user_id": target_user_id,
-                            "session_id": self.session_id,
+                            "session_id": target_session_id,
                             "chat_history": chat_history.chat_history,
                         },
                         moscube=moscube,
+                        search_filter=search_filter,
                     )
                     search_time_end = time.time()
                     logger.info(
@@ -669,18 +669,17 @@
             with ThreadPoolExecutor(max_workers=2) as executor:
                 text_future = executor.submit(search_textual_memory)
                 pref_future = executor.submit(search_preference_memory)
-                
+
                 # Wait for both tasks to complete and collect results
                 text_result = text_future.result()
                 pref_result = pref_future.result()
-                
+
                 # Add results to the main result dictionary
                 if text_result is not None:
                     result["text_mem"].append(text_result)
                 if pref_result is not None:
                     result["pref_mem"].append(pref_result)
 
-=======
             if (
                 (mem_cube_id in install_cube_ids)
                 and (mem_cube.text_mem is not None)
@@ -708,7 +707,6 @@
                 logger.info(
                     f"time search graph: search graph time user_id: {target_user_id} time is: {search_time_end - time_start}"
                 )
->>>>>>> 227b8ea5
         return result
 
     def add(
@@ -757,12 +755,9 @@
             f"time add: get mem_cube_id time user_id: {target_user_id} time is: {time.time() - time_start}"
         )
 
-        time_start_0 = time.time()
         if mem_cube_id not in self.mem_cubes:
             raise ValueError(f"MemCube '{mem_cube_id}' is not loaded. Please register.")
-<<<<<<< HEAD
-        
-        # Define internal functions for parallel execution
+
         def process_textual_memory():
             if (
                 (messages is not None)
@@ -772,29 +767,7 @@
                 if self.mem_cubes[mem_cube_id].config.text_mem.backend != "tree_text":
                     add_memory = []
                     metadata = TextualMemoryMetadata(
-                        user_id=target_user_id, session_id=self.session_id, source="conversation"
-=======
-        logger.info(
-            f"time add: get mem_cube_id check in mem_cubes time user_id: {target_user_id} time is: {time.time() - time_start_0}"
-        )
-        time_start_1 = time.time()
-        if (
-            (messages is not None)
-            and self.config.enable_textual_memory
-            and self.mem_cubes[mem_cube_id].text_mem
-        ):
-            logger.info(
-                f"time add: messages is not None and enable_textual_memory and text_mem is not None time user_id: {target_user_id} time is: {time.time() - time_start_1}"
-            )
-            if self.mem_cubes[mem_cube_id].config.text_mem.backend != "tree_text":
-                add_memory = []
-                metadata = TextualMemoryMetadata(
-                    user_id=target_user_id, session_id=target_session_id, source="conversation"
-                )
-                for message in messages:
-                    add_memory.append(
-                        TextualMemoryItem(memory=message["content"], metadata=metadata)
->>>>>>> 227b8ea5
+                        user_id=target_user_id, session_id=target_session_id, source="conversation"
                     )
                     for message in messages:
                         add_memory.append(
@@ -806,7 +779,7 @@
                     memories = self.mem_reader.get_memory(
                         messages_list,
                         type="chat",
-                        info={"user_id": target_user_id, "session_id": self.session_id},
+                        info={"user_id": target_user_id, "session_id": target_session_id},
                     )
 
                     mem_ids = []
@@ -837,10 +810,9 @@
                 and self.mem_cubes[mem_cube_id].pref_mem
             ):
                 messages_list = [messages]
-<<<<<<< HEAD
                 pref_memories = self.mem_cubes[mem_cube_id].pref_mem.get_memory(
-                    messages_list, 
-                    type="chat", 
+                    messages_list,
+                    type="chat",
                     info={"user_id": target_user_id, "session_id": self.session_id})
                 preferences = self.mem_cubes[mem_cube_id].pref_mem.add(pref_memories)
                 logger.info(
@@ -851,41 +823,10 @@
         with ThreadPoolExecutor(max_workers=2) as executor:
             text_future = executor.submit(process_textual_memory)
             pref_future = executor.submit(process_preference_memory)
-            
+
             # Wait for both tasks to complete
             text_future.result()
             pref_future.result()
-=======
-                time_start_2 = time.time()
-                memories = self.mem_reader.get_memory(
-                    messages_list,
-                    type="chat",
-                    info={"user_id": target_user_id, "session_id": target_session_id},
-                )
-                logger.info(
-                    f"time add: get mem_reader time user_id: {target_user_id} time is: {time.time() - time_start_2}"
-                )
-                mem_ids = []
-                for mem in memories:
-                    mem_id_list: list[str] = self.mem_cubes[mem_cube_id].text_mem.add(mem)
-                    mem_ids.extend(mem_id_list)
-                    logger.info(
-                        f"Added memory user {target_user_id} to memcube {mem_cube_id}: {mem_id_list}"
-                    )
-
-                # submit messages for scheduler
-                if self.enable_mem_scheduler and self.mem_scheduler is not None:
-                    mem_cube = self.mem_cubes[mem_cube_id]
-                    message_item = ScheduleMessageItem(
-                        user_id=target_user_id,
-                        mem_cube_id=mem_cube_id,
-                        mem_cube=mem_cube,
-                        label=ADD_LABEL,
-                        content=json.dumps(mem_ids),
-                        timestamp=datetime.utcnow(),
-                    )
-                    self.mem_scheduler.submit_messages(messages=[message_item])
->>>>>>> 227b8ea5
 
         # user profile
         if (
