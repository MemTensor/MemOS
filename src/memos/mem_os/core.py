--- conflicted
+++ resolved
@@ -1,10 +1,7 @@
 import json
 import os
 import uuid
-<<<<<<< HEAD
-=======
-
->>>>>>> 90fbbfaf
+
 from datetime import datetime
 from pathlib import Path
 from threading import Lock
@@ -114,22 +111,11 @@
                     f"Memory reader of type {type(self.mem_reader).__name__} "
                     "missing required 'llm' attribute"
                 )
-<<<<<<< HEAD
-                self._mem_scheduler.initialize_modules(
-                    chat_llm=self.chat_llm
-                )
-            else:
-                # Configure scheduler modules
-                self._mem_scheduler.initialize_modules(
-                    chat_llm=self.chat_llm,
-                    process_llm=self.mem_reader.llm
-=======
                 self._mem_scheduler.initialize_modules(chat_llm=self.chat_llm)
             else:
                 # Configure scheduler modules
                 self._mem_scheduler.initialize_modules(
                     chat_llm=self.chat_llm, process_llm=self.mem_reader.llm
->>>>>>> 90fbbfaf
                 )
             self._mem_scheduler.start()
 
@@ -315,13 +301,9 @@
 
         return response
 
-<<<<<<< HEAD
-    def _build_system_prompt(self, memories: List[TextualMemoryItem] | List[str] | None = None) -> str:
-=======
     def _build_system_prompt(
         self, memories: list[TextualMemoryItem] | list[str] | None = None
     ) -> str:
->>>>>>> 90fbbfaf
         """Build system prompt with optional memories context."""
         base_prompt = (
             "You are a knowledgeable and helpful AI assistant. "
