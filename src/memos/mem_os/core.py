--- conflicted
+++ resolved
@@ -582,17 +582,13 @@
                 memories = mem_cube.text_mem.search(
                     query,
                     top_k=top_k if top_k else self.config.top_k,
-<<<<<<< HEAD
+                    mode=mode,
+                    manual_close_internet=not internet_search,
                     info={
                         "user_id": target_user_id,
                         "session_id": self.session_id,
                         "chat_history": chat_history,
                     },
-=======
-                    mode=mode,
-                    manual_close_internet=not internet_search,
-                    info={"user_id": target_user_id, "session_id": str(uuid.uuid4())},
->>>>>>> bcc672cb
                 )
                 result["text_mem"].append({"cube_id": mem_cube_id, "memories": memories})
                 logger.info(
