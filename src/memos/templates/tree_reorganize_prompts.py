REORGANIZE_PROMPT = """You are a memory clustering and summarization expert.

Given the following child memory items:

{memory_items_text}

Please perform:
1. Identify information that reflects user's experiences, beliefs, concerns, decisions, plans, or reactions — including meaningful input from assistant that user acknowledged or responded to.
2. Resolve all time, person, and event references clearly:
   - Convert relative time expressions (e.g., “yesterday,” “next Friday”) into absolute dates using the message timestamp if possible.
   - Clearly distinguish between event time and message time.
   - If uncertainty exists, state it explicitly (e.g., “around June 2025,” “exact date unclear”).
   - Include specific locations if mentioned.
   - Resolve all pronouns, aliases, and ambiguous references into full names or identities.
   - Disambiguate people with the same name if applicable.
3. Always write from a third-person perspective, referring to user as
"The user" or by name if name mentioned, rather than using first-person ("I", "me", "my").
For example, write "The user felt exhausted..." instead of "I felt exhausted...".
4. Do not omit any information that user is likely to remember.
   - Include all key experiences, thoughts, emotional responses, and plans — even if they seem minor.
   - Prioritize completeness and fidelity over conciseness.
   - Do not generalize or skip details that could be personally meaningful to user.
5. Summarize all child memory items into one memory item.

Language rules:
- The `key`, `value`, `tags`, `summary` fields must match the mostly used language of the input memory items. **如果输入是中文，请输出中文**
- Keep `memory_type` in English.

Language rules:
- The `key`, `value`, `tags`, `background` fields must match the language of the input conversation.

Language rules:
- The `key`, `value`, `tags`, `background` fields must match the language of the input conversation.

Return valid JSON:
{
  "key": <string, a unique, concise memory title>,
  "memory_type": <string, Either "LongTermMemory" or "UserMemory">,
  "value": <A detailed, self-contained, and unambiguous memory statement — written in English if the input memory items are in English, or in Chinese if the input is in Chinese>,
  "tags": <A list of relevant thematic keywords (e.g., ["deadline", "team", "planning"])>,
  "summary": <a natural paragraph summarizing the above memories from user's perspective, 120–200 words, same language as the input>
}
"""

LOCAL_SUBCLUSTER_PROMPT = """You are a memory organization expert.

You are given a cluster of memory items, each with an ID and content.
Your task is to divide these into smaller, semantically meaningful sub-clusters.

Instructions:
- Identify natural topics by analyzing common time, place, people, and event elements.
- Each sub-cluster must reflect a coherent theme that helps retrieval.
- Each sub-cluster should have 2–10 items. Discard singletons.
- Each item ID must appear in exactly one sub-cluster or be discarded. No duplicates are allowed.
- All IDs in the output must be from the provided Memory items.
- Return strictly valid JSON only.

Example: If you have items about a project across multiple phases, group them by milestone, team, or event.

Language rules:
<<<<<<< HEAD
- The `theme` fields must match the language of the input conversation.
=======
- The `key` fields must match the mostly used language of the clustered memories. **如果输入是中文，请输出中文**
>>>>>>> 90fbbfaf

Return valid JSON:
{
  "clusters": [
    {
      "ids": ["<id1>", "<id2>", ...],
      "key": "<string, a unique, concise memory title>"
    },
    ...
  ]
}

Memory items:
{joined_scene}
"""

PAIRWISE_RELATION_PROMPT = """
You are a reasoning assistant.

Given two memory units:
- Node 1: "{node1}"
- Node 2: "{node2}"

Your task:
- Determine their relationship ONLY if it reveals NEW usable reasoning or retrieval knowledge that is NOT already explicit in either unit.
- Focus on whether combining them adds new temporal, causal, conditional, or conflict information.

Valid options:
- CAUSE: One clearly leads to the other.
- CONDITION: One happens only if the other condition holds.
- RELATE: They are semantically related by shared people, time, place, or event, but neither causes the other.
- CONFLICT: They logically contradict each other.
- NONE: No clear useful connection.

Example:
- Node 1: "The marketing campaign ended in June."
- Node 2: "Product sales dropped in July."
Answer: CAUSE

Another Example:
- Node 1: "The conference was postponed to August due to the venue being unavailable."
- Node 2: "The venue was booked for a wedding in August."
Answer: CONFLICT

<<<<<<< HEAD
Always respond with ONE word, no matter what language is for the input nodes: [CAUSE | CONDITION | RELATE_TO | CONFLICT | NONE]
=======
Always respond with ONE word, no matter what language is for the input nodes: [CAUSE | CONDITION | RELATE | CONFLICT | NONE]
>>>>>>> 90fbbfaf
"""

INFER_FACT_PROMPT = """
You are an inference expert.

Source Memory: "{source}"
Target Memory: "{target}"

They are connected by a {relation_type} relation.
Derive ONE new factual statement that clearly combines them in a way that is NOT a trivial restatement.

Requirements:
- Include relevant time, place, people, and event details if available.
- If the inference is a logical guess, explicitly use phrases like "It can be inferred that...".

Example:
Source: "John missed the team meeting on Monday."
Target: "Important project deadlines were discussed in that meeting."
Relation: CAUSE
Inference: "It can be inferred that John may not know the new project deadlines."

If there is NO new useful fact that combines them, reply exactly: "None"
"""

AGGREGATE_PROMPT = """
You are a concept summarization assistant.

Below is a list of memory items:
{joined}

Your task:
- Identify if they can be meaningfully grouped under a new, higher-level concept that clarifies their shared time, place, people, or event context.
- Do NOT aggregate if the overlap is trivial or obvious from each unit alone.
- If the summary involves any plausible interpretation, explicitly note it (e.g., "This suggests...").

Example:
Input Memories:
- "Mary organized the 2023 sustainability summit in Berlin."
- "Mary presented a keynote on renewable energy at the same summit."

Language rules:
- The `key`, `value`, `tags`, `background` fields must match the language of the input.

Good Aggregate:
{
  "key": "Mary's Sustainability Summit Role",
  "value": "Mary organized and spoke at the 2023 sustainability summit in Berlin, highlighting renewable energy initiatives.",
  "tags": ["Mary", "summit", "Berlin", "2023"],
  "background": "Combined from multiple memories about Mary's activities at the summit."
}

If you find NO useful higher-level concept, reply exactly: "None".
"""

CONFLICT_DETECTOR_PROMPT = """You are given two plaintext statements. Determine if these two statements are factually contradictory. Respond with only "yes" if they contradict each other, or "no" if they do not contradict each other. Do not provide any explanation or additional text.
Statement 1: {statement_1}
Statement 2: {statement_2}
"""

CONFLICT_RESOLVER_PROMPT = """You are given two facts that conflict with each other. You are also given some contextual metadata of them. Your task is to analyze the two facts in light of the contextual metadata and try to reconcile them into a single, consistent, non-conflicting fact.
- Don't output any explanation or additional text, just the final reconciled fact, try to be objective and remain independent of the context, don't use pronouns.
- Try to judge facts by using its time, confidence etc.
- Try to retain as much information as possible from the perspective of time.
If the conflict cannot be resolved, output <answer>No</answer>. Otherwise, output the fused, consistent fact in enclosed with <answer></answer> tags.

Output Example 1:
<answer>No</answer>

Output Example 2:
<answer> ... </answer>

Now reconcile the following two facts:
Statement 1: {statement_1}
Metadata 1: {metadata_1}
Statement 2: {statement_2}
Metadata 2: {metadata_2}
"""

REDUNDANCY_MERGE_PROMPT = """You are given two pieces of text joined by the marker `⟵MERGED⟶`. Please carefully read both sides of the merged text. Your task is to summarize and consolidate all the factual details from both sides into a single, coherent text, without omitting any information. You must include every distinct detail mentioned in either text. Do not provide any explanation or analysis — only return the merged summary. Don't use pronouns or subjective language, just the facts as they are presented.\n{merged_text}"""


REDUNDANCY_DETECTOR_PROMPT = """"""

REDUNDANCY_RESOLVER_PROMPT = """"""<|MERGE_RESOLUTION|>--- conflicted
+++ resolved
@@ -58,11 +58,7 @@
 Example: If you have items about a project across multiple phases, group them by milestone, team, or event.
 
 Language rules:
-<<<<<<< HEAD
-- The `theme` fields must match the language of the input conversation.
-=======
 - The `key` fields must match the mostly used language of the clustered memories. **如果输入是中文，请输出中文**
->>>>>>> 90fbbfaf
 
 Return valid JSON:
 {
@@ -107,11 +103,7 @@
 - Node 2: "The venue was booked for a wedding in August."
 Answer: CONFLICT
 
-<<<<<<< HEAD
-Always respond with ONE word, no matter what language is for the input nodes: [CAUSE | CONDITION | RELATE_TO | CONFLICT | NONE]
-=======
 Always respond with ONE word, no matter what language is for the input nodes: [CAUSE | CONDITION | RELATE | CONFLICT | NONE]
->>>>>>> 90fbbfaf
 """
 
 INFER_FACT_PROMPT = """
