--- conflicted
+++ resolved
@@ -55,11 +55,7 @@
 Example: If you have items about a project across multiple phases, group them by milestone, team, or event.
 
 Language rules:
-<<<<<<< HEAD
 - The `key` fields must match the mostly used language of the clustered memories. **如果输入是中文，请输出中文**
-=======
-- The `theme` fields must match the language of the input conversation.
->>>>>>> a9ffe4f1
 
 Return valid JSON:
 {
@@ -104,11 +100,7 @@
 - Node 2: "The venue was booked for a wedding in August."
 Answer: CONFLICT
 
-<<<<<<< HEAD
 Always respond with ONE word, no matter what language is for the input nodes: [CAUSE | CONDITION | RELATE | CONFLICT | NONE]
-=======
-Always respond with ONE word, no matter what language is for the input nodes: [CAUSE | CONDITION | RELATE_TO | CONFLICT | NONE]
->>>>>>> a9ffe4f1
 """
 
 INFER_FACT_PROMPT = """
