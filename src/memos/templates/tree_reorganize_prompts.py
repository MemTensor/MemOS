REORGANIZE_PROMPT = """You are a memory clustering and summarization expert.

Given the following child memory items:

Keys:
{joined_keys}

Values:
{joined_values}

Backgrounds:
{joined_backgrounds}

Your task:
- Generate a single clear English `key` (5–10 words max).
- Write a detailed `value` that merges the key points into a single, complete, well-structured text. This must stand alone and convey what the user should remember.
- Provide a list of 5–10 relevant English `tags`.
- Write a short `background` note (50–100 words) covering any extra context, sources, or traceability info.

Language rules:
- The `key`, `value`, `tags`, `background` fields must match the language of the input conversation.

Return valid JSON:
{{
  "key": "<concise topic>",
  "value": "<full memory text>",
  "tags": ["tag1", "tag2", ...],
  "background": "<extra context>"
}}
"""

LOCAL_SUBCLUSTER_PROMPT = """
You are a memory organization expert.

You are given a cluster of memory items, each with an ID and content.
Your task is to divide these into smaller, semantically meaningful sub-clusters.

Instructions:
- Identify natural topics by analyzing common time, place, people, and event elements.
- Each sub-cluster must reflect a coherent theme that helps retrieval.
- Each sub-cluster should have 2–10 items. Discard singletons.
- Each item ID must appear in exactly one sub-cluster.
- Return strictly valid JSON only.

Example: If you have items about a project across multiple phases, group them by milestone, team, or event.

Language rules:
- The `theme` fields must match the language of the input conversation.

Return valid JSON:
{{
  "clusters": [
    {{
      "ids": ["id1", "id2", ...],
      "theme": "<short label>"
    }},
    ...
  ]
}}

Memory items:
{joined_scene}
"""

PAIRWISE_RELATION_PROMPT = """
You are a reasoning assistant.

Given two memory units:
- Node 1: "{node1}"
- Node 2: "{node2}"

Your task:
- Determine their relationship ONLY if it reveals NEW usable reasoning or retrieval knowledge that is NOT already explicit in either unit.
- Focus on whether combining them adds new temporal, causal, conditional, or conflict information.

Valid options:
- CAUSE: One clearly leads to the other.
- CONDITION: One happens only if the other condition holds.
- RELATE: They are semantically related by shared people, time, place, or event, but neither causes the other.
- CONFLICT: They logically contradict each other.
- NONE: No clear useful connection.

Example:
- Node 1: "The marketing campaign ended in June."
- Node 2: "Product sales dropped in July."
Answer: CAUSE

Another Example:
- Node 1: "The conference was postponed to August due to the venue being unavailable."
- Node 2: "The venue was booked for a wedding in August."
Answer: CONFLICT

<<<<<<< HEAD
Always respond with ONE word, no matter what language is for the input nodes: [CAUSE | CONDITION | RELATE_TO | CONFLICT | NONE]
=======
Always respond with ONE word: [CAUSE | CONDITION | RELATE | CONFLICT | NONE]
>>>>>>> 244e748d
"""

INFER_FACT_PROMPT = """
You are an inference expert.

Source Memory: "{source}"
Target Memory: "{target}"

They are connected by a {relation_type} relation.
Derive ONE new factual statement that clearly combines them in a way that is NOT a trivial restatement.

Requirements:
- Include relevant time, place, people, and event details if available.
- If the inference is a logical guess, explicitly use phrases like "It can be inferred that...".

Example:
Source: "John missed the team meeting on Monday."
Target: "Important project deadlines were discussed in that meeting."
Relation: CAUSE
Inference: "It can be inferred that John may not know the new project deadlines."

If there is NO new useful fact that combines them, reply exactly: "None"
"""

AGGREGATE_PROMPT = """
You are a concept summarization assistant.

Below is a list of memory items:
{joined}

Your task:
- Identify if they can be meaningfully grouped under a new, higher-level concept that clarifies their shared time, place, people, or event context.
- Do NOT aggregate if the overlap is trivial or obvious from each unit alone.
- If the summary involves any plausible interpretation, explicitly note it (e.g., "This suggests...").

Example:
Input Memories:
- "Mary organized the 2023 sustainability summit in Berlin."
- "Mary presented a keynote on renewable energy at the same summit."

Language rules:
- The `key`, `value`, `tags`, `background` fields must match the language of the input.

Good Aggregate:
{{
  "key": "Mary's Sustainability Summit Role",
  "value": "Mary organized and spoke at the 2023 sustainability summit in Berlin, highlighting renewable energy initiatives.",
  "tags": ["Mary", "summit", "Berlin", "2023"],
  "background": "Combined from multiple memories about Mary's activities at the summit."
}}

If you find NO useful higher-level concept, reply exactly: "None".
"""

CONFLICT_DETECTOR_PROMPT = """You are given two plaintext statements. Determine if these two statements are factually contradictory. Respond with only "yes" if they contradict each other, or "no" if they do not contradict each other. Do not provide any explanation or additional text.
Statement 1: {statement_1}
Statement 2: {statement_2}
"""

CONFLICT_RESOLVER_PROMPT = """You are given two facts that conflict with each other. You are also given some contextual metadata of them. Your task is to analyze the two facts in light of the contextual metadata and try to reconcile them into a single, consistent, non-conflicting fact.
- Don't output any explanation or additional text, just the final reconciled fact, try to be objective and remain independent of the context, don't use pronouns.
- Try to judge facts by using its time, confidence etc.
- Try to retain as much information as possible from the perspective of time.
If the conflict cannot be resolved, output <answer>No</answer>. Otherwise, output the fused, consistent fact in enclosed with <answer></answer> tags.

Output Example 1:
<answer>No</answer>

Output Example 2:
<answer> ... </answer>

Now reconcile the following two facts:
Statement 1: {statement_1}
Metadata 1: {metadata_1}
Statement 2: {statement_2}
Metadata 2: {metadata_2}
"""

REDUNDANCY_MERGE_PROMPT = """You are given two pieces of text joined by the marker `⟵MERGED⟶`. Please carefully read both sides of the merged text. Your task is to summarize and consolidate all the factual details from both sides into a single, coherent text, without omitting any information. You must include every distinct detail mentioned in either text. Do not provide any explanation or analysis — only return the merged summary. Don't use pronouns or subjective language, just the facts as they are presented.\n{merged_text}"""


REDUNDANCY_DETECTOR_PROMPT = """"""

REDUNDANCY_RESOLVER_PROMPT = """"""<|MERGE_RESOLUTION|>--- conflicted
+++ resolved
@@ -90,11 +90,7 @@
 - Node 2: "The venue was booked for a wedding in August."
 Answer: CONFLICT
 
-<<<<<<< HEAD
 Always respond with ONE word, no matter what language is for the input nodes: [CAUSE | CONDITION | RELATE_TO | CONFLICT | NONE]
-=======
-Always respond with ONE word: [CAUSE | CONDITION | RELATE | CONFLICT | NONE]
->>>>>>> 244e748d
 """
 
 INFER_FACT_PROMPT = """
