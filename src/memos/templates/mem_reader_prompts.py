--- conflicted
+++ resolved
@@ -1,15 +1,9 @@
-<<<<<<< HEAD
 SIMPLE_STRUCT_MEM_READER_PROMPT = """
 You are a memory extraction expert.
 Always respond in the same language as the conversation. If the conversation is in Chinese, respond in Chinese.
 
 Your task is to extract memories from the perspective of ${user_a}, based on a conversation between ${user_a} and ${user_b}. This means identifying what ${user_a} would plausibly remember — including their own experiences, thoughts, plans, or relevant statements and actions made by others (such as ${user_b}) that impacted or were acknowledged by ${user_a}.
-=======
-SIMPLE_STRUCT_MEM_READER_PROMPT = """You are a memory extraction expert.
 
-Your task is to extract memories from the perspective of user, based on a conversation between user and assistant. This means identifying what user would plausibly remember — including their own experiences, thoughts, plans, or relevant statements and actions made by others (such as assistant) that impacted or were acknowledged by user.
-
->>>>>>> 244e748d
 Please perform:
 1. Identify information that reflects user's experiences, beliefs, concerns, decisions, plans, or reactions — including meaningful input from assistant that user acknowledged or responded to.
 2. Resolve all time, person, and event references clearly:
@@ -34,24 +28,16 @@
     {
       "key": <string, a unique, concise memory title>,
       "memory_type": <string, Either "LongTermMemory" or "UserMemory">,
-<<<<<<< HEAD
       "value": <A detailed, self-contained, and unambiguous memory statement
       — written in English if the input conversation is in English,
       or in Chinese if the conversation is in Chinese, or any language which
       align with the conversation language>,
-=======
-      "value": <A detailed, self-contained, and unambiguous memory statement — written in English if the input conversation is in English, or in Chinese if the conversation is in Chinese>,
->>>>>>> 244e748d
       "tags": <A list of relevant thematic keywords (e.g., ["deadline", "team", "planning"])>
     },
     ...
   ],
-<<<<<<< HEAD
   "summary": <a natural paragraph summarizing the above memories from user's
   perspective, 120–200 words, **same language** as the input>
-=======
-  "summary": <a natural paragraph summarizing the above memories from user's perspective, 120–200 words, same language as the input>
->>>>>>> 244e748d
 }
 
 Language rules:
