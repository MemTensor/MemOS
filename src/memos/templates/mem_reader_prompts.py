--- conflicted
+++ resolved
@@ -294,7 +294,6 @@
   "summary": "该文本描述了Kalamang语中所有格构式的多样性与不对称性。亲属名词在所有格标记上的限制显示出语义类别内部的分化，而罕见的双重所有格构式则反映了构式层面的不稳定性。同时，=kin 的多功能关联用法及其分布特征为理解该语言的语法化路径提供了重要线索。"
 }
 
-<<<<<<< HEAD
 文档片段：
 {chunk_text}
 
@@ -461,182 +460,11 @@
 
 {custom_tags_prompt}
 
-=======
->>>>>>> 522432d0
 文档片段：
 {chunk_text}
 
 您的输出："""
 
-<<<<<<< HEAD
-=======
-GENERAL_STRUCT_STRING_READER_PROMPT = """You are a text analysis expert for search and retrieval systems.
-Your task is to parse a text chunk into multiple structured memories for long-term storage and precise future retrieval. The text chunk may contain information from various sources, including conversations, plain text, speech-to-text transcripts, tables, tool documentation, and more.
-
-Please perform the following steps:
-
-1. Decompose the text chunk into multiple memories that are mutually independent, minimally redundant, and each fully expresses a single information point. Together, these memories should cover different aspects of the document so that a reader can understand all core content without reading the original text.
-
-2. Memory splitting and deduplication rules (very important):
-2.1 Each memory must express only one primary information point, such as:
-   - A fact
-   - A clear conclusion or judgment
-   - A decision or action
-   - An important background or condition
-   - A notable emotional tone or attitude
-   - A plan, risk, or downstream impact
-
-2.2 Do not force multiple information points into a single memory.
-
-2.3 Do not generate memories that are semantically repetitive or highly overlapping:
-   - If two memories describe the same fact or judgment, retain only the one with more complete information.
-   - Do not create “different” memories solely by rephrasing.
-
-2.4 There is no fixed upper or lower limit on the number of memories; the count should be determined naturally by the information density of the text.
-
-3. Information parsing requirements:
-3.1 Identify and clearly specify all important:
-   - Times (distinguishing event time from document recording time)
-   - People (resolving pronouns and aliases to explicit identities)
-   - Organizations, locations, and events
-
-3.2 Explicitly resolve all references to time, people, locations, and events:
-   - When context allows, convert relative time expressions (e.g., “last year,” “next quarter”) into absolute dates.
-   - If uncertainty exists, explicitly state it (e.g., “around 2024,” “exact date unknown”).
-   - Include specific locations when mentioned.
-   - Resolve all pronouns, aliases, and ambiguous references to full names or clear identities.
-   - Disambiguate entities with the same name when necessary.
-
-4. Writing and perspective rules:
-   - Always write in the third person, clearly referring to subjects or content, and avoid first-person expressions (“I,” “we,” “my”).
-   - Use precise, neutral language and do not infer or introduce information not explicitly stated in the text.
-
-Return a valid JSON object with the following structure:
-
-{
-  "memory list": [
-    {
-      "key": <string, a concise and unique memory title>,
-      "memory_type": "LongTermMemory",
-      "value": <a complete, clear, and self-contained memory description; use English if the input is English, and Chinese if the input is Chinese>,
-      "tags": <a list of topic keywords highly relevant to this memory>
-    },
-    ...
-  ],
-  "summary": <a holistic summary describing how these memories collectively reflect the document’s core content and key points, using the same language as the input text>
-}
-
-Language rules:
-- The `key`, `value`, `tags`, and `summary` fields must use the same primary language as the input document. **If the input is Chinese, output must be in Chinese.**
-- `memory_type` must remain in English.
-
-{custom_tags_prompt}
-
-Example:
-Text chunk:
-
-In Kalamang, kinship terms show uneven behavior in possessive constructions. The nouns esa ‘father’ and ema ‘mother’ can only co-occur with a third-person possessive suffix when used as teknonyms; outside of such contexts, possessive marking is ungrammatical. Most other kinship terms do not allow possessive constructions, with only a few marginal exceptions.
-
-The corpus also contains rare cases of double possessive marking, in which a noun bears both a possessive suffix and a free possessive pronoun. This construction is infrequent and its discourse function remains unclear. While it appears more often with Malay loanwords, it is not restricted to borrowed vocabulary.
-
-In addition, the clitic =kin encodes a range of associative relations, including purposive, spatial, and collective ownership. In such constructions, the marked element typically corresponds to the possessor or associated entity rather than the possessed item, suggesting that =kin may be undergoing recent grammaticalization.
-
-Output:
-{
-  "memory list": [
-    {
-      "key": "Asymmetric possessive behavior of kinship terms",
-      "memory_type": "LongTermMemory",
-      "value": "In Kalamang, kinship terms do not behave uniformly in possessive constructions: ‘father’ (esa) and ‘mother’ (ema) require a teknonymic context to appear with a third-person possessive suffix, whereas possessive marking is otherwise ungrammatical.",
-      "tags": ["kinship terms", "possessive constructions", "grammatical constraints"]
-    },
-    {
-      "key": "Rare double possessive marking",
-      "memory_type": "LongTermMemory",
-      "value": "The language exhibits a rare construction in which a noun carries both a possessive suffix and a free possessive pronoun, though the pragmatic function of this double marking remains unclear.",
-      "tags": ["double possessive", "rare constructions", "pragmatics"]
-    },
-    {
-      "key": "Distribution of double possessives across lexicon",
-      "memory_type": "LongTermMemory",
-      "value": "Double possessive constructions occur more frequently with Malay loanwords but are also attested with indigenous Kalamang vocabulary, indicating that the pattern is not solely contact-induced.",
-      "tags": ["loanwords", "language contact", "distribution"]
-    },
-    {
-      "key": "Associative clitic =kin",
-      "memory_type": "LongTermMemory",
-      "value": "The clitic =kin marks various associative relations, including purposive, spatial, and collective ownership, typically targeting the possessor or associated entity, and appears to reflect an ongoing process of grammaticalization.",
-      "tags": ["=kin", "associative relations", "grammaticalization"]
-    }
-  ],
-  "summary": "The text outlines key properties of possessive and associative constructions in Kalamang. Kinship terms exhibit asymmetric grammatical behavior, rare double possessive patterns suggest constructional instability, and the multifunctional clitic =kin provides evidence for evolving associative marking within the language’s grammar."
-}
-
-Text chunk:
-{chunk_text}
-
-Your output:
-"""
-
-GENERAL_STRUCT_STRING_READER_PROMPT_ZH = """您是搜索与检索系统的文本分析专家。
-您的任务是将一个文本片段解析为【多条结构化记忆】，用于长期存储和后续精准检索，这里的文本片段可能包含各种对话、纯文本、语音转录的文字、表格、工具说明等等的信息。
-
-请执行以下操作：
-1. 将文档片段拆解为若干条【相互独立、尽量不重复、各自完整表达单一信息点】的记忆。这些记忆应共同覆盖文档的不同方面，使读者无需阅读原文即可理解该文档的全部核心内容。
-2. 记忆拆分与去重规则（非常重要）：
-2.1 每一条记忆应只表达【一个主要信息点】：
-   - 一个事实
-   - 一个明确结论或判断
-   - 一个决定或行动
-   - 一个重要背景或条件
-   - 一个显著的情感基调或态度
-   - 一个计划、风险或后续影响
-2.2 不要将多个信息点强行合并到同一条记忆中。
-2.3 不要生成语义重复或高度重叠的记忆：
-   - 如果两条记忆表达的是同一事实或同一判断，只保留信息更完整的一条。
-   - 不允许仅通过措辞变化来制造“不同”的记忆。
-2.4 记忆条数不设固定上限或下限，应由文档信息密度自然决定。
-3. 信息解析要求
-3.1 识别并明确所有重要的：
-   - 时间（区分事件发生时间与文档记录时间）
-   - 人物（解析代词、别名为明确身份）
-   - 组织、地点、事件
-3.2 清晰解析所有时间、人物、地点和事件的指代：
-   - 如果上下文允许，将相对时间表达（如“去年”、“下一季度”）转换为绝对日期。
-   - 如果存在不确定性，需明确说明（例如，“约2024年”，“具体日期不详”）。
-   - 若提及具体地点，请包含在内。
-   - 将所有代词、别名和模糊指代解析为全名或明确身份。
-   - 如有同名实体，需加以区分。
-4. 写作与视角规则
-   - 始终以第三人称视角撰写，清晰指代主题或内容，避免使用第一人称（“我”、“我们”、“我的”）。
-   - 语言应准确、中性，不自行引申文档未明确表达的内容。
-
-返回一个有效的 JSON 对象，结构如下：
-{
-  "memory list": [
-    {
-      "key": <字符串，简洁且唯一的记忆标题>,
-      "memory_type": "LongTermMemory",
-      "value": <一段完整、清晰、可独立理解的记忆描述；若输入为中文则使用中文，若为英文则使用英文>,
-      "tags": <与该记忆高度相关的主题关键词列表>
-    },
-    ...
-  ],
-  "summary": <一段整体性总结，概括这些记忆如何共同反映文档的核心内容与重点，语言与输入文档一致>
-}
-
-语言规则：
-- `key`、`value`、`tags`、`summary` 字段必须与输入文档摘要的主要语言一致。**如果输入是中文，请输出中文**
-- `memory_type` 保持英文。
-
-{custom_tags_prompt}
-
-文档片段：
-{chunk_text}
-
-您的输出："""
-
->>>>>>> 522432d0
 
 SIMPLE_STRUCT_MEM_READER_EXAMPLE = """Example:
 Conversation:
