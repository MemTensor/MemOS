import json
import traceback

from contextlib import suppress
from datetime import datetime
from threading import Lock
from typing import TYPE_CHECKING, Any, ClassVar, Literal

import numpy as np

from memos.configs.graph_db import NebulaGraphDBConfig
from memos.dependency import require_python_package
from memos.graph_dbs.base import BaseGraphDB
from memos.log import get_logger
from memos.utils import timed


if TYPE_CHECKING:
    from nebulagraph_python import (
        NebulaClient,
    )


logger = get_logger(__name__)


_TRANSIENT_ERR_KEYS = (
    "Session not found",
    "Connection not established",
    "timeout",
    "deadline exceeded",
    "Broken pipe",
    "EOFError",
    "socket closed",
    "connection reset",
    "connection refused",
)


@timed
def _normalize(vec: list[float]) -> list[float]:
    v = np.asarray(vec, dtype=np.float32)
    norm = np.linalg.norm(v)
    return (v / (norm if norm else 1.0)).tolist()


@timed
def _compose_node(item: dict[str, Any]) -> tuple[str, str, dict[str, Any]]:
    node_id = item["id"]
    memory = item["memory"]
    metadata = item.get("metadata", {})
    return node_id, memory, metadata


@timed
def _escape_str(value: str) -> str:
    out = []
    for ch in value:
        code = ord(ch)
        if ch == "\\":
            out.append("\\\\")
        elif ch == '"':
            out.append('\\"')
        elif ch == "\n":
            out.append("\\n")
        elif ch == "\r":
            out.append("\\r")
        elif ch == "\t":
            out.append("\\t")
        elif ch == "\b":
            out.append("\\b")
        elif ch == "\f":
            out.append("\\f")
        elif code < 0x20 or code in (0x2028, 0x2029):
            out.append(f"\\u{code:04x}")
        else:
            out.append(ch)
    return "".join(out)


@timed
def _format_datetime(value: str | datetime) -> str:
    """Ensure datetime is in ISO 8601 format string."""
    if isinstance(value, datetime):
        return value.isoformat()
    return str(value)


@timed
def _normalize_datetime(val):
    """
    Normalize datetime to ISO 8601 UTC string with +00:00.
    - If val is datetime object -> keep isoformat() (Neo4j)
    - If val is string without timezone -> append +00:00 (Nebula)
    - Otherwise just str()
    """
    if hasattr(val, "isoformat"):
        return val.isoformat()
    if isinstance(val, str) and not val.endswith(("+00:00", "Z", "+08:00")):
        return val + "+08:00"
    return str(val)


class NebulaGraphDB(BaseGraphDB):
    """
    NebulaGraph-based implementation of a graph memory store.
    """

    # ====== shared pool cache & refcount ======
    # These are process-local; in a multi-process model each process will
    # have its own cache.
    _CLIENT_CACHE: ClassVar[dict[str, "NebulaClient"]] = {}
    _CLIENT_REFCOUNT: ClassVar[dict[str, int]] = {}
    _CLIENT_LOCK: ClassVar[Lock] = Lock()
    _CLIENT_INIT_DONE: ClassVar[set[str]] = set()

    @staticmethod
    def _get_hosts_from_cfg(cfg: NebulaGraphDBConfig) -> list[str]:
        hosts = getattr(cfg, "uri", None) or getattr(cfg, "hosts", None)
        if isinstance(hosts, str):
            return [hosts]
        return list(hosts or [])

    @staticmethod
    def _make_client_key(cfg: NebulaGraphDBConfig) -> str:
        hosts = NebulaGraphDB._get_hosts_from_cfg(cfg)
        return "|".join(
            [
                "nebula-sync",
                ",".join(hosts),
                str(getattr(cfg, "user", "")),
                str(getattr(cfg, "space", "")),
            ]
        )

    @classmethod
    def _bootstrap_admin(cls, cfg: NebulaGraphDBConfig, client: "NebulaClient") -> "NebulaGraphDB":
        tmp = object.__new__(NebulaGraphDB)
        tmp.config = cfg
        tmp.db_name = cfg.space
        tmp.user_name = None
        tmp.embedding_dimension = getattr(cfg, "embedding_dimension", 3072)
        tmp.default_memory_dimension = 3072
        tmp.common_fields = {
            "id",
            "memory",
            "user_name",
            "user_id",
            "session_id",
            "status",
            "key",
            "confidence",
            "tags",
            "created_at",
            "updated_at",
            "memory_type",
            "sources",
            "source",
            "node_type",
            "visibility",
            "usage",
            "background",
        }
        tmp.base_fields = set(tmp.common_fields) - {"usage"}
        tmp.heavy_fields = {"usage"}
        tmp.dim_field = (
            f"embedding_{tmp.embedding_dimension}"
            if str(tmp.embedding_dimension) != str(tmp.default_memory_dimension)
            else "embedding"
        )
        tmp.system_db_name = cfg.space
        tmp._client = client
        tmp._owns_client = False
        return tmp

    @classmethod
    def _get_or_create_shared_client(cls, cfg: NebulaGraphDBConfig) -> tuple[str, "NebulaClient"]:
        from nebulagraph_python import (
            ConnectionConfig,
            NebulaClient,
            SessionConfig,
            SessionPoolConfig,
        )

        key = cls._make_client_key(cfg)
        with cls._CLIENT_LOCK:
            client = cls._CLIENT_CACHE.get(key)
            if client is None:
                # Connection setting

                tmp_client = NebulaClient(
                    hosts=cfg.uri,
                    username=cfg.user,
                    password=cfg.password,
                    session_config=SessionConfig(graph=None),
                    session_pool_config=SessionPoolConfig(size=1, wait_timeout=3000),
                )
                try:
                    cls._ensure_space_exists(tmp_client, cfg)
                finally:
                    tmp_client.close()

                conn_conf: ConnectionConfig | None = getattr(cfg, "conn_config", None)
                if conn_conf is None:
                    conn_conf = ConnectionConfig.from_defults(
                        cls._get_hosts_from_cfg(cfg),
                        getattr(cfg, "ssl_param", None),
                    )

                sess_conf = SessionConfig(graph=getattr(cfg, "space", None))
                pool_conf = SessionPoolConfig(
                    size=int(getattr(cfg, "max_client", 1000)), wait_timeout=5000
                )

                client = NebulaClient(
                    hosts=conn_conf.hosts,
                    username=cfg.user,
                    password=cfg.password,
                    conn_config=conn_conf,
                    session_config=sess_conf,
                    session_pool_config=pool_conf,
                )
                cls._CLIENT_CACHE[key] = client
                cls._CLIENT_REFCOUNT[key] = 0
                logger.info(f"[NebulaGraphDBSync] Created shared NebulaClient key={key}")

            cls._CLIENT_REFCOUNT[key] = cls._CLIENT_REFCOUNT.get(key, 0) + 1

            if getattr(cfg, "auto_create", False) and key not in cls._CLIENT_INIT_DONE:
                try:
                    pass
                finally:
                    pass

        if getattr(cfg, "auto_create", False) and key not in cls._CLIENT_INIT_DONE:
            with cls._CLIENT_LOCK:
                if key not in cls._CLIENT_INIT_DONE:
                    admin = cls._bootstrap_admin(cfg, client)
                    try:
                        admin._ensure_database_exists()
                        admin._create_basic_property_indexes()
                        admin._create_vector_index(
                            dimensions=int(
                                admin.embedding_dimension or admin.default_memory_dimension
                            ),
                        )
                        cls._CLIENT_INIT_DONE.add(key)
                        logger.info("[NebulaGraphDBSync] One-time init done")
                    except Exception:
                        logger.exception("[NebulaGraphDBSync] One-time init failed")

        return key, client

    def _refresh_client(self):
        """
        refresh NebulaClient:
        """
        old_key = getattr(self, "_client_key", None)
        if not old_key:
            return

        cls = self.__class__
        with cls._CLIENT_LOCK:
            try:
                if old_key in cls._CLIENT_CACHE:
                    try:
                        cls._CLIENT_CACHE[old_key].close()
                    except Exception as e:
                        logger.warning(f"[refresh_client] close old client error: {e}")
                    finally:
                        cls._CLIENT_CACHE.pop(old_key, None)
            finally:
                cls._CLIENT_REFCOUNT[old_key] = 0

            new_key, new_client = cls._get_or_create_shared_client(self.config)
            self._client_key = new_key
            self._client = new_client
            logger.info(f"[NebulaGraphDBSync] client refreshed: {old_key} -> {new_key}")

    @classmethod
    def _release_shared_client(cls, key: str):
        with cls._CLIENT_LOCK:
            if key not in cls._CLIENT_CACHE:
                return
            cls._CLIENT_REFCOUNT[key] = max(0, cls._CLIENT_REFCOUNT.get(key, 0) - 1)
            if cls._CLIENT_REFCOUNT[key] == 0:
                try:
                    cls._CLIENT_CACHE[key].close()
                except Exception as e:
                    logger.warning(f"[NebulaGraphDBSync] Error closing client: {e}")
                finally:
                    cls._CLIENT_CACHE.pop(key, None)
                    cls._CLIENT_REFCOUNT.pop(key, None)
                    logger.info(f"[NebulaGraphDBSync] Closed & removed client key={key}")

    @classmethod
    def close_all_shared_clients(cls):
        with cls._CLIENT_LOCK:
            for key, client in list(cls._CLIENT_CACHE.items()):
                try:
                    client.close()
                except Exception as e:
                    logger.warning(f"[NebulaGraphDBSync] Error closing client {key}: {e}")
                finally:
                    logger.info(f"[NebulaGraphDBSync] Closed client key={key}")
            cls._CLIENT_CACHE.clear()
            cls._CLIENT_REFCOUNT.clear()

    @require_python_package(
        import_name="nebulagraph_python",
        install_command="pip install nebulagraph-python>=5.1.1",
        install_link=".....",
    )
    def __init__(self, config: NebulaGraphDBConfig):
        """
        NebulaGraph DB client initialization.

        Required config attributes:
        - hosts: list[str] like ["host1:port", "host2:port"]
        - user: str
        - password: str
        - db_name: str (optional for basic commands)

        Example config:
            {
                "hosts": ["xxx.xx.xx.xxx:xxxx"],
                "user": "root",
                "password": "nebula",
                "space": "test"
            }
        """

        assert config.use_multi_db is False, "Multi-DB MODE IS NOT SUPPORTED"
        self.config = config
        self.db_name = config.space
        self.user_name = config.user_name
        self.embedding_dimension = config.embedding_dimension
        self.default_memory_dimension = 3072
        self.common_fields = {
            "id",
            "memory",
            "user_name",
            "user_id",
            "session_id",
            "status",
            "key",
            "confidence",
            "tags",
            "created_at",
            "updated_at",
            "memory_type",
            "sources",
            "source",
            "node_type",
            "visibility",
            "usage",
            "background",
        }
        self.base_fields = set(self.common_fields) - {"usage"}
        self.heavy_fields = {"usage"}
        self.dim_field = (
            f"embedding_{self.embedding_dimension}"
            if (str(self.embedding_dimension) != str(self.default_memory_dimension))
            else "embedding"
        )
        self.system_db_name = config.space

        # ---- NEW: pool acquisition strategy
        # Get or create a shared pool from the class-level cache
        self._client_key, self._client = self._get_or_create_shared_client(config)
        self._owns_client = True

        logger.info("Connected to NebulaGraph successfully.")

    @timed
    def execute_query(self, gql: str, timeout: float = 60.0, auto_set_db: bool = True):
        def _wrap_use_db(q: str) -> str:
            if auto_set_db and self.db_name:
                return f"USE `{self.db_name}`\n{q}"
            return q

        try:
            return self._client.execute(_wrap_use_db(gql), timeout=timeout)

        except Exception as e:
            emsg = str(e)
            if any(k.lower() in emsg.lower() for k in _TRANSIENT_ERR_KEYS):
                logger.warning(f"[execute_query] {e!s} → refreshing session pool and retry once...")
                try:
                    self._refresh_client()
                    return self._client.execute(_wrap_use_db(gql), timeout=timeout)
                except Exception:
                    logger.exception("[execute_query] retry after refresh failed")
                    raise
            raise

    @timed
    def close(self):
        """
        Close the connection resource if this instance owns it.

        - If pool was injected (`shared_pool`), do nothing.
        - If pool was acquired via shared cache, decrement refcount and close
          when the last owner releases it.
        """
        if not self._owns_client:
            logger.debug("[NebulaGraphDBSync] close() skipped (injected client).")
            return
        if self._client_key:
            self._release_shared_client(self._client_key)
            self._client_key = None
            self._client = None

    # NOTE: __del__ is best-effort; do not rely on GC order.
    def __del__(self):
        with suppress(Exception):
            self.close()

    @timed
    def create_index(
        self,
        label: str = "Memory",
        vector_property: str = "embedding",
        dimensions: int = 3072,
        index_name: str = "memory_vector_index",
    ) -> None:
        # Create vector index
        self._create_vector_index(label, vector_property, dimensions, index_name)
        # Create indexes
        self._create_basic_property_indexes()

    @timed
    def remove_oldest_memory(
        self, memory_type: str, keep_latest: int, user_name: str | None = None
    ) -> None:
        """
        Remove all WorkingMemory nodes except the latest `keep_latest` entries.

        Args:
            memory_type (str): Memory type (e.g., 'WorkingMemory', 'LongTermMemory').
            keep_latest (int): Number of latest WorkingMemory entries to keep.
        """
        optional_condition = ""

<<<<<<< HEAD
        try:
            count = self.count_nodes(memory_type)
            if count > keep_latest:
                delete_query = f"""
                    MATCH (n@Memory /*+ INDEX(idx_memory_user_name_memory_type) */)
                    WHERE n.memory_type = '{memory_type}'
                    {optional_condition}
                    ORDER BY n.updated_at DESC
                    OFFSET {keep_latest}
                    DETACH DELETE n
                """
                self.execute_query(delete_query)
        except Exception as e:
            logger.warning(f"Delete old mem error: {e}")
=======
        user_name = user_name if user_name else self.config.user_name

        optional_condition = f"AND n.user_name = '{user_name}'"
        query = f"""
            MATCH (n@Memory /*+ INDEX(idx_memory_user_name) */)
            WHERE n.memory_type = '{memory_type}'
            {optional_condition}
            ORDER BY n.updated_at DESC
            OFFSET {int(keep_latest)}
            DETACH DELETE n
        """
        self.execute_query(query)
>>>>>>> 1609703e

    @timed
    def add_node(
        self, id: str, memory: str, metadata: dict[str, Any], user_name: str | None = None
    ) -> None:
        """
        Insert or update a Memory node in NebulaGraph.
        """
        metadata["user_name"] = user_name if user_name else self.config.user_name
        now = datetime.utcnow()
        metadata = metadata.copy()
        metadata.setdefault("created_at", now)
        metadata.setdefault("updated_at", now)
        metadata["node_type"] = metadata.pop("type")
        metadata["id"] = id
        metadata["memory"] = memory

        if "embedding" in metadata and isinstance(metadata["embedding"], list):
            assert len(metadata["embedding"]) == self.embedding_dimension, (
                f"input embedding dimension must equal to {self.embedding_dimension}"
            )
            embedding = metadata.pop("embedding")
            metadata[self.dim_field] = _normalize(embedding)

        metadata = self._metadata_filter(metadata)
        properties = ", ".join(f"{k}: {self._format_value(v, k)}" for k, v in metadata.items())
        gql = f"INSERT OR IGNORE (n@Memory {{{properties}}})"

        try:
            self.execute_query(gql)
            logger.info("insert success")
        except Exception as e:
            logger.error(
                f"Failed to insert vertex {id}: gql: {gql}, {e}\ntrace: {traceback.format_exc()}"
            )

    @timed
    def node_not_exist(self, scope: str, user_name: str | None = None) -> int:
        user_name = user_name if user_name else self.config.user_name
        filter_clause = f'n.memory_type = "{scope}" AND n.user_name = "{user_name}"'
        query = f"""
        MATCH (n@Memory /*+ INDEX(idx_memory_user_name) */)
        WHERE {filter_clause}
        RETURN n.id AS id
        LIMIT 1
        """

        try:
            result = self.execute_query(query)
            return result.size == 0
        except Exception as e:
            logger.error(f"[node_not_exist] Query failed: {e}", exc_info=True)
            raise

    @timed
    def update_node(self, id: str, fields: dict[str, Any], user_name: str | None = None) -> None:
        """
        Update node fields in Nebular, auto-converting `created_at` and `updated_at` to datetime type if present.
        """
        user_name = user_name if user_name else self.config.user_name
        fields = fields.copy()
        set_clauses = []
        for k, v in fields.items():
            set_clauses.append(f"n.{k} = {self._format_value(v, k)}")

        set_clause_str = ",\n    ".join(set_clauses)

        query = f"""
            MATCH (n@Memory {{id: "{id}"}})
            """
        query += f'WHERE n.user_name = "{user_name}"'

        query += f"\nSET {set_clause_str}"
        self.execute_query(query)

    @timed
    def delete_node(self, id: str, user_name: str | None = None) -> None:
        """
        Delete a node from the graph.
        Args:
            id: Node identifier to delete.
            user_name (str, optional): User name for filtering in non-multi-db mode
        """
        user_name = user_name if user_name else self.config.user_name
        query = f"""
            MATCH (n@Memory {{id: "{id}"}}) WHERE n.user_name = {self._format_value(user_name)}
            DETACH DELETE n
            """
        self.execute_query(query)

    @timed
    def add_edge(self, source_id: str, target_id: str, type: str, user_name: str | None = None):
        """
        Create an edge from source node to target node.
        Args:
            source_id: ID of the source node.
            target_id: ID of the target node.
            type: Relationship type (e.g., 'RELATE_TO', 'PARENT').
            user_name (str, optional): User name for filtering in non-multi-db mode
        """
        if not source_id or not target_id:
            raise ValueError("[add_edge] source_id and target_id must be provided")
        user_name = user_name if user_name else self.config.user_name
        props = ""
        props = f'{{user_name: "{user_name}"}}'
        insert_stmt = f'''
               MATCH (a@Memory {{id: "{source_id}"}}), (b@Memory {{id: "{target_id}"}})
               INSERT (a) -[e@{type} {props}]-> (b)
           '''
        try:
            self.execute_query(insert_stmt)
        except Exception as e:
            logger.error(f"Failed to insert edge: {e}", exc_info=True)

    @timed
    def delete_edge(
        self, source_id: str, target_id: str, type: str, user_name: str | None = None
    ) -> None:
        """
        Delete a specific edge between two nodes.
        Args:
            source_id: ID of the source node.
            target_id: ID of the target node.
            type: Relationship type to remove.
            user_name (str, optional): User name for filtering in non-multi-db mode
        """
        user_name = user_name if user_name else self.config.user_name
        query = f"""
                   MATCH (a@Memory) -[r@{type}]-> (b@Memory)
                   WHERE a.id = {self._format_value(source_id)} AND b.id = {self._format_value(target_id)}
               """

        query += f" AND a.user_name = {self._format_value(user_name)} AND b.user_name = {self._format_value(user_name)}"
        query += "\nDELETE r"
        self.execute_query(query)

    @timed
    def get_memory_count(self, memory_type: str, user_name: str | None = None) -> int:
        user_name = user_name if user_name else self.config.user_name
        query = f"""
                MATCH (n@Memory)
                WHERE n.memory_type = "{memory_type}"
                """
        query += f"\nAND n.user_name = '{user_name}'"
        query += "\nRETURN COUNT(n) AS count"

        try:
            result = self.execute_query(query)
            return result.one_or_none()["count"].value
        except Exception as e:
            logger.error(f"[get_memory_count] Failed: {e}")
            return -1

    @timed
<<<<<<< HEAD
    def count_nodes(self, scope: str | None = None) -> int:
        query = "MATCH (n@Memory /*+ INDEX(idx_memory_user_name) */)"
        conditions = []

        if scope:
            conditions.append(f'n.memory_type = "{scope}"')
        user_name = self.config.user_name
        conditions.append(f"n.user_name = '{user_name}'")

        if conditions:
            query += "\nWHERE " + " AND ".join(conditions)

=======
    def count_nodes(self, scope: str, user_name: str | None = None) -> int:
        user_name = user_name if user_name else self.config.user_name
        query = f"""
                MATCH (n@Memory)
                WHERE n.memory_type = "{scope}"
                """
        query += f"\nAND n.user_name = '{user_name}'"
>>>>>>> 1609703e
        query += "\nRETURN count(n) AS count"

        result = self.execute_query(query)
        return result.one_or_none()["count"].value

    @timed
    def edge_exists(
        self,
        source_id: str,
        target_id: str,
        type: str = "ANY",
        direction: str = "OUTGOING",
        user_name: str | None = None,
    ) -> bool:
        """
        Check if an edge exists between two nodes.
        Args:
            source_id: ID of the source node.
            target_id: ID of the target node.
            type: Relationship type. Use "ANY" to match any relationship type.
            direction: Direction of the edge.
                       Use "OUTGOING" (default), "INCOMING", or "ANY".
            user_name (str, optional): User name for filtering in non-multi-db mode
        Returns:
            True if the edge exists, otherwise False.
        """
        # Prepare the relationship pattern
        user_name = user_name if user_name else self.config.user_name
        rel = "r" if type == "ANY" else f"r@{type}"

        # Prepare the match pattern with direction
        if direction == "OUTGOING":
            pattern = f"(a@Memory {{id: '{source_id}'}})-[{rel}]->(b@Memory {{id: '{target_id}'}})"
        elif direction == "INCOMING":
            pattern = f"(a@Memory {{id: '{source_id}'}})<-[{rel}]-(b@Memory {{id: '{target_id}'}})"
        elif direction == "ANY":
            pattern = f"(a@Memory {{id: '{source_id}'}})-[{rel}]-(b@Memory {{id: '{target_id}'}})"
        else:
            raise ValueError(
                f"Invalid direction: {direction}. Must be 'OUTGOING', 'INCOMING', or 'ANY'."
            )
        query = f"MATCH {pattern}"
        query += f"\nWHERE a.user_name = '{user_name}' AND b.user_name = '{user_name}'"
        query += "\nRETURN r"

        # Run the Cypher query
        result = self.execute_query(query)
        record = result.one_or_none()
        if record is None:
            return False
        return record.values() is not None

    @timed
    # Graph Query & Reasoning
    def get_node(
        self, id: str, include_embedding: bool = False, user_name: str | None = None
    ) -> dict[str, Any] | None:
        """
        Retrieve a Memory node by its unique ID.

        Args:
            id (str): Node ID (Memory.id)
            include_embedding: with/without embedding
            user_name (str, optional): User name for filtering in non-multi-db mode

        Returns:
            dict: Node properties as key-value pairs, or None if not found.
        """
        user_name = user_name if user_name else self.config.user_name
        filter_clause = f'n.user_name = "{user_name}" AND n.id = "{id}"'
        return_fields = self._build_return_fields(include_embedding)
        gql = f"""
            MATCH (n@Memory)
            WHERE {filter_clause}
            RETURN {return_fields}
        """

        try:
            result = self.execute_query(gql)
            for row in result:
                props = {k: v.value for k, v in row.items()}
                node = self._parse_node(props)
                return node

        except Exception as e:
            logger.error(
                f"[get_node] Failed to retrieve node '{id}': {e}, trace: {traceback.format_exc()}"
            )
            return None

    @timed
    def get_nodes(
        self,
        ids: list[str],
        include_embedding: bool = False,
        user_name: str | None = None,
        **kwargs,
    ) -> list[dict[str, Any]]:
        """
        Retrieve the metadata and memory of a list of nodes.
        Args:
            ids: List of Node identifier.
            include_embedding: with/without embedding
            user_name (str, optional): User name for filtering in non-multi-db mode
        Returns:
        list[dict]: Parsed node records containing 'id', 'memory', and 'metadata'.

        Notes:
            - Assumes all provided IDs are valid and exist.
            - Returns empty list if input is empty.
        """
        if not ids:
            return []

        user_name = user_name if user_name else self.config.user_name
        where_user = f" AND n.user_name = '{user_name}'"
        # Safe formatting of the ID list
        id_list = ",".join(f'"{_id}"' for _id in ids)

        return_fields = self._build_return_fields(include_embedding)
        query = f"""
            MATCH (n@Memory /*+ INDEX(idx_memory_user_name) */)
            WHERE n.id IN [{id_list}] {where_user}
            RETURN {return_fields}
        """
        nodes = []
        try:
            results = self.execute_query(query)
            for row in results:
                props = {k: v.value for k, v in row.items()}
                nodes.append(self._parse_node(props))
        except Exception as e:
            logger.error(
                f"[get_nodes] Failed to retrieve nodes {ids}: {e}, trace: {traceback.format_exc()}"
            )
        return nodes

    @timed
    def get_edges(
        self, id: str, type: str = "ANY", direction: str = "ANY", user_name: str | None = None
    ) -> list[dict[str, str]]:
        """
        Get edges connected to a node, with optional type and direction filter.

        Args:
            id: Node ID to retrieve edges for.
            type: Relationship type to match, or 'ANY' to match all.
            direction: 'OUTGOING', 'INCOMING', or 'ANY'.
            user_name (str, optional): User name for filtering in non-multi-db mode

        Returns:
            List of edges:
            [
              {"from": "source_id", "to": "target_id", "type": "RELATE"},
              ...
            ]
        """
        # Build relationship type filter
        rel_type = "" if type == "ANY" else f"@{type}"
        user_name = user_name if user_name else self.config.user_name
        # Build Cypher pattern based on direction
        if direction == "OUTGOING":
            pattern = f"(a@Memory)-[r{rel_type}]->(b@Memory)"
            where_clause = f"a.id = '{id}'"
        elif direction == "INCOMING":
            pattern = f"(a@Memory)<-[r{rel_type}]-(b@Memory)"
            where_clause = f"a.id = '{id}'"
        elif direction == "ANY":
            pattern = f"(a@Memory)-[r{rel_type}]-(b@Memory)"
            where_clause = f"a.id = '{id}' OR b.id = '{id}'"
        else:
            raise ValueError("Invalid direction. Must be 'OUTGOING', 'INCOMING', or 'ANY'.")

        where_clause += f" AND a.user_name = '{user_name}' AND b.user_name = '{user_name}'"

        query = f"""
            MATCH {pattern}
            WHERE {where_clause}
            RETURN a.id AS from_id, b.id AS to_id, type(r) AS edge_type
        """

        result = self.execute_query(query)
        edges = []
        for record in result:
            edges.append(
                {
                    "from": record["from_id"].value,
                    "to": record["to_id"].value,
                    "type": record["edge_type"].value,
                }
            )
        return edges

    @timed
    def get_neighbors_by_tag(
        self,
        tags: list[str],
        exclude_ids: list[str],
        top_k: int = 5,
        min_overlap: int = 1,
        include_embedding: bool = False,
        user_name: str | None = None,
    ) -> list[dict[str, Any]]:
        """
        Find top-K neighbor nodes with maximum tag overlap.

        Args:
            tags: The list of tags to match.
            exclude_ids: Node IDs to exclude (e.g., local cluster).
            top_k: Max number of neighbors to return.
            min_overlap: Minimum number of overlapping tags required.
            include_embedding: with/without embedding
            user_name (str, optional): User name for filtering in non-multi-db mode

        Returns:
            List of dicts with node details and overlap count.
        """
        if not tags:
            return []
        user_name = user_name if user_name else self.config.user_name
        where_clauses = [
            'n.status = "activated"',
            'NOT (n.node_type = "reasoning")',
            'NOT (n.memory_type = "WorkingMemory")',
        ]
        if exclude_ids:
            where_clauses.append(f"NOT (n.id IN {exclude_ids})")

        where_clauses.append(f'n.user_name = "{user_name}"')

        where_clause = " AND ".join(where_clauses)
        tag_list_literal = "[" + ", ".join(f'"{_escape_str(t)}"' for t in tags) + "]"

        return_fields = self._build_return_fields(include_embedding)
        query = f"""
            LET tag_list = {tag_list_literal}

            MATCH (n@Memory /*+ INDEX(idx_memory_user_name) */)
            WHERE {where_clause}
            RETURN {return_fields},
               size( filter( n.tags, t -> t IN tag_list ) ) AS overlap_count
            ORDER BY overlap_count DESC
            LIMIT {top_k}
            """

        result = self.execute_query(query)
        neighbors: list[dict[str, Any]] = []
        for r in result:
            props = {k: v.value for k, v in r.items() if k != "overlap_count"}
            parsed = self._parse_node(props)
            parsed["overlap_count"] = r["overlap_count"].value
            neighbors.append(parsed)

        neighbors.sort(key=lambda x: x["overlap_count"], reverse=True)
        neighbors = neighbors[:top_k]
        result = []
        for neighbor in neighbors[:top_k]:
            neighbor.pop("overlap_count")
            result.append(neighbor)
        return result

    @timed
    def get_children_with_embeddings(
        self, id: str, user_name: str | None = None
    ) -> list[dict[str, Any]]:
        user_name = user_name if user_name else self.config.user_name
        where_user = f"AND p.user_name = '{user_name}' AND c.user_name = '{user_name}'"

        query = f"""
            MATCH (p@Memory)-[@PARENT]->(c@Memory)
            WHERE p.id = "{id}" {where_user}
            RETURN c.id AS id, c.{self.dim_field} AS {self.dim_field}, c.memory AS memory
        """
        result = self.execute_query(query)
        children = []
        for row in result:
            eid = row["id"].value  # STRING
            emb_v = row[self.dim_field].value  # NVector
            emb = list(emb_v.values) if emb_v else []
            mem = row["memory"].value  # STRING

            children.append({"id": eid, "embedding": emb, "memory": mem})
        return children

    @timed
    def get_subgraph(
        self,
        center_id: str,
        depth: int = 2,
        center_status: str = "activated",
        user_name: str | None = None,
    ) -> dict[str, Any]:
        """
        Retrieve a local subgraph centered at a given node.
        Args:
            center_id: The ID of the center node.
            depth: The hop distance for neighbors.
            center_status: Required status for center node.
            user_name (str, optional): User name for filtering in non-multi-db mode
        Returns:
            {
                "core_node": {...},
                "neighbors": [...],
                "edges": [...]
            }
        """
        if not 1 <= depth <= 5:
            raise ValueError("depth must be 1-5")

        user_name = user_name if user_name else self.config.user_name

        gql = f"""
             MATCH (center@Memory /*+ INDEX(idx_memory_user_name) */)
            WHERE center.id = '{center_id}'
              AND center.status = '{center_status}'
              AND center.user_name = '{user_name}'
            OPTIONAL MATCH p = (center)-[e]->{{1,{depth}}}(neighbor@Memory)
            WHERE neighbor.user_name = '{user_name}'
            RETURN center,
                   collect(DISTINCT neighbor) AS neighbors,
                   collect(EDGES(p)) AS edge_chains
            """

        result = self.execute_query(gql).one_or_none()
        if not result or result.size == 0:
            return {"core_node": None, "neighbors": [], "edges": []}

        core_node_props = result["center"].as_node().get_properties()
        core_node = self._parse_node(core_node_props)
        neighbors = []
        vid_to_id_map = {result["center"].as_node().node_id: core_node["id"]}
        for n in result["neighbors"].value:
            n_node = n.as_node()
            n_props = n_node.get_properties()
            node_parsed = self._parse_node(n_props)
            neighbors.append(node_parsed)
            vid_to_id_map[n_node.node_id] = node_parsed["id"]

        edges = []
        for chain_group in result["edge_chains"].value:
            for edge_wr in chain_group.value:
                edge = edge_wr.value
                edges.append(
                    {
                        "type": edge.get_type(),
                        "source": vid_to_id_map.get(edge.get_src_id()),
                        "target": vid_to_id_map.get(edge.get_dst_id()),
                    }
                )

        return {"core_node": core_node, "neighbors": neighbors, "edges": edges}

    @timed
    # Search / recall operations
    def search_by_embedding(
        self,
        vector: list[float],
        top_k: int = 5,
        scope: str | None = None,
        status: str | None = None,
        threshold: float | None = None,
        search_filter: dict | None = None,
        user_name: str | None = None,
        **kwargs,
    ) -> list[dict]:
        """
        Retrieve node IDs based on vector similarity.

        Args:
            vector (list[float]): The embedding vector representing query semantics.
            top_k (int): Number of top similar nodes to retrieve.
            scope (str, optional): Memory type filter (e.g., 'WorkingMemory', 'LongTermMemory').
            status (str, optional): Node status filter (e.g., 'active', 'archived').
                            If provided, restricts results to nodes with matching status.
            threshold (float, optional): Minimum similarity score threshold (0 ~ 1).
            search_filter (dict, optional): Additional metadata filters for search results.
                            Keys should match node properties, values are the expected values.
            user_name (str, optional): User name for filtering in non-multi-db mode

        Returns:
            list[dict]: A list of dicts with 'id' and 'score', ordered by similarity.

        Notes:
            - This method uses Neo4j native vector indexing to search for similar nodes.
            - If scope is provided, it restricts results to nodes with matching memory_type.
            - If 'status' is provided, only nodes with the matching status will be returned.
            - If threshold is provided, only results with score >= threshold will be returned.
            - If search_filter is provided, additional WHERE clauses will be added for metadata filtering.
            - Typical use case: restrict to 'status = activated' to avoid
            matching archived or merged nodes.
        """
        user_name = user_name if user_name else self.config.user_name
        vector = _normalize(vector)
        dim = len(vector)
        vector_str = ",".join(f"{float(x)}" for x in vector)
        gql_vector = f"VECTOR<{dim}, FLOAT>([{vector_str}])"
        where_clauses = [f"n.{self.dim_field} IS NOT NULL"]
        if scope:
            where_clauses.append(f'n.memory_type = "{scope}"')
        if status:
            where_clauses.append(f'n.status = "{status}"')
        where_clauses.append(f'n.user_name = "{user_name}"')

        # Add search_filter conditions
        if search_filter:
            for key, value in search_filter.items():
                if isinstance(value, str):
                    where_clauses.append(f'n.{key} = "{value}"')
                else:
                    where_clauses.append(f"n.{key} = {value}")

        where_clause = f"WHERE {' AND '.join(where_clauses)}" if where_clauses else ""

        gql = f"""
                   let a = {gql_vector}
                   MATCH (n@Memory /*+ INDEX(idx_memory_user_name) */)
                   {where_clause}
                   ORDER BY inner_product(n.{self.dim_field}, a) DESC
                   LIMIT {top_k}
                   RETURN n.id AS id, inner_product(n.{self.dim_field}, a) AS score"""
        try:
            result = self.execute_query(gql)
        except Exception as e:
            logger.error(f"[search_by_embedding] Query failed: {e}")
            return []

        try:
            output = []
            for row in result:
                values = row.values()
                id_val = values[0].as_string()
                score_val = values[1].as_double()
                score_val = (score_val + 1) / 2  # align to neo4j, Normalized Cosine Score
                if threshold is None or score_val >= threshold:
                    output.append({"id": id_val, "score": score_val})
            return output
        except Exception as e:
            logger.error(f"[search_by_embedding] Result parse failed: {e}")
            return []

    @timed
    def get_by_metadata(
        self, filters: list[dict[str, Any]], user_name: str | None = None
    ) -> list[str]:
        """
        1. ADD logic: "AND" vs "OR"(support logic combination);
        2. Support nested conditional expressions;

        Retrieve node IDs that match given metadata filters.
        Supports exact match.

        Args:
        filters: List of filter dicts like:
            [
                {"field": "key", "op": "in", "value": ["A", "B"]},
                {"field": "confidence", "op": ">=", "value": 80},
                {"field": "tags", "op": "contains", "value": "AI"},
                ...
            ]
        user_name (str, optional): User name for filtering in non-multi-db mode

        Returns:
            list[str]: Node IDs whose metadata match the filter conditions. (AND logic).

        Notes:
            - Supports structured querying such as tag/category/importance/time filtering.
            - Can be used for faceted recall or prefiltering before embedding rerank.
        """
        where_clauses = []
        user_name = user_name if user_name else self.config.user_name
        for _i, f in enumerate(filters):
            field = f["field"]
            op = f.get("op", "=")
            value = f["value"]

            escaped_value = self._format_value(value)

            # Build WHERE clause
            if op == "=":
                where_clauses.append(f"n.{field} = {escaped_value}")
            elif op == "in":
                where_clauses.append(f"n.{field} IN {escaped_value}")
            elif op == "contains":
                where_clauses.append(f"size(filter(n.{field}, t -> t IN {escaped_value})) > 0")
            elif op == "starts_with":
                where_clauses.append(f"n.{field} STARTS WITH {escaped_value}")
            elif op == "ends_with":
                where_clauses.append(f"n.{field} ENDS WITH {escaped_value}")
            elif op in [">", ">=", "<", "<="]:
                where_clauses.append(f"n.{field} {op} {escaped_value}")
            else:
                raise ValueError(f"Unsupported operator: {op}")

        where_clauses.append(f'n.user_name = "{user_name}"')

        where_str = " AND ".join(where_clauses)
        gql = f"MATCH (n@Memory /*+ INDEX(idx_memory_user_name) */) WHERE {where_str} RETURN n.id AS id"
        ids = []
        try:
            result = self.execute_query(gql)
            ids = [record["id"].value for record in result]
        except Exception as e:
            logger.error(f"Failed to get metadata: {e}, gql is {gql}")
        return ids

    @timed
    def get_grouped_counts(
        self,
        group_fields: list[str],
        where_clause: str = "",
        params: dict[str, Any] | None = None,
        user_name: str | None = None,
    ) -> list[dict[str, Any]]:
        """
        Count nodes grouped by any fields.

        Args:
            group_fields (list[str]): Fields to group by, e.g., ["memory_type", "status"]
            where_clause (str, optional): Extra WHERE condition. E.g.,
            "WHERE n.status = 'activated'"
            params (dict, optional): Parameters for WHERE clause.
            user_name (str, optional): User name for filtering in non-multi-db mode

        Returns:
            list[dict]: e.g., [{ 'memory_type': 'WorkingMemory', 'status': 'active', 'count': 10 }, ...]
        """
        if not group_fields:
            raise ValueError("group_fields cannot be empty")
        user_name = user_name if user_name else self.config.user_name
        # GQL-specific modifications
        user_clause = f"n.user_name = '{user_name}'"
        if where_clause:
            where_clause = where_clause.strip()
            if where_clause.upper().startswith("WHERE"):
                where_clause += f" AND {user_clause}"
            else:
                where_clause = f"WHERE {where_clause} AND {user_clause}"
        else:
            where_clause = f"WHERE {user_clause}"

        # Inline parameters if provided
        if params:
            for key, value in params.items():
                # Handle different value types appropriately
                if isinstance(value, str):
                    value = f"'{value}'"
                where_clause = where_clause.replace(f"${key}", str(value))

        return_fields = []
        group_by_fields = []

        for field in group_fields:
            alias = field.replace(".", "_")
            return_fields.append(f"n.{field} AS {alias}")
            group_by_fields.append(alias)
        # Full GQL query construction
        gql = f"""
            MATCH (n /*+ INDEX(idx_memory_user_name) */)
            {where_clause}
            RETURN {", ".join(return_fields)}, COUNT(n) AS count
            """
        result = self.execute_query(gql)  # Pure GQL string execution

        output = []
        for record in result:
            group_values = {}
            for i, field in enumerate(group_fields):
                value = record.values()[i].as_string()
                group_values[field] = value
            count_value = record["count"].value
            output.append({**group_values, "count": count_value})

        return output

    @timed
    def clear(self, user_name: str | None = None) -> None:
        """
        Clear the entire graph if the target database exists.

        Args:
            user_name (str, optional): User name for filtering in non-multi-db mode
        """
        user_name = user_name if user_name else self.config.user_name
        try:
            query = f"MATCH (n@Memory) WHERE n.user_name = '{user_name}' DETACH DELETE n"
            self.execute_query(query)
            logger.info("Cleared all nodes from database.")

        except Exception as e:
            logger.error(f"[ERROR] Failed to clear database: {e}")

    @timed
    def export_graph(
        self, include_embedding: bool = False, user_name: str | None = None
    ) -> dict[str, Any]:
        """
        Export all graph nodes and edges in a structured form.
        Args:
        include_embedding (bool): Whether to include the large embedding field.
        user_name (str, optional): User name for filtering in non-multi-db mode

        Returns:
            {
                "nodes": [ { "id": ..., "memory": ..., "metadata": {...} }, ... ],
                "edges": [ { "source": ..., "target": ..., "type": ... }, ... ]
            }
        """
        user_name = user_name if user_name else self.config.user_name
        node_query = "MATCH (n@Memory)"
        edge_query = "MATCH (a@Memory)-[r]->(b@Memory)"
        node_query += f' WHERE n.user_name = "{user_name}"'
        edge_query += f' WHERE r.user_name = "{user_name}"'

        try:
            if include_embedding:
                return_fields = "n"
            else:
                return_fields = ",".join(
                    [
                        "n.id AS id",
                        "n.memory AS memory",
                        "n.user_name AS user_name",
                        "n.user_id AS user_id",
                        "n.session_id AS session_id",
                        "n.status AS status",
                        "n.key AS key",
                        "n.confidence AS confidence",
                        "n.tags AS tags",
                        "n.created_at AS created_at",
                        "n.updated_at AS updated_at",
                        "n.memory_type AS memory_type",
                        "n.sources AS sources",
                        "n.source AS source",
                        "n.node_type AS node_type",
                        "n.visibility AS visibility",
                        "n.usage AS usage",
                        "n.background AS background",
                    ]
                )

            full_node_query = f"{node_query} RETURN {return_fields}"
            node_result = self.execute_query(full_node_query, timeout=20)
            nodes = []
            logger.debug(f"Debugging: {node_result}")
            for row in node_result:
                if include_embedding:
                    props = row.values()[0].as_node().get_properties()
                else:
                    props = {k: v.value for k, v in row.items()}
                node = self._parse_node(props)
                nodes.append(node)
        except Exception as e:
            raise RuntimeError(f"[EXPORT GRAPH - NODES] Exception: {e}") from e

        try:
            full_edge_query = f"{edge_query} RETURN a.id AS source, b.id AS target, type(r) as edge"
            edge_result = self.execute_query(full_edge_query, timeout=20)
            edges = [
                {
                    "source": row.values()[0].value,
                    "target": row.values()[1].value,
                    "type": row.values()[2].value,
                }
                for row in edge_result
            ]
        except Exception as e:
            raise RuntimeError(f"[EXPORT GRAPH - EDGES] Exception: {e}") from e

        return {"nodes": nodes, "edges": edges}

    @timed
    def import_graph(self, data: dict[str, Any], user_name: str | None = None) -> None:
        """
        Import the entire graph from a serialized dictionary.

        Args:
            data: A dictionary containing all nodes and edges to be loaded.
            user_name (str, optional): User name for filtering in non-multi-db mode
        """
        user_name = user_name if user_name else self.config.user_name
        for node in data.get("nodes", []):
            try:
                id, memory, metadata = _compose_node(node)
                metadata["user_name"] = user_name
                metadata = self._prepare_node_metadata(metadata)
                metadata.update({"id": id, "memory": memory})
                properties = ", ".join(
                    f"{k}: {self._format_value(v, k)}" for k, v in metadata.items()
                )
                node_gql = f"INSERT OR IGNORE (n@Memory {{{properties}}})"
                self.execute_query(node_gql)
            except Exception as e:
                logger.error(f"Fail to load node: {node}, error: {e}")

        for edge in data.get("edges", []):
            try:
                source_id, target_id = edge["source"], edge["target"]
                edge_type = edge["type"]
                props = f'{{user_name: "{user_name}"}}'
                edge_gql = f'''
                   MATCH (a@Memory {{id: "{source_id}"}}), (b@Memory {{id: "{target_id}"}})
                   INSERT OR IGNORE (a) -[e@{edge_type} {props}]-> (b)
               '''
                self.execute_query(edge_gql)
            except Exception as e:
                logger.error(f"Fail to load edge: {edge}, error: {e}")

    @timed
    def get_all_memory_items(
        self, scope: str, include_embedding: bool = False, user_name: str | None = None
    ) -> (list)[dict]:
        """
        Retrieve all memory items of a specific memory_type.

        Args:
            scope (str): Must be one of 'WorkingMemory', 'LongTermMemory', or 'UserMemory'.
            include_embedding: with/without embedding
            user_name (str, optional): User name for filtering in non-multi-db mode

        Returns:
            list[dict]: Full list of memory items under this scope.
        """
        user_name = user_name if user_name else self.config.user_name
        if scope not in {"WorkingMemory", "LongTermMemory", "UserMemory", "OuterMemory"}:
            raise ValueError(f"Unsupported memory type scope: {scope}")

        where_clause = f"WHERE n.memory_type = '{scope}'"
        where_clause += f" AND n.user_name = '{user_name}'"

        return_fields = self._build_return_fields(include_embedding)

        query = f"""
                   MATCH (n@Memory /*+ INDEX(idx_memory_user_name) */)
                   {where_clause}
                   RETURN {return_fields}
                   LIMIT 100
                   """
        nodes = []
        try:
            results = self.execute_query(query)
            for row in results:
                props = {k: v.value for k, v in row.items()}
                nodes.append(self._parse_node(props))
        except Exception as e:
            logger.error(f"Failed to get memories: {e}")
        return nodes

    @timed
    def get_structure_optimization_candidates(
        self, scope: str, include_embedding: bool = False, user_name: str | None = None
    ) -> list[dict]:
        """
        Find nodes that are likely candidates for structure optimization:
        - Isolated nodes, nodes with empty background, or nodes with exactly one child.
        - Plus: the child of any parent node that has exactly one child.
        """
        user_name = user_name if user_name else self.config.user_name
        where_clause = f'''
            n.memory_type = "{scope}"
            AND n.status = "activated"
        '''
        where_clause += f' AND n.user_name = "{user_name}"'

        return_fields = self._build_return_fields(include_embedding)
        return_fields += f", n.{self.dim_field} AS {self.dim_field}"

        query = f"""
            MATCH (n@Memory /*+ INDEX(idx_memory_user_name) */)
            WHERE {where_clause}
            OPTIONAL MATCH (n)-[@PARENT]->(c@Memory)
            OPTIONAL MATCH (p@Memory)-[@PARENT]->(n)
            WHERE c IS NULL AND p IS NULL
            RETURN {return_fields}
        """

        candidates = []
        node_ids = set()
        try:
            results = self.execute_query(query)
            for row in results:
                props = {k: v.value for k, v in row.items()}
                node = self._parse_node(props)
                node_id = node["id"]
                if node_id not in node_ids:
                    candidates.append(node)
                    node_ids.add(node_id)
        except Exception as e:
            logger.error(f"Failed : {e}, traceback: {traceback.format_exc()}")
        return candidates

    @timed
    def drop_database(self) -> None:
        """
        Permanently delete the entire database this instance is using.
        WARNING: This operation is destructive and cannot be undone.
        """
        raise ValueError(
            f"Refusing to drop protected database: `{self.db_name}` in "
            f"Shared Database Multi-Tenant mode"
        )

    @timed
    def detect_conflicts(self) -> list[tuple[str, str]]:
        """
        Detect conflicting nodes based on logical or semantic inconsistency.
        Returns:
            A list of (node_id1, node_id2) tuples that conflict.
        """
        raise NotImplementedError

    @timed
    # Structure Maintenance
    def deduplicate_nodes(self) -> None:
        """
        Deduplicate redundant or semantically similar nodes.
        This typically involves identifying nodes with identical or near-identical memory.
        """
        raise NotImplementedError

    @timed
    def get_context_chain(self, id: str, type: str = "FOLLOWS") -> list[str]:
        """
        Get the ordered context chain starting from a node, following a relationship type.
        Args:
            id: Starting node ID.
            type: Relationship type to follow (e.g., 'FOLLOWS').
        Returns:
            List of ordered node IDs in the chain.
        """
        raise NotImplementedError

    @timed
    def get_neighbors(
        self, id: str, type: str, direction: Literal["in", "out", "both"] = "out"
    ) -> list[str]:
        """
        Get connected node IDs in a specific direction and relationship type.
        Args:
            id: Source node ID.
            type: Relationship type.
            direction: Edge direction to follow ('out', 'in', or 'both').
        Returns:
            List of neighboring node IDs.
        """
        raise NotImplementedError

    @timed
    def get_path(self, source_id: str, target_id: str, max_depth: int = 3) -> list[str]:
        """
        Get the path of nodes from source to target within a limited depth.
        Args:
            source_id: Starting node ID.
            target_id: Target node ID.
            max_depth: Maximum path length to traverse.
        Returns:
            Ordered list of node IDs along the path.
        """
        raise NotImplementedError

    @timed
    def merge_nodes(self, id1: str, id2: str) -> str:
        """
        Merge two similar or duplicate nodes into one.
        Args:
            id1: First node ID.
            id2: Second node ID.
        Returns:
            ID of the resulting merged node.
        """
        raise NotImplementedError

    @classmethod
    def _ensure_space_exists(cls, tmp_client, cfg):
        """Lightweight check to ensure target graph (space) exists."""
        db_name = getattr(cfg, "space", None)
        if not db_name:
            logger.warning("[NebulaGraphDBSync] No `space` specified in cfg.")
            return

        try:
            res = tmp_client.execute("SHOW GRAPHS;")
            existing = {row.values()[0].as_string() for row in res}
            if db_name not in existing:
                tmp_client.execute(f"CREATE GRAPH IF NOT EXISTS `{db_name}` TYPED MemOSBgeM3Type;")
                logger.info(f"✅ Graph `{db_name}` created before session binding.")
            else:
                logger.debug(f"Graph `{db_name}` already exists.")
        except Exception:
            logger.exception("[NebulaGraphDBSync] Failed to ensure space exists")

    @timed
    def _ensure_database_exists(self):
        graph_type_name = "MemOSBgeM3Type"

        check_type_query = "SHOW GRAPH TYPES"
        result = self.execute_query(check_type_query, auto_set_db=False)

        type_exists = any(row["graph_type"].as_string() == graph_type_name for row in result)

        if not type_exists:
            create_tag = f"""
            CREATE GRAPH TYPE IF NOT EXISTS {graph_type_name} AS {{
                NODE Memory (:MemoryTag {{
                    id STRING,
                    memory STRING,
                    user_name STRING,
                    user_id STRING,
                    session_id STRING,
                    status STRING,
                    key STRING,
                    confidence FLOAT,
                    tags LIST<STRING>,
                    created_at STRING,
                    updated_at STRING,
                    memory_type STRING,
                    sources LIST<STRING>,
                    source STRING,
                    node_type STRING,
                    visibility STRING,
                    usage LIST<STRING>,
                    background STRING,
                    {self.dim_field} VECTOR<{self.embedding_dimension}, FLOAT>,
                    PRIMARY KEY(id)
                }}),
                EDGE RELATE_TO (Memory) -[{{user_name STRING}}]-> (Memory),
                EDGE PARENT (Memory) -[{{user_name STRING}}]-> (Memory),
                EDGE AGGREGATE_TO (Memory) -[{{user_name STRING}}]-> (Memory),
                EDGE MERGED_TO (Memory) -[{{user_name STRING}}]-> (Memory),
                EDGE INFERS (Memory) -[{{user_name STRING}}]-> (Memory),
                EDGE FOLLOWS (Memory) -[{{user_name STRING}}]-> (Memory)
            }}
            """
            self.execute_query(create_tag, auto_set_db=False)
        else:
            describe_query = f"DESCRIBE NODE TYPE Memory OF {graph_type_name};"
            desc_result = self.execute_query(describe_query, auto_set_db=False)

            memory_fields = []
            for row in desc_result:
                field_name = row.values()[0].as_string()
                memory_fields.append(field_name)

            if self.dim_field not in memory_fields:
                alter_query = f"""
                ALTER GRAPH TYPE {graph_type_name} {{
                    ALTER NODE TYPE Memory ADD PROPERTIES {{ {self.dim_field} VECTOR<{self.embedding_dimension}, FLOAT> }}
                }}
                """
                self.execute_query(alter_query, auto_set_db=False)
                logger.info(f"✅ Add new vector search {self.dim_field} to {graph_type_name}")
            else:
                logger.info(f"✅ Graph Type {graph_type_name} already include {self.dim_field}")

        create_graph = f"CREATE GRAPH IF NOT EXISTS `{self.db_name}` TYPED {graph_type_name}"
        try:
            self.execute_query(create_graph, auto_set_db=False)
            logger.info(f"✅ Graph ``{self.db_name}`` is now the working graph.")
        except Exception as e:
            logger.error(f"❌ Failed to create tag: {e} trace: {traceback.format_exc()}")

    @timed
    def _create_vector_index(
        self,
        label: str = "Memory",
        vector_property: str = "embedding",
        dimensions: int = 3072,
        index_name: str = "memory_vector_index",
    ) -> None:
        """
        Create a vector index for the specified property in the label.
        """
        if str(dimensions) == str(self.default_memory_dimension):
            index_name = f"idx_{vector_property}"
            vector_name = vector_property
        else:
            index_name = f"idx_{vector_property}_{dimensions}"
            vector_name = f"{vector_property}_{dimensions}"

        create_vector_index = f"""
                CREATE VECTOR INDEX IF NOT EXISTS {index_name}
                ON NODE {label}::{vector_name}
                OPTIONS {{
                    DIM: {dimensions},
                    METRIC: IP,
                    TYPE: IVF,
                    NLIST: 100,
                    TRAINSIZE: 1000
                }}
                FOR `{self.db_name}`
            """
        self.execute_query(create_vector_index)
        logger.info(
            f"✅ Ensure {label}::{vector_property} vector index {index_name} "
            f"exists (DIM={dimensions})"
        )

    @timed
    def _create_basic_property_indexes(self) -> None:
        """
        Create standard B-tree indexes on status, memory_type, created_at
        and updated_at fields.
        Create standard B-tree indexes on user_name when use Shared Database
        Multi-Tenant Mode.
        """
        fields = [
            "status",
            "memory_type",
            "created_at",
            "updated_at",
            "user_name",
            "user_name_memory_type",
        ]

        for field in fields:
            index_name = f"idx_memory_{field}"
            gql = f"""
                CREATE INDEX IF NOT EXISTS {index_name} ON NODE Memory({field})
                FOR `{self.db_name}`
                """
            try:
                self.execute_query(gql)
                logger.info(f"✅ Created index: {index_name} on field {field}")
            except Exception as e:
                logger.error(
                    f"❌ Failed to create index {index_name}: {e}, trace: {traceback.format_exc()}"
                )

    @timed
    def _index_exists(self, index_name: str) -> bool:
        """
        Check if an index with the given name exists.
        """
        """
            Check if a vector index with the given name exists in NebulaGraph.

            Args:
                index_name (str): The name of the index to check.

            Returns:
                bool: True if the index exists, False otherwise.
            """
        query = "SHOW VECTOR INDEXES"
        try:
            result = self.execute_query(query)
            return any(row.values()[0].as_string() == index_name for row in result)
        except Exception as e:
            logger.error(f"[Nebula] Failed to check index existence: {e}")
            return False

    @timed
    def _parse_value(self, value: Any) -> Any:
        """turn Nebula ValueWrapper to Python type"""
        from nebulagraph_python.value_wrapper import ValueWrapper

        if value is None or (hasattr(value, "is_null") and value.is_null()):
            return None
        try:
            prim = value.cast_primitive() if isinstance(value, ValueWrapper) else value
        except Exception as e:
            logger.warning(f"Error when decode Nebula ValueWrapper: {e}")
            prim = value.cast() if isinstance(value, ValueWrapper) else value

        if isinstance(prim, ValueWrapper):
            return self._parse_value(prim)
        if isinstance(prim, list):
            return [self._parse_value(v) for v in prim]
        if type(prim).__name__ == "NVector":
            return list(prim.values)

        return prim  # already a Python primitive

    def _parse_node(self, props: dict[str, Any]) -> dict[str, Any]:
        parsed = {k: self._parse_value(v) for k, v in props.items()}

        for tf in ("created_at", "updated_at"):
            if tf in parsed and parsed[tf] is not None:
                parsed[tf] = _normalize_datetime(parsed[tf])

        node_id = parsed.pop("id")
        memory = parsed.pop("memory", "")
        parsed.pop("user_name", None)
        metadata = parsed
        metadata["type"] = metadata.pop("node_type")

        if self.dim_field in metadata:
            metadata["embedding"] = metadata.pop(self.dim_field)

        return {"id": node_id, "memory": memory, "metadata": metadata}

    @timed
    def _prepare_node_metadata(self, metadata: dict[str, Any]) -> dict[str, Any]:
        """
        Ensure metadata has proper datetime fields and normalized types.

        - Fill `created_at` and `updated_at` if missing (in ISO 8601 format).
        - Convert embedding to list of float if present.
        """
        now = datetime.utcnow().isoformat()
        metadata["node_type"] = metadata.pop("type")

        # Fill timestamps if missing
        metadata.setdefault("created_at", now)
        metadata.setdefault("updated_at", now)

        # Normalize embedding type
        embedding = metadata.get("embedding")
        if embedding and isinstance(embedding, list):
            metadata.pop("embedding")
            metadata[self.dim_field] = _normalize([float(x) for x in embedding])

        return metadata

    @timed
    def _format_value(self, val: Any, key: str = "") -> str:
        from nebulagraph_python.py_data_types import NVector

        # None
        if val is None:
            return "NULL"
        # bool
        if isinstance(val, bool):
            return "true" if val else "false"
        # str
        if isinstance(val, str):
            return f'"{_escape_str(val)}"'
        # num
        elif isinstance(val, (int | float)):
            return str(val)
        # time
        elif isinstance(val, datetime):
            return f'datetime("{val.isoformat()}")'
        # list
        elif isinstance(val, list):
            if key == self.dim_field:
                dim = len(val)
                joined = ",".join(str(float(x)) for x in val)
                return f"VECTOR<{dim}, FLOAT>([{joined}])"
            else:
                return f"[{', '.join(self._format_value(v) for v in val)}]"
        # NVector
        elif isinstance(val, NVector):
            if key == self.dim_field:
                dim = len(val)
                joined = ",".join(str(float(x)) for x in val)
                return f"VECTOR<{dim}, FLOAT>([{joined}])"
            else:
                logger.warning("Invalid NVector")
        # dict
        if isinstance(val, dict):
            j = json.dumps(val, ensure_ascii=False, separators=(",", ":"))
            return f'"{_escape_str(j)}"'
        else:
            return f'"{_escape_str(str(val))}"'

    @timed
    def _metadata_filter(self, metadata: dict[str, Any]) -> dict[str, Any]:
        """
        Filter and validate metadata dictionary against the Memory node schema.
        - Removes keys not in schema.
        - Warns if required fields are missing.
        """

        dim_fields = {self.dim_field}

        allowed_fields = self.common_fields | dim_fields

        missing_fields = allowed_fields - metadata.keys()
        if missing_fields:
            logger.info(f"Metadata missing required fields: {sorted(missing_fields)}")

        filtered_metadata = {k: v for k, v in metadata.items() if k in allowed_fields}

        return filtered_metadata

    def _build_return_fields(self, include_embedding: bool = False) -> str:
        fields = set(self.base_fields)
        if include_embedding:
            fields.add(self.dim_field)
        return ", ".join(f"n.{f} AS {f}" for f in fields)<|MERGE_RESOLUTION|>--- conflicted
+++ resolved
@@ -440,37 +440,22 @@
             memory_type (str): Memory type (e.g., 'WorkingMemory', 'LongTermMemory').
             keep_latest (int): Number of latest WorkingMemory entries to keep.
         """
-        optional_condition = ""
-
-<<<<<<< HEAD
-        try:
-            count = self.count_nodes(memory_type)
+        try:
+            user_name = user_name if user_name else self.config.user_name
+            optional_condition = f"AND n.user_name = '{user_name}'"
+            count = self.count_nodes(memory_type, user_name)
             if count > keep_latest:
                 delete_query = f"""
                     MATCH (n@Memory /*+ INDEX(idx_memory_user_name_memory_type) */)
                     WHERE n.memory_type = '{memory_type}'
                     {optional_condition}
                     ORDER BY n.updated_at DESC
-                    OFFSET {keep_latest}
+                    OFFSET {int(keep_latest)}
                     DETACH DELETE n
                 """
                 self.execute_query(delete_query)
         except Exception as e:
             logger.warning(f"Delete old mem error: {e}")
-=======
-        user_name = user_name if user_name else self.config.user_name
-
-        optional_condition = f"AND n.user_name = '{user_name}'"
-        query = f"""
-            MATCH (n@Memory /*+ INDEX(idx_memory_user_name) */)
-            WHERE n.memory_type = '{memory_type}'
-            {optional_condition}
-            ORDER BY n.updated_at DESC
-            OFFSET {int(keep_latest)}
-            DETACH DELETE n
-        """
-        self.execute_query(query)
->>>>>>> 1609703e
 
     @timed
     def add_node(
@@ -625,20 +610,6 @@
             return -1
 
     @timed
-<<<<<<< HEAD
-    def count_nodes(self, scope: str | None = None) -> int:
-        query = "MATCH (n@Memory /*+ INDEX(idx_memory_user_name) */)"
-        conditions = []
-
-        if scope:
-            conditions.append(f'n.memory_type = "{scope}"')
-        user_name = self.config.user_name
-        conditions.append(f"n.user_name = '{user_name}'")
-
-        if conditions:
-            query += "\nWHERE " + " AND ".join(conditions)
-
-=======
     def count_nodes(self, scope: str, user_name: str | None = None) -> int:
         user_name = user_name if user_name else self.config.user_name
         query = f"""
@@ -646,7 +617,6 @@
                 WHERE n.memory_type = "{scope}"
                 """
         query += f"\nAND n.user_name = '{user_name}'"
->>>>>>> 1609703e
         query += "\nRETURN count(n) AS count"
 
         result = self.execute_query(query)
