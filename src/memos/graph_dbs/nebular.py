import json
import traceback

from contextlib import suppress
from datetime import datetime
from threading import Lock
from typing import TYPE_CHECKING, Any, ClassVar, Literal

import numpy as np

from memos import settings
from memos.configs.graph_db import NebulaGraphDBConfig
from memos.dependency import require_python_package
from memos.graph_dbs.base import BaseGraphDB
from memos.log import get_logger
from memos.utils import timed


if TYPE_CHECKING:
    from nebulagraph_python import (
        NebulaClient,
    )


logger = get_logger(__name__)


@timed
def _normalize(vec: list[float]) -> list[float]:
    v = np.asarray(vec, dtype=np.float32)
    norm = np.linalg.norm(v)
    return (v / (norm if norm else 1.0)).tolist()


@timed
def _compose_node(item: dict[str, Any]) -> tuple[str, str, dict[str, Any]]:
    node_id = item["id"]
    memory = item["memory"]
    metadata = item.get("metadata", {})
    return node_id, memory, metadata


@timed
def _escape_str(value: str) -> str:
    out = []
    for ch in value:
        code = ord(ch)
        if ch == "\\":
            out.append("\\\\")
        elif ch == '"':
            out.append('\\"')
        elif ch == "\n":
            out.append("\\n")
        elif ch == "\r":
            out.append("\\r")
        elif ch == "\t":
            out.append("\\t")
        elif ch == "\b":
            out.append("\\b")
        elif ch == "\f":
            out.append("\\f")
        elif code < 0x20 or code in (0x2028, 0x2029):
            out.append(f"\\u{code:04x}")
        else:
            out.append(ch)
    return "".join(out)


@timed
def _format_datetime(value: str | datetime) -> str:
    """Ensure datetime is in ISO 8601 format string."""
    if isinstance(value, datetime):
        return value.isoformat()
    return str(value)


@timed
def _normalize_datetime(val):
    """
    Normalize datetime to ISO 8601 UTC string with +00:00.
    - If val is datetime object -> keep isoformat() (Neo4j)
    - If val is string without timezone -> append +00:00 (Nebula)
    - Otherwise just str()
    """
    if hasattr(val, "isoformat"):
        return val.isoformat()
    if isinstance(val, str) and not val.endswith(("+00:00", "Z", "+08:00")):
        return val + "+08:00"
    return str(val)


<<<<<<< HEAD
=======
class SessionPoolError(Exception):
    pass


class SessionPool:
    @require_python_package(
        import_name="nebulagraph_python",
        install_command="pip install ... @Tianxing",
        install_link=".....",
    )
    def __init__(
        self,
        hosts: list[str],
        user: str,
        password: str,
        minsize: int = 1,
        maxsize: int = 10000,
    ):
        self.hosts = hosts
        self.user = user
        self.password = password
        self.minsize = minsize
        self.maxsize = maxsize
        self.pool = Queue(maxsize)
        self.lock = Lock()

        self.clients = []

        for _ in range(minsize):
            self._create_and_add_client()

    @timed
    def _create_and_add_client(self):
        from nebulagraph_python import NebulaClient

        client = NebulaClient(self.hosts, self.user, self.password)
        self.pool.put(client)
        self.clients.append(client)

    @timed
    def get_client(self, timeout: float = 5.0):
        try:
            return self.pool.get(timeout=timeout)
        except Empty:
            with self.lock:
                if len(self.clients) < self.maxsize:
                    from nebulagraph_python import NebulaClient

                    client = NebulaClient(self.hosts, self.user, self.password)
                    self.clients.append(client)
                    return client
            raise RuntimeError("NebulaClientPool exhausted") from None

    @timed
    def return_client(self, client):
        try:
            client.execute("YIELD 1")
            self.pool.put(client)
        except Exception:
            if settings.DEBUG:
                logger.info("[Pool] Client dead, replacing...")

            self.replace_client(client)

    @timed
    def close(self):
        for client in self.clients:
            with suppress(Exception):
                client.close()
        self.clients.clear()

    @timed
    def get(self):
        """
        Context manager: with pool.get() as client:
        """

        class _ClientContext:
            def __init__(self, outer):
                self.outer = outer
                self.client = None

            def __enter__(self):
                self.client = self.outer.get_client()
                return self.client

            def __exit__(self, exc_type, exc_val, exc_tb):
                if self.client:
                    self.outer.return_client(self.client)

        return _ClientContext(self)

    @timed
    def reset_pool(self):
        """⚠️ Emergency reset: Close all clients and clear the pool."""
        logger.warning("[Pool] Resetting all clients. Existing sessions will be lost.")
        with self.lock:
            for client in self.clients:
                try:
                    client.close()
                except Exception:
                    logger.error("Fail to close!!!")
            self.clients.clear()
            while not self.pool.empty():
                try:
                    self.pool.get_nowait()
                except Empty:
                    break
            for _ in range(self.minsize):
                self._create_and_add_client()
        logger.info("[Pool] Pool has been reset successfully.")

    @timed
    def replace_client(self, client):
        try:
            client.close()
        except Exception:
            logger.error("Fail to close client")

        if client in self.clients:
            self.clients.remove(client)

        from nebulagraph_python import NebulaClient

        new_client = NebulaClient(self.hosts, self.user, self.password)
        self.clients.append(new_client)

        self.pool.put(new_client)

        if settings.DEBUG:
            logger.info(f"[Pool] Replaced dead client with a new one. {new_client}")

        return new_client


>>>>>>> 065a3782
class NebulaGraphDB(BaseGraphDB):
    """
    NebulaGraph-based implementation of a graph memory store.
    """

    # ====== shared pool cache & refcount ======
    # These are process-local; in a multi-process model each process will
    # have its own cache.
    _CLIENT_CACHE: ClassVar[dict[str, "NebulaClient"]] = {}
    _CLIENT_REFCOUNT: ClassVar[dict[str, int]] = {}
    _CLIENT_LOCK: ClassVar[Lock] = Lock()

    @staticmethod
    def _get_hosts_from_cfg(cfg: NebulaGraphDBConfig) -> list[str]:
        hosts = getattr(cfg, "uri", None) or getattr(cfg, "hosts", None)
        if isinstance(hosts, str):
            return [hosts]
        return list(hosts or [])

    @staticmethod
    def _make_client_key(cfg: NebulaGraphDBConfig) -> str:
        hosts = NebulaGraphDB._get_hosts_from_cfg(cfg)
        return "|".join(
            [
                "nebula-sync",
                ",".join(hosts),
                str(getattr(cfg, "user", "")),
                str(getattr(cfg, "password", "")),
                str(getattr(cfg, "use_multi_db", False)),
            ]
        )

    @classmethod
    def _get_or_create_shared_client(cls, cfg: NebulaGraphDBConfig) -> (tuple)[str, "NebulaClient"]:
        from nebulagraph_python import (
            ConnectionConfig,
            NebulaClient,
            SessionConfig,
            SessionPoolConfig,
        )

        key = cls._make_client_key(cfg)
        with cls._CLIENT_LOCK:
            client = cls._CLIENT_CACHE.get(key)
            if client is None:
                # Connection setting
                conn_conf: ConnectionConfig | None = getattr(cfg, "conn_config", None)
                if conn_conf is None:
                    conn_conf = ConnectionConfig.from_defults(
                        cls._get_hosts_from_cfg(cfg),
                        getattr(cfg, "ssl_param", None),
                    )

                sess_conf = SessionConfig(graph=getattr(cfg, "space", None))

                pool_conf = SessionPoolConfig(size=int(getattr(cfg, "max_client", 1000)))

                client = NebulaClient(
                    hosts=conn_conf.hosts,
                    username=cfg.user,
                    password=cfg.password,
                    conn_config=conn_conf,
                    session_config=sess_conf,
                    session_pool_config=pool_conf,
                )
                cls._CLIENT_CACHE[key] = client
                cls._CLIENT_REFCOUNT[key] = 0
                logger.info(f"[NebulaGraphDBSync] Created shared NebulaClient key={key}")

            cls._CLIENT_REFCOUNT[key] = cls._CLIENT_REFCOUNT.get(key, 0) + 1
            return key, client

    @classmethod
    def _release_shared_client(cls, key: str):
        with cls._CLIENT_LOCK:
            if key not in cls._CLIENT_CACHE:
                return
            cls._CLIENT_REFCOUNT[key] = max(0, cls._CLIENT_REFCOUNT.get(key, 0) - 1)
            if cls._CLIENT_REFCOUNT[key] == 0:
                try:
                    cls._CLIENT_CACHE[key].close()
                except Exception as e:
                    logger.warning(f"[NebulaGraphDBSync] Error closing client: {e}")
                finally:
                    cls._CLIENT_CACHE.pop(key, None)
                    cls._CLIENT_REFCOUNT.pop(key, None)
                    logger.info(f"[NebulaGraphDBSync] Closed & removed client key={key}")

    @classmethod
    def close_all_shared_clients(cls):
        with cls._CLIENT_LOCK:
            for key, client in list(cls._CLIENT_CACHE.items()):
                try:
                    client.close()
                except Exception as e:
                    logger.warning(f"[NebulaGraphDBSync] Error closing client {key}: {e}")
                finally:
                    logger.info(f"[NebulaGraphDBSync] Closed client key={key}")
            cls._CLIENT_CACHE.clear()
            cls._CLIENT_REFCOUNT.clear()

    @require_python_package(
        import_name="nebulagraph_python",
        install_command="pip install nebulagraph-python>=5.1.1",
        install_link=".....",
    )
    def __init__(self, config: NebulaGraphDBConfig):
        """
        NebulaGraph DB client initialization.

        Required config attributes:
        - hosts: list[str] like ["host1:port", "host2:port"]
        - user: str
        - password: str
        - db_name: str (optional for basic commands)

        Example config:
            {
                "hosts": ["xxx.xx.xx.xxx:xxxx"],
                "user": "root",
                "password": "nebula",
                "space": "test"
            }
        """

        self.config = config
        self.db_name = config.space
        self.user_name = config.user_name
        self.embedding_dimension = config.embedding_dimension
        self.default_memory_dimension = 3072
        self.common_fields = {
            "id",
            "memory",
            "user_name",
            "user_id",
            "session_id",
            "status",
            "key",
            "confidence",
            "tags",
            "created_at",
            "updated_at",
            "memory_type",
            "sources",
            "source",
            "node_type",
            "visibility",
            "usage",
            "background",
        }
        self.base_fields = set(self.common_fields) - {"usage"}
        self.heavy_fields = {"usage"}
        self.dim_field = (
            f"embedding_{self.embedding_dimension}"
            if (str(self.embedding_dimension) != str(self.default_memory_dimension))
            else "embedding"
        )
        self.system_db_name = "system" if config.use_multi_db else config.space

        # ---- NEW: pool acquisition strategy
        # Get or create a shared pool from the class-level cache
        self._client_key, self._client = self._get_or_create_shared_client(config)
        self._owns_client = True

        # auto-create graph type / graph / index if needed
        if getattr(config, "auto_create", False):
            self._ensure_database_exists()

        self.execute_query(f"SESSION SET GRAPH `{self.db_name}`")

        # Create only if not exists
        self.create_index(dimensions=config.embedding_dimension)
        logger.info("Connected to NebulaGraph successfully.")

    @timed
    def execute_query(self, gql: str, timeout: float = 10.0, auto_set_db: bool = True):
        try:
            if auto_set_db and self.db_name:
                self._client.execute(f"SESSION SET GRAPH `{self.db_name}`")
            return self._client.execute(gql, timeout=timeout)
        except Exception as e:
            emsg = str(e)
            if "Session not found" in emsg or "Connection not established" in emsg:
                logger.warning(f"[execute_query] {e!s}, retry once...")
                try:
                    return self._client.execute(gql, timeout=timeout)
                except Exception:
                    logger.exception("[execute_query] retry failed")
                    raise
            raise

    @timed
    def close(self):
        """
        Close the connection resource if this instance owns it.

        - If pool was injected (`shared_pool`), do nothing.
        - If pool was acquired via shared cache, decrement refcount and close
          when the last owner releases it.
        """
        if not self._owns_client:
            logger.debug("[NebulaGraphDBSync] close() skipped (injected client).")
            return
        if self._client_key:
            self._release_shared_client(self._client_key)
            self._client_key = None
            self._client = None

    # NOTE: __del__ is best-effort; do not rely on GC order.
    def __del__(self):
        with suppress(Exception):
            self.close()

    @timed
    def create_index(
        self,
        label: str = "Memory",
        vector_property: str = "embedding",
        dimensions: int = 3072,
        index_name: str = "memory_vector_index",
    ) -> None:
        # Create vector index
        self._create_vector_index(label, vector_property, dimensions, index_name)
        # Create indexes
        self._create_basic_property_indexes()

    @timed
    def remove_oldest_memory(self, memory_type: str, keep_latest: int) -> None:
        """
        Remove all WorkingMemory nodes except the latest `keep_latest` entries.

        Args:
            memory_type (str): Memory type (e.g., 'WorkingMemory', 'LongTermMemory').
            keep_latest (int): Number of latest WorkingMemory entries to keep.
        """
        optional_condition = ""
        if not self.config.use_multi_db and self.config.user_name:
            optional_condition = f"AND n.user_name = '{self.config.user_name}'"

        query = f"""
            MATCH (n@Memory)
            WHERE n.memory_type = '{memory_type}'
            {optional_condition}
            ORDER BY n.updated_at DESC
            OFFSET {keep_latest}
            DETACH DELETE n
        """
        self.execute_query(query)

    @timed
    def add_node(self, id: str, memory: str, metadata: dict[str, Any]) -> None:
        """
        Insert or update a Memory node in NebulaGraph.
        """
        if not self.config.use_multi_db and self.config.user_name:
            metadata["user_name"] = self.config.user_name

        now = datetime.utcnow()
        metadata = metadata.copy()
        metadata.setdefault("created_at", now)
        metadata.setdefault("updated_at", now)
        metadata["node_type"] = metadata.pop("type")
        metadata["id"] = id
        metadata["memory"] = memory

        if "embedding" in metadata and isinstance(metadata["embedding"], list):
            assert len(metadata["embedding"]) == self.embedding_dimension, (
                f"input embedding dimension must equal to {self.embedding_dimension}"
            )
            embedding = metadata.pop("embedding")
            metadata[self.dim_field] = _normalize(embedding)

        metadata = self._metadata_filter(metadata)
        properties = ", ".join(f"{k}: {self._format_value(v, k)}" for k, v in metadata.items())
        gql = f"INSERT OR IGNORE (n@Memory {{{properties}}})"

        try:
            self.execute_query(gql)
            logger.info("insert success")
        except Exception as e:
            logger.error(
                f"Failed to insert vertex {id}: gql: {gql}, {e}\ntrace: {traceback.format_exc()}"
            )

    @timed
    def node_not_exist(self, scope: str) -> int:
        if not self.config.use_multi_db and self.config.user_name:
            filter_clause = f'n.memory_type = "{scope}" AND n.user_name = "{self.config.user_name}"'
        else:
            filter_clause = f'n.memory_type = "{scope}"'
        query = f"""
        MATCH (n@Memory)
        WHERE {filter_clause}
        RETURN n.id AS id
        LIMIT 1
        """

        try:
            result = self.execute_query(query)
            return result.size == 0
        except Exception as e:
            logger.error(f"[node_not_exist] Query failed: {e}", exc_info=True)
            raise

    @timed
    def update_node(self, id: str, fields: dict[str, Any]) -> None:
        """
        Update node fields in Nebular, auto-converting `created_at` and `updated_at` to datetime type if present.
        """
        fields = fields.copy()
        set_clauses = []
        for k, v in fields.items():
            set_clauses.append(f"n.{k} = {self._format_value(v, k)}")

        set_clause_str = ",\n    ".join(set_clauses)

        query = f"""
            MATCH (n@Memory {{id: "{id}"}})
            """

        if not self.config.use_multi_db and self.config.user_name:
            query += f'WHERE n.user_name = "{self.config.user_name}"'

        query += f"\nSET {set_clause_str}"
        self.execute_query(query)

    @timed
    def delete_node(self, id: str) -> None:
        """
        Delete a node from the graph.
        Args:
            id: Node identifier to delete.
        """
        query = f"""
            MATCH (n@Memory {{id: "{id}"}})
            """
        if not self.config.use_multi_db and self.config.user_name:
            user_name = self.config.user_name
            query += f" WHERE n.user_name = {self._format_value(user_name)}"
        query += "\n DETACH DELETE n"
        self.execute_query(query)

    @timed
    def add_edge(self, source_id: str, target_id: str, type: str):
        """
        Create an edge from source node to target node.
        Args:
            source_id: ID of the source node.
            target_id: ID of the target node.
            type: Relationship type (e.g., 'RELATE_TO', 'PARENT').
        """
        if not source_id or not target_id:
            raise ValueError("[add_edge] source_id and target_id must be provided")

        props = ""
        if not self.config.use_multi_db and self.config.user_name:
            props = f'{{user_name: "{self.config.user_name}"}}'

        insert_stmt = f'''
               MATCH (a@Memory {{id: "{source_id}"}}), (b@Memory {{id: "{target_id}"}})
               INSERT (a) -[e@{type} {props}]-> (b)
           '''
        try:
            self.execute_query(insert_stmt)
        except Exception as e:
            logger.error(f"Failed to insert edge: {e}", exc_info=True)

    @timed
    def delete_edge(self, source_id: str, target_id: str, type: str) -> None:
        """
        Delete a specific edge between two nodes.
        Args:
            source_id: ID of the source node.
            target_id: ID of the target node.
            type: Relationship type to remove.
        """
        query = f"""
                   MATCH (a@Memory) -[r@{type}]-> (b@Memory)
                   WHERE a.id = {self._format_value(source_id)} AND b.id = {self._format_value(target_id)}
               """

        if not self.config.use_multi_db and self.config.user_name:
            user_name = self.config.user_name
            query += f" AND a.user_name = {self._format_value(user_name)} AND b.user_name = {self._format_value(user_name)}"

        query += "\nDELETE r"
        self.execute_query(query)

    @timed
    def get_memory_count(self, memory_type: str) -> int:
        query = f"""
                MATCH (n@Memory)
                WHERE n.memory_type = "{memory_type}"
                """
        if not self.config.use_multi_db and self.config.user_name:
            user_name = self.config.user_name
            query += f"\nAND n.user_name = '{user_name}'"
        query += "\nRETURN COUNT(n) AS count"

        try:
            result = self.execute_query(query)
            return result.one_or_none()["count"].value
        except Exception as e:
            logger.error(f"[get_memory_count] Failed: {e}")
            return -1

    @timed
    def count_nodes(self, scope: str) -> int:
        query = f"""
                MATCH (n@Memory)
                WHERE n.memory_type = "{scope}"
                """
        if not self.config.use_multi_db and self.config.user_name:
            user_name = self.config.user_name
            query += f"\nAND n.user_name = '{user_name}'"
        query += "\nRETURN count(n) AS count"

        result = self.execute_query(query)
        return result.one_or_none()["count"].value

    @timed
    def edge_exists(
        self, source_id: str, target_id: str, type: str = "ANY", direction: str = "OUTGOING"
    ) -> bool:
        """
        Check if an edge exists between two nodes.
        Args:
            source_id: ID of the source node.
            target_id: ID of the target node.
            type: Relationship type. Use "ANY" to match any relationship type.
            direction: Direction of the edge.
                       Use "OUTGOING" (default), "INCOMING", or "ANY".
        Returns:
            True if the edge exists, otherwise False.
        """
        # Prepare the relationship pattern
        rel = "r" if type == "ANY" else f"r@{type}"

        # Prepare the match pattern with direction
        if direction == "OUTGOING":
            pattern = f"(a@Memory {{id: '{source_id}'}})-[{rel}]->(b@Memory {{id: '{target_id}'}})"
        elif direction == "INCOMING":
            pattern = f"(a@Memory {{id: '{source_id}'}})<-[{rel}]-(b@Memory {{id: '{target_id}'}})"
        elif direction == "ANY":
            pattern = f"(a@Memory {{id: '{source_id}'}})-[{rel}]-(b@Memory {{id: '{target_id}'}})"
        else:
            raise ValueError(
                f"Invalid direction: {direction}. Must be 'OUTGOING', 'INCOMING', or 'ANY'."
            )
        query = f"MATCH {pattern}"
        if not self.config.use_multi_db and self.config.user_name:
            user_name = self.config.user_name
            query += f"\nWHERE a.user_name = '{user_name}' AND b.user_name = '{user_name}'"
        query += "\nRETURN r"

        # Run the Cypher query
        result = self.execute_query(query)
        record = result.one_or_none()
        if record is None:
            return False
        return record.values() is not None

    @timed
    # Graph Query & Reasoning
    def get_node(self, id: str, include_embedding: bool = False) -> dict[str, Any] | None:
        """
        Retrieve a Memory node by its unique ID.

        Args:
            id (str): Node ID (Memory.id)
            include_embedding: with/without embedding

        Returns:
            dict: Node properties as key-value pairs, or None if not found.
        """
        if not self.config.use_multi_db and self.config.user_name:
            filter_clause = f'n.user_name = "{self.config.user_name}" AND n.id = "{id}"'
        else:
            filter_clause = f'n.id = "{id}"'

        return_fields = self._build_return_fields(include_embedding)
        gql = f"""
            MATCH (n@Memory)
            WHERE {filter_clause}
            RETURN {return_fields}
        """

        try:
            result = self.execute_query(gql)
            for row in result:
                props = {k: v.value for k, v in row.items()}
                node = self._parse_node(props)
                return node

        except Exception as e:
            logger.error(
                f"[get_node] Failed to retrieve node '{id}': {e}, trace: {traceback.format_exc()}"
            )
            return None

    @timed
    def get_nodes(
        self, ids: list[str], include_embedding: bool = False, **kwargs
    ) -> list[dict[str, Any]]:
        """
        Retrieve the metadata and memory of a list of nodes.
        Args:
            ids: List of Node identifier.
            include_embedding: with/without embedding
        Returns:
        list[dict]: Parsed node records containing 'id', 'memory', and 'metadata'.

        Notes:
            - Assumes all provided IDs are valid and exist.
            - Returns empty list if input is empty.
        """
        if not ids:
            return []

        where_user = ""
        if not self.config.use_multi_db and self.config.user_name:
            if kwargs.get("cube_name"):
                where_user = f" AND n.user_name = '{kwargs['cube_name']}'"
            else:
                where_user = f" AND n.user_name = '{self.config.user_name}'"

        # Safe formatting of the ID list
        id_list = ",".join(f'"{_id}"' for _id in ids)

        return_fields = self._build_return_fields(include_embedding)
        query = f"""
            MATCH (n@Memory)
            WHERE n.id IN [{id_list}] {where_user}
            RETURN {return_fields}
        """
        nodes = []
        try:
            results = self.execute_query(query)
            for row in results:
                props = {k: v.value for k, v in row.items()}
                nodes.append(self._parse_node(props))
        except Exception as e:
            logger.error(
                f"[get_nodes] Failed to retrieve nodes {ids}: {e}, trace: {traceback.format_exc()}"
            )
        return nodes

    @timed
    def get_edges(self, id: str, type: str = "ANY", direction: str = "ANY") -> list[dict[str, str]]:
        """
        Get edges connected to a node, with optional type and direction filter.

        Args:
            id: Node ID to retrieve edges for.
            type: Relationship type to match, or 'ANY' to match all.
            direction: 'OUTGOING', 'INCOMING', or 'ANY'.

        Returns:
            List of edges:
            [
              {"from": "source_id", "to": "target_id", "type": "RELATE"},
              ...
            ]
        """
        # Build relationship type filter
        rel_type = "" if type == "ANY" else f"@{type}"

        # Build Cypher pattern based on direction
        if direction == "OUTGOING":
            pattern = f"(a@Memory)-[r{rel_type}]->(b@Memory)"
            where_clause = f"a.id = '{id}'"
        elif direction == "INCOMING":
            pattern = f"(a@Memory)<-[r{rel_type}]-(b@Memory)"
            where_clause = f"a.id = '{id}'"
        elif direction == "ANY":
            pattern = f"(a@Memory)-[r{rel_type}]-(b@Memory)"
            where_clause = f"a.id = '{id}' OR b.id = '{id}'"
        else:
            raise ValueError("Invalid direction. Must be 'OUTGOING', 'INCOMING', or 'ANY'.")

        if not self.config.use_multi_db and self.config.user_name:
            where_clause += f" AND a.user_name = '{self.config.user_name}' AND b.user_name = '{self.config.user_name}'"

        query = f"""
            MATCH {pattern}
            WHERE {where_clause}
            RETURN a.id AS from_id, b.id AS to_id, type(r) AS edge_type
        """

        result = self.execute_query(query)
        edges = []
        for record in result:
            edges.append(
                {
                    "from": record["from_id"].value,
                    "to": record["to_id"].value,
                    "type": record["edge_type"].value,
                }
            )
        return edges

    @timed
    def get_neighbors_by_tag(
        self,
        tags: list[str],
        exclude_ids: list[str],
        top_k: int = 5,
        min_overlap: int = 1,
        include_embedding: bool = False,
    ) -> list[dict[str, Any]]:
        """
        Find top-K neighbor nodes with maximum tag overlap.

        Args:
            tags: The list of tags to match.
            exclude_ids: Node IDs to exclude (e.g., local cluster).
            top_k: Max number of neighbors to return.
            min_overlap: Minimum number of overlapping tags required.
            include_embedding: with/without embedding

        Returns:
            List of dicts with node details and overlap count.
        """
        if not tags:
            return []

        where_clauses = [
            'n.status = "activated"',
            'NOT (n.node_type = "reasoning")',
            'NOT (n.memory_type = "WorkingMemory")',
        ]
        if exclude_ids:
            where_clauses.append(f"NOT (n.id IN {exclude_ids})")

        if not self.config.use_multi_db and self.config.user_name:
            where_clauses.append(f'n.user_name = "{self.config.user_name}"')

        where_clause = " AND ".join(where_clauses)
        tag_list_literal = "[" + ", ".join(f'"{_escape_str(t)}"' for t in tags) + "]"

        return_fields = self._build_return_fields(include_embedding)
        query = f"""
            LET tag_list = {tag_list_literal}

            MATCH (n@Memory)
            WHERE {where_clause}
            RETURN {return_fields},
               size( filter( n.tags, t -> t IN tag_list ) ) AS overlap_count
            ORDER BY overlap_count DESC
            LIMIT {top_k}
            """

        result = self.execute_query(query)
        neighbors: list[dict[str, Any]] = []
        for r in result:
            props = {k: v.value for k, v in r.items() if k != "overlap_count"}
            parsed = self._parse_node(props)
            parsed["overlap_count"] = r["overlap_count"].value
            neighbors.append(parsed)

        neighbors.sort(key=lambda x: x["overlap_count"], reverse=True)
        neighbors = neighbors[:top_k]
        result = []
        for neighbor in neighbors[:top_k]:
            neighbor.pop("overlap_count")
            result.append(neighbor)
        return result

    @timed
    def get_children_with_embeddings(self, id: str) -> list[dict[str, Any]]:
        where_user = ""

        if not self.config.use_multi_db and self.config.user_name:
            user_name = self.config.user_name
            where_user = f"AND p.user_name = '{user_name}' AND c.user_name = '{user_name}'"

        query = f"""
            MATCH (p@Memory)-[@PARENT]->(c@Memory)
            WHERE p.id = "{id}" {where_user}
            RETURN c.id AS id, c.{self.dim_field} AS {self.dim_field}, c.memory AS memory
        """
        result = self.execute_query(query)
        children = []
        for row in result:
            eid = row["id"].value  # STRING
            emb_v = row[self.dim_field].value  # NVector
            emb = list(emb_v.values) if emb_v else []
            mem = row["memory"].value  # STRING

            children.append({"id": eid, "embedding": emb, "memory": mem})
        return children

    @timed
    def get_subgraph(
        self, center_id: str, depth: int = 2, center_status: str = "activated"
    ) -> dict[str, Any]:
        """
        Retrieve a local subgraph centered at a given node.
        Args:
            center_id: The ID of the center node.
            depth: The hop distance for neighbors.
            center_status: Required status for center node.
        Returns:
            {
                "core_node": {...},
                "neighbors": [...],
                "edges": [...]
            }
        """
        if not 1 <= depth <= 5:
            raise ValueError("depth must be 1-5")

        user_name = self.config.user_name
        gql = f"""
             MATCH (center@Memory)
            WHERE center.id = '{center_id}'
              AND center.status = '{center_status}'
              AND center.user_name = '{user_name}'
            OPTIONAL MATCH p = (center)-[e]->{{1,{depth}}}(neighbor@Memory)
            WHERE neighbor.user_name = '{user_name}'
            RETURN center,
                   collect(DISTINCT neighbor) AS neighbors,
                   collect(EDGES(p)) AS edge_chains
            """

        result = self.execute_query(gql).one_or_none()
        if not result or result.size == 0:
            return {"core_node": None, "neighbors": [], "edges": []}

        core_node_props = result["center"].as_node().get_properties()
        core_node = self._parse_node(core_node_props)
        neighbors = []
        vid_to_id_map = {result["center"].as_node().node_id: core_node["id"]}
        for n in result["neighbors"].value:
            n_node = n.as_node()
            n_props = n_node.get_properties()
            node_parsed = self._parse_node(n_props)
            neighbors.append(node_parsed)
            vid_to_id_map[n_node.node_id] = node_parsed["id"]

        edges = []
        for chain_group in result["edge_chains"].value:
            for edge_wr in chain_group.value:
                edge = edge_wr.value
                edges.append(
                    {
                        "type": edge.get_type(),
                        "source": vid_to_id_map.get(edge.get_src_id()),
                        "target": vid_to_id_map.get(edge.get_dst_id()),
                    }
                )

        return {"core_node": core_node, "neighbors": neighbors, "edges": edges}

    @timed
    # Search / recall operations
    def search_by_embedding(
        self,
        vector: list[float],
        top_k: int = 5,
        scope: str | None = None,
        status: str | None = None,
        threshold: float | None = None,
        search_filter: dict | None = None,
        **kwargs,
    ) -> list[dict]:
        """
        Retrieve node IDs based on vector similarity.

        Args:
            vector (list[float]): The embedding vector representing query semantics.
            top_k (int): Number of top similar nodes to retrieve.
            scope (str, optional): Memory type filter (e.g., 'WorkingMemory', 'LongTermMemory').
            status (str, optional): Node status filter (e.g., 'active', 'archived').
                            If provided, restricts results to nodes with matching status.
            threshold (float, optional): Minimum similarity score threshold (0 ~ 1).
            search_filter (dict, optional): Additional metadata filters for search results.
                            Keys should match node properties, values are the expected values.

        Returns:
            list[dict]: A list of dicts with 'id' and 'score', ordered by similarity.

        Notes:
            - This method uses Neo4j native vector indexing to search for similar nodes.
            - If scope is provided, it restricts results to nodes with matching memory_type.
            - If 'status' is provided, only nodes with the matching status will be returned.
            - If threshold is provided, only results with score >= threshold will be returned.
            - If search_filter is provided, additional WHERE clauses will be added for metadata filtering.
            - Typical use case: restrict to 'status = activated' to avoid
            matching archived or merged nodes.
        """
        vector = _normalize(vector)
        dim = len(vector)
        vector_str = ",".join(f"{float(x)}" for x in vector)
        gql_vector = f"VECTOR<{dim}, FLOAT>([{vector_str}])"

        where_clauses = []
        if scope:
            where_clauses.append(f'n.memory_type = "{scope}"')
        if status:
            where_clauses.append(f'n.status = "{status}"')
        if not self.config.use_multi_db and self.config.user_name:
            if kwargs.get("cube_name"):
                where_clauses.append(f'n.user_name = "{kwargs["cube_name"]}"')
            else:
                where_clauses.append(f'n.user_name = "{self.config.user_name}"')

                # Add search_filter conditions
                if search_filter:
                    for key, value in search_filter.items():
                        if isinstance(value, str):
                            where_clauses.append(f'n.{key} = "{value}"')
                        else:
                            where_clauses.append(f"n.{key} = {value}")

        where_clause = f"WHERE {' AND '.join(where_clauses)}" if where_clauses else ""

        gql = f"""
               USE `{self.db_name}`
               MATCH (n@Memory)
               {where_clause}
               ORDER BY inner_product(n.{self.dim_field}, {gql_vector}) DESC
               APPROXIMATE
               LIMIT {top_k}
               OPTIONS {{ METRIC: IP, TYPE: IVF, NPROBE: 8 }}
               RETURN n.id AS id, inner_product(n.{self.dim_field}, {gql_vector}) AS score
           """

        try:
            result = self.execute_query(gql)
        except Exception as e:
            logger.error(f"[search_by_embedding] Query failed: {e}")
            return []

        try:
            output = []
            for row in result:
                values = row.values()
                id_val = values[0].as_string()
                score_val = values[1].as_double()
                score_val = (score_val + 1) / 2  # align to neo4j, Normalized Cosine Score
                if threshold is None or score_val <= threshold:
                    output.append({"id": id_val, "score": score_val})
            return output
        except Exception as e:
            logger.error(f"[search_by_embedding] Result parse failed: {e}")
            return []

    @timed
    def get_by_metadata(self, filters: list[dict[str, Any]]) -> list[str]:
        """
        1. ADD logic: "AND" vs "OR"(support logic combination);
        2. Support nested conditional expressions;

        Retrieve node IDs that match given metadata filters.
        Supports exact match.

        Args:
        filters: List of filter dicts like:
            [
                {"field": "key", "op": "in", "value": ["A", "B"]},
                {"field": "confidence", "op": ">=", "value": 80},
                {"field": "tags", "op": "contains", "value": "AI"},
                ...
            ]

        Returns:
            list[str]: Node IDs whose metadata match the filter conditions. (AND logic).

        Notes:
            - Supports structured querying such as tag/category/importance/time filtering.
            - Can be used for faceted recall or prefiltering before embedding rerank.
        """
        where_clauses = []

        for _i, f in enumerate(filters):
            field = f["field"]
            op = f.get("op", "=")
            value = f["value"]

            escaped_value = self._format_value(value)

            # Build WHERE clause
            if op == "=":
                where_clauses.append(f"n.{field} = {escaped_value}")
            elif op == "in":
                where_clauses.append(f"n.{field} IN {escaped_value}")
            elif op == "contains":
                where_clauses.append(f"size(filter(n.{field}, t -> t IN {escaped_value})) > 0")
            elif op == "starts_with":
                where_clauses.append(f"n.{field} STARTS WITH {escaped_value}")
            elif op == "ends_with":
                where_clauses.append(f"n.{field} ENDS WITH {escaped_value}")
            elif op in [">", ">=", "<", "<="]:
                where_clauses.append(f"n.{field} {op} {escaped_value}")
            else:
                raise ValueError(f"Unsupported operator: {op}")

        if not self.config.use_multi_db and self.user_name:
            where_clauses.append(f'n.user_name = "{self.config.user_name}"')

        where_str = " AND ".join(where_clauses)
        gql = f"MATCH (n@Memory) WHERE {where_str} RETURN n.id AS id"
        ids = []
        try:
            result = self.execute_query(gql)
            ids = [record["id"].value for record in result]
        except Exception as e:
            logger.error(f"Failed to get metadata: {e}, gql is {gql}")
        return ids

    @timed
    def get_grouped_counts(
        self,
        group_fields: list[str],
        where_clause: str = "",
        params: dict[str, Any] | None = None,
    ) -> list[dict[str, Any]]:
        """
        Count nodes grouped by any fields.

        Args:
            group_fields (list[str]): Fields to group by, e.g., ["memory_type", "status"]
            where_clause (str, optional): Extra WHERE condition. E.g.,
            "WHERE n.status = 'activated'"
            params (dict, optional): Parameters for WHERE clause.

        Returns:
            list[dict]: e.g., [{ 'memory_type': 'WorkingMemory', 'status': 'active', 'count': 10 }, ...]
        """
        if not group_fields:
            raise ValueError("group_fields cannot be empty")

            # GQL-specific modifications
        if not self.config.use_multi_db and self.config.user_name:
            user_clause = f"n.user_name = '{self.config.user_name}'"
            if where_clause:
                where_clause = where_clause.strip()
                if where_clause.upper().startswith("WHERE"):
                    where_clause += f" AND {user_clause}"
                else:
                    where_clause = f"WHERE {where_clause} AND {user_clause}"
            else:
                where_clause = f"WHERE {user_clause}"

        # Inline parameters if provided
        if params:
            for key, value in params.items():
                # Handle different value types appropriately
                if isinstance(value, str):
                    value = f"'{value}'"
                where_clause = where_clause.replace(f"${key}", str(value))

        return_fields = []
        group_by_fields = []

        for field in group_fields:
            alias = field.replace(".", "_")
            return_fields.append(f"n.{field} AS {alias}")
            group_by_fields.append(alias)
        # Full GQL query construction
        gql = f"""
            MATCH (n)
            {where_clause}
            RETURN {", ".join(return_fields)}, COUNT(n) AS count
            GROUP BY {", ".join(group_by_fields)}
            """
        result = self.execute_query(gql)  # Pure GQL string execution

        output = []
        for record in result:
            group_values = {}
            for i, field in enumerate(group_fields):
                value = record.values()[i].as_string()
                group_values[field] = value
            count_value = record["count"].value
            output.append({**group_values, "count": count_value})

        return output

    @timed
    def clear(self) -> None:
        """
        Clear the entire graph if the target database exists.
        """
        try:
            if not self.config.use_multi_db and self.config.user_name:
                query = f"MATCH (n@Memory) WHERE n.user_name = '{self.config.user_name}' DETACH DELETE n"
            else:
                query = "MATCH (n) DETACH DELETE n"

            self.execute_query(query)
            logger.info("Cleared all nodes from database.")

        except Exception as e:
            logger.error(f"[ERROR] Failed to clear database: {e}")

    @timed
    def export_graph(self, include_embedding: bool = False) -> dict[str, Any]:
        """
        Export all graph nodes and edges in a structured form.
        Args:
        include_embedding (bool): Whether to include the large embedding field.

        Returns:
            {
                "nodes": [ { "id": ..., "memory": ..., "metadata": {...} }, ... ],
                "edges": [ { "source": ..., "target": ..., "type": ... }, ... ]
            }
        """
        node_query = "MATCH (n@Memory)"
        edge_query = "MATCH (a@Memory)-[r]->(b@Memory)"

        if not self.config.use_multi_db and self.config.user_name:
            username = self.config.user_name
            node_query += f' WHERE n.user_name = "{username}"'
            edge_query += f' WHERE r.user_name = "{username}"'

        try:
            if include_embedding:
                return_fields = "n"
            else:
                return_fields = ",".join(
                    [
                        "n.id AS id",
                        "n.memory AS memory",
                        "n.user_name AS user_name",
                        "n.user_id AS user_id",
                        "n.session_id AS session_id",
                        "n.status AS status",
                        "n.key AS key",
                        "n.confidence AS confidence",
                        "n.tags AS tags",
                        "n.created_at AS created_at",
                        "n.updated_at AS updated_at",
                        "n.memory_type AS memory_type",
                        "n.sources AS sources",
                        "n.source AS source",
                        "n.node_type AS node_type",
                        "n.visibility AS visibility",
                        "n.usage AS usage",
                        "n.background AS background",
                    ]
                )

            full_node_query = f"{node_query} RETURN {return_fields}"
            node_result = self.execute_query(full_node_query, timeout=20)
            nodes = []
            logger.debug(f"Debugging: {node_result}")
            for row in node_result:
                if include_embedding:
                    props = row.values()[0].as_node().get_properties()
                else:
                    props = {k: v.value for k, v in row.items()}
                node = self._parse_node(props)
                nodes.append(node)
        except Exception as e:
            raise RuntimeError(f"[EXPORT GRAPH - NODES] Exception: {e}") from e

        try:
            full_edge_query = f"{edge_query} RETURN a.id AS source, b.id AS target, type(r) as edge"
            edge_result = self.execute_query(full_edge_query, timeout=20)
            edges = [
                {
                    "source": row.values()[0].value,
                    "target": row.values()[1].value,
                    "type": row.values()[2].value,
                }
                for row in edge_result
            ]
        except Exception as e:
            raise RuntimeError(f"[EXPORT GRAPH - EDGES] Exception: {e}") from e

        return {"nodes": nodes, "edges": edges}

    @timed
    def import_graph(self, data: dict[str, Any]) -> None:
        """
        Import the entire graph from a serialized dictionary.

        Args:
            data: A dictionary containing all nodes and edges to be loaded.
        """
        for node in data.get("nodes", []):
            try:
                id, memory, metadata = _compose_node(node)

                if not self.config.use_multi_db and self.config.user_name:
                    metadata["user_name"] = self.config.user_name

                metadata = self._prepare_node_metadata(metadata)
                metadata.update({"id": id, "memory": memory})
                properties = ", ".join(
                    f"{k}: {self._format_value(v, k)}" for k, v in metadata.items()
                )
                node_gql = f"INSERT OR IGNORE (n@Memory {{{properties}}})"
                self.execute_query(node_gql)
            except Exception as e:
                logger.error(f"Fail to load node: {node}, error: {e}")

        for edge in data.get("edges", []):
            try:
                source_id, target_id = edge["source"], edge["target"]
                edge_type = edge["type"]
                props = ""
                if not self.config.use_multi_db and self.config.user_name:
                    props = f'{{user_name: "{self.config.user_name}"}}'
                edge_gql = f'''
                   MATCH (a@Memory {{id: "{source_id}"}}), (b@Memory {{id: "{target_id}"}})
                   INSERT OR IGNORE (a) -[e@{edge_type} {props}]-> (b)
               '''
                self.execute_query(edge_gql)
            except Exception as e:
                logger.error(f"Fail to load edge: {edge}, error: {e}")

    @timed
    def get_all_memory_items(self, scope: str, include_embedding: bool = False) -> (list)[dict]:
        """
        Retrieve all memory items of a specific memory_type.

        Args:
            scope (str): Must be one of 'WorkingMemory', 'LongTermMemory', or 'UserMemory'.
            include_embedding: with/without embedding

        Returns:
            list[dict]: Full list of memory items under this scope.
        """
        if scope not in {"WorkingMemory", "LongTermMemory", "UserMemory", "OuterMemory"}:
            raise ValueError(f"Unsupported memory type scope: {scope}")

        where_clause = f"WHERE n.memory_type = '{scope}'"

        if not self.config.use_multi_db and self.config.user_name:
            where_clause += f" AND n.user_name = '{self.config.user_name}'"

        return_fields = self._build_return_fields(include_embedding)

        query = f"""
                   MATCH (n@Memory)
                   {where_clause}
                   RETURN {return_fields}
                   LIMIT 100
                   """
        nodes = []
        try:
            results = self.execute_query(query)
            for row in results:
                props = {k: v.value for k, v in row.items()}
                nodes.append(self._parse_node(props))
        except Exception as e:
            logger.error(f"Failed to get memories: {e}")
        return nodes

    @timed
    def get_structure_optimization_candidates(
        self, scope: str, include_embedding: bool = False
    ) -> list[dict]:
        """
        Find nodes that are likely candidates for structure optimization:
        - Isolated nodes, nodes with empty background, or nodes with exactly one child.
        - Plus: the child of any parent node that has exactly one child.
        """

        where_clause = f'''
            n.memory_type = "{scope}"
            AND n.status = "activated"
        '''
        if not self.config.use_multi_db and self.config.user_name:
            where_clause += f' AND n.user_name = "{self.config.user_name}"'

        return_fields = self._build_return_fields(include_embedding)

        query = f"""
            USE `{self.db_name}`
            MATCH (n@Memory)
            WHERE {where_clause}
            OPTIONAL MATCH (n)-[@PARENT]->(c@Memory)
            OPTIONAL MATCH (p@Memory)-[@PARENT]->(n)
            WHERE c IS NULL AND p IS NULL
            RETURN {return_fields}
        """

        candidates = []
        try:
            results = self.execute_query(query)
            for row in results:
                props = {k: v.value for k, v in row.items()}
                candidates.append(self._parse_node(props))
        except Exception as e:
            logger.error(f"Failed : {e}, traceback: {traceback.format_exc()}")
        return candidates

    @timed
    def drop_database(self) -> None:
        """
        Permanently delete the entire database this instance is using.
        WARNING: This operation is destructive and cannot be undone.
        """
        if self.config.use_multi_db:
            self.execute_query(f"DROP GRAPH `{self.db_name}`")
            logger.info(f"Database '`{self.db_name}`' has been dropped.")
        else:
            raise ValueError(
                f"Refusing to drop protected database: `{self.db_name}` in "
                f"Shared Database Multi-Tenant mode"
            )

    @timed
    def detect_conflicts(self) -> list[tuple[str, str]]:
        """
        Detect conflicting nodes based on logical or semantic inconsistency.
        Returns:
            A list of (node_id1, node_id2) tuples that conflict.
        """
        raise NotImplementedError

    @timed
    # Structure Maintenance
    def deduplicate_nodes(self) -> None:
        """
        Deduplicate redundant or semantically similar nodes.
        This typically involves identifying nodes with identical or near-identical memory.
        """
        raise NotImplementedError

    @timed
    def get_context_chain(self, id: str, type: str = "FOLLOWS") -> list[str]:
        """
        Get the ordered context chain starting from a node, following a relationship type.
        Args:
            id: Starting node ID.
            type: Relationship type to follow (e.g., 'FOLLOWS').
        Returns:
            List of ordered node IDs in the chain.
        """
        raise NotImplementedError

    @timed
    def get_neighbors(
        self, id: str, type: str, direction: Literal["in", "out", "both"] = "out"
    ) -> list[str]:
        """
        Get connected node IDs in a specific direction and relationship type.
        Args:
            id: Source node ID.
            type: Relationship type.
            direction: Edge direction to follow ('out', 'in', or 'both').
        Returns:
            List of neighboring node IDs.
        """
        raise NotImplementedError

    @timed
    def get_path(self, source_id: str, target_id: str, max_depth: int = 3) -> list[str]:
        """
        Get the path of nodes from source to target within a limited depth.
        Args:
            source_id: Starting node ID.
            target_id: Target node ID.
            max_depth: Maximum path length to traverse.
        Returns:
            Ordered list of node IDs along the path.
        """
        raise NotImplementedError

    @timed
    def merge_nodes(self, id1: str, id2: str) -> str:
        """
        Merge two similar or duplicate nodes into one.
        Args:
            id1: First node ID.
            id2: Second node ID.
        Returns:
            ID of the resulting merged node.
        """
        raise NotImplementedError

    @timed
    def _ensure_database_exists(self):
        graph_type_name = "MemOSBgeM3Type"

        check_type_query = "SHOW GRAPH TYPES"
        result = self.execute_query(check_type_query, auto_set_db=False)

        type_exists = any(row["graph_type"].as_string() == graph_type_name for row in result)

        if not type_exists:
            create_tag = f"""
            CREATE GRAPH TYPE IF NOT EXISTS {graph_type_name} AS {{
                NODE Memory (:MemoryTag {{
                    id STRING,
                    memory STRING,
                    user_name STRING,
                    user_id STRING,
                    session_id STRING,
                    status STRING,
                    key STRING,
                    confidence FLOAT,
                    tags LIST<STRING>,
                    created_at STRING,
                    updated_at STRING,
                    memory_type STRING,
                    sources LIST<STRING>,
                    source STRING,
                    node_type STRING,
                    visibility STRING,
                    usage LIST<STRING>,
                    background STRING,
                    {self.dim_field} VECTOR<{self.embedding_dimension}, FLOAT>,
                    PRIMARY KEY(id)
                }}),
                EDGE RELATE_TO (Memory) -[{{user_name STRING}}]-> (Memory),
                EDGE PARENT (Memory) -[{{user_name STRING}}]-> (Memory),
                EDGE AGGREGATE_TO (Memory) -[{{user_name STRING}}]-> (Memory),
                EDGE MERGED_TO (Memory) -[{{user_name STRING}}]-> (Memory),
                EDGE INFERS (Memory) -[{{user_name STRING}}]-> (Memory),
                EDGE FOLLOWS (Memory) -[{{user_name STRING}}]-> (Memory)
            }}
            """
            self.execute_query(create_tag, auto_set_db=False)
        else:
            describe_query = f"DESCRIBE NODE TYPE Memory OF {graph_type_name};"
            desc_result = self.execute_query(describe_query, auto_set_db=False)

            memory_fields = []
            for row in desc_result:
                field_name = row.values()[0].as_string()
                memory_fields.append(field_name)

            if self.dim_field not in memory_fields:
                alter_query = f"""
                ALTER GRAPH TYPE {graph_type_name} {{
                    ALTER NODE TYPE Memory ADD PROPERTIES {{ {self.dim_field} VECTOR<{self.embedding_dimension}, FLOAT> }}
                }}
                """
                self.execute_query(alter_query, auto_set_db=False)
                logger.info(f"✅ Add new vector search {self.dim_field} to {graph_type_name}")
            else:
                logger.info(f"✅ Graph Type {graph_type_name} already include {self.dim_field}")

        create_graph = f"CREATE GRAPH IF NOT EXISTS `{self.db_name}` TYPED {graph_type_name}"
        set_graph_working = f"SESSION SET GRAPH `{self.db_name}`"

        try:
            self.execute_query(create_graph, auto_set_db=False)
            self.execute_query(set_graph_working)
            logger.info(f"✅ Graph ``{self.db_name}`` is now the working graph.")
        except Exception as e:
            logger.error(f"❌ Failed to create tag: {e} trace: {traceback.format_exc()}")

    @timed
    def _create_vector_index(
        self, label: str, vector_property: str, dimensions: int, index_name: str
    ) -> None:
        """
        Create a vector index for the specified property in the label.
        """
        if str(dimensions) == str(self.default_memory_dimension):
            index_name = f"idx_{vector_property}"
            vector_name = vector_property
        else:
            index_name = f"idx_{vector_property}_{dimensions}"
            vector_name = f"{vector_property}_{dimensions}"

        create_vector_index = f"""
                CREATE VECTOR INDEX IF NOT EXISTS {index_name}
                ON NODE {label}::{vector_name}
                OPTIONS {{
                    DIM: {dimensions},
                    METRIC: IP,
                    TYPE: IVF,
                    NLIST: 100,
                    TRAINSIZE: 1000
                }}
                FOR `{self.db_name}`
            """
        self.execute_query(create_vector_index)
        logger.info(
            f"✅ Ensure {label}::{vector_property} vector index {index_name} "
            f"exists (DIM={dimensions})"
        )

    @timed
    def _create_basic_property_indexes(self) -> None:
        """
        Create standard B-tree indexes on status, memory_type, created_at
        and updated_at fields.
        Create standard B-tree indexes on user_name when use Shared Database
        Multi-Tenant Mode.
        """
        fields = ["status", "memory_type", "created_at", "updated_at"]
        if not self.config.use_multi_db:
            fields.append("user_name")

        for field in fields:
            index_name = f"idx_memory_{field}"
            gql = f"""
                CREATE INDEX IF NOT EXISTS {index_name} ON NODE Memory({field})
                FOR `{self.db_name}`
                """
            try:
                self.execute_query(gql)
                logger.info(f"✅ Created index: {index_name} on field {field}")
            except Exception as e:
                logger.error(
                    f"❌ Failed to create index {index_name}: {e}, trace: {traceback.format_exc()}"
                )

    @timed
    def _index_exists(self, index_name: str) -> bool:
        """
        Check if an index with the given name exists.
        """
        """
            Check if a vector index with the given name exists in NebulaGraph.

            Args:
                index_name (str): The name of the index to check.

            Returns:
                bool: True if the index exists, False otherwise.
            """
        query = "SHOW VECTOR INDEXES"
        try:
            result = self.execute_query(query)
            return any(row.values()[0].as_string() == index_name for row in result)
        except Exception as e:
            logger.error(f"[Nebula] Failed to check index existence: {e}")
            return False

    @timed
    def _parse_value(self, value: Any) -> Any:
        """turn Nebula ValueWrapper to Python type"""
        from nebulagraph_python.value_wrapper import ValueWrapper

        if value is None or (hasattr(value, "is_null") and value.is_null()):
            return None
        try:
            prim = value.cast_primitive() if isinstance(value, ValueWrapper) else value
        except Exception as e:
            logger.warning(f"Error when decode Nebula ValueWrapper: {e}")
            prim = value.cast() if isinstance(value, ValueWrapper) else value

        if isinstance(prim, ValueWrapper):
            return self._parse_value(prim)
        if isinstance(prim, list):
            return [self._parse_value(v) for v in prim]
        if type(prim).__name__ == "NVector":
            return list(prim.values)

        return prim  # already a Python primitive

    def _parse_node(self, props: dict[str, Any]) -> dict[str, Any]:
        parsed = {k: self._parse_value(v) for k, v in props.items()}

        for tf in ("created_at", "updated_at"):
            if tf in parsed and parsed[tf] is not None:
                parsed[tf] = _normalize_datetime(parsed[tf])

        node_id = parsed.pop("id")
        memory = parsed.pop("memory", "")
        parsed.pop("user_name", None)
        metadata = parsed
        metadata["type"] = metadata.pop("node_type")

        if self.dim_field in metadata:
            metadata["embedding"] = metadata.pop(self.dim_field)

        return {"id": node_id, "memory": memory, "metadata": metadata}

    @timed
    def _prepare_node_metadata(self, metadata: dict[str, Any]) -> dict[str, Any]:
        """
        Ensure metadata has proper datetime fields and normalized types.

        - Fill `created_at` and `updated_at` if missing (in ISO 8601 format).
        - Convert embedding to list of float if present.
        """
        now = datetime.utcnow().isoformat()
        metadata["node_type"] = metadata.pop("type")

        # Fill timestamps if missing
        metadata.setdefault("created_at", now)
        metadata.setdefault("updated_at", now)

        # Normalize embedding type
        embedding = metadata.get("embedding")
        if embedding and isinstance(embedding, list):
            metadata.pop("embedding")
            metadata[self.dim_field] = _normalize([float(x) for x in embedding])

        return metadata

    @timed
    def _format_value(self, val: Any, key: str = "") -> str:
        from nebulagraph_python.py_data_types import NVector

        # None
        if val is None:
            return "NULL"
        # bool
        if isinstance(val, bool):
            return "true" if val else "false"
        # str
        if isinstance(val, str):
            return f'"{_escape_str(val)}"'
        # num
        elif isinstance(val, (int | float)):
            return str(val)
        # time
        elif isinstance(val, datetime):
            return f'datetime("{val.isoformat()}")'
        # list
        elif isinstance(val, list):
            if key == self.dim_field:
                dim = len(val)
                joined = ",".join(str(float(x)) for x in val)
                return f"VECTOR<{dim}, FLOAT>([{joined}])"
            else:
                return f"[{', '.join(self._format_value(v) for v in val)}]"
        # NVector
        elif isinstance(val, NVector):
            if key == self.dim_field:
                dim = len(val)
                joined = ",".join(str(float(x)) for x in val)
                return f"VECTOR<{dim}, FLOAT>([{joined}])"
            else:
                logger.warning("Invalid NVector")
        # dict
        if isinstance(val, dict):
            j = json.dumps(val, ensure_ascii=False, separators=(",", ":"))
            return f'"{_escape_str(j)}"'
        else:
            return f'"{_escape_str(str(val))}"'

    @timed
    def _metadata_filter(self, metadata: dict[str, Any]) -> dict[str, Any]:
        """
        Filter and validate metadata dictionary against the Memory node schema.
        - Removes keys not in schema.
        - Warns if required fields are missing.
        """

        dim_fields = {self.dim_field}

        allowed_fields = self.common_fields | dim_fields

        missing_fields = allowed_fields - metadata.keys()
        if missing_fields:
            logger.info(f"Metadata missing required fields: {sorted(missing_fields)}")

        filtered_metadata = {k: v for k, v in metadata.items() if k in allowed_fields}

        return filtered_metadata

    def _build_return_fields(self, include_embedding: bool = False) -> str:
        fields = set(self.base_fields)
        if include_embedding:
            fields.add(self.dim_field)
        return ", ".join(f"n.{f} AS {f}" for f in fields)<|MERGE_RESOLUTION|>--- conflicted
+++ resolved
@@ -89,144 +89,6 @@
     return str(val)
 
 
-<<<<<<< HEAD
-=======
-class SessionPoolError(Exception):
-    pass
-
-
-class SessionPool:
-    @require_python_package(
-        import_name="nebulagraph_python",
-        install_command="pip install ... @Tianxing",
-        install_link=".....",
-    )
-    def __init__(
-        self,
-        hosts: list[str],
-        user: str,
-        password: str,
-        minsize: int = 1,
-        maxsize: int = 10000,
-    ):
-        self.hosts = hosts
-        self.user = user
-        self.password = password
-        self.minsize = minsize
-        self.maxsize = maxsize
-        self.pool = Queue(maxsize)
-        self.lock = Lock()
-
-        self.clients = []
-
-        for _ in range(minsize):
-            self._create_and_add_client()
-
-    @timed
-    def _create_and_add_client(self):
-        from nebulagraph_python import NebulaClient
-
-        client = NebulaClient(self.hosts, self.user, self.password)
-        self.pool.put(client)
-        self.clients.append(client)
-
-    @timed
-    def get_client(self, timeout: float = 5.0):
-        try:
-            return self.pool.get(timeout=timeout)
-        except Empty:
-            with self.lock:
-                if len(self.clients) < self.maxsize:
-                    from nebulagraph_python import NebulaClient
-
-                    client = NebulaClient(self.hosts, self.user, self.password)
-                    self.clients.append(client)
-                    return client
-            raise RuntimeError("NebulaClientPool exhausted") from None
-
-    @timed
-    def return_client(self, client):
-        try:
-            client.execute("YIELD 1")
-            self.pool.put(client)
-        except Exception:
-            if settings.DEBUG:
-                logger.info("[Pool] Client dead, replacing...")
-
-            self.replace_client(client)
-
-    @timed
-    def close(self):
-        for client in self.clients:
-            with suppress(Exception):
-                client.close()
-        self.clients.clear()
-
-    @timed
-    def get(self):
-        """
-        Context manager: with pool.get() as client:
-        """
-
-        class _ClientContext:
-            def __init__(self, outer):
-                self.outer = outer
-                self.client = None
-
-            def __enter__(self):
-                self.client = self.outer.get_client()
-                return self.client
-
-            def __exit__(self, exc_type, exc_val, exc_tb):
-                if self.client:
-                    self.outer.return_client(self.client)
-
-        return _ClientContext(self)
-
-    @timed
-    def reset_pool(self):
-        """⚠️ Emergency reset: Close all clients and clear the pool."""
-        logger.warning("[Pool] Resetting all clients. Existing sessions will be lost.")
-        with self.lock:
-            for client in self.clients:
-                try:
-                    client.close()
-                except Exception:
-                    logger.error("Fail to close!!!")
-            self.clients.clear()
-            while not self.pool.empty():
-                try:
-                    self.pool.get_nowait()
-                except Empty:
-                    break
-            for _ in range(self.minsize):
-                self._create_and_add_client()
-        logger.info("[Pool] Pool has been reset successfully.")
-
-    @timed
-    def replace_client(self, client):
-        try:
-            client.close()
-        except Exception:
-            logger.error("Fail to close client")
-
-        if client in self.clients:
-            self.clients.remove(client)
-
-        from nebulagraph_python import NebulaClient
-
-        new_client = NebulaClient(self.hosts, self.user, self.password)
-        self.clients.append(new_client)
-
-        self.pool.put(new_client)
-
-        if settings.DEBUG:
-            logger.info(f"[Pool] Replaced dead client with a new one. {new_client}")
-
-        return new_client
-
-
->>>>>>> 065a3782
 class NebulaGraphDB(BaseGraphDB):
     """
     NebulaGraph-based implementation of a graph memory store.
