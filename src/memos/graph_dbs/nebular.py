--- conflicted
+++ resolved
@@ -746,7 +746,6 @@
                 props = {k: v.value for k, v in row.items()}
                 nodes.append(self._parse_node(props))
         except Exception as e:
-            print("============> query:", query)
             logger.error(
                 f"[get_nodes] Failed to retrieve nodes {ids}: {e}, trace: {traceback.format_exc()}"
             )
@@ -1084,19 +1083,7 @@
             - Can be used for faceted recall or prefiltering before embedding rerank.
         """
         where_clauses = []
-<<<<<<< HEAD
-
-        def _escape_value(value):
-            if isinstance(value, str):
-                return f'"{value.replace('"', '\\"')}"'
-            elif isinstance(value, list):
-                return "[" + ", ".join(_escape_value(v) for v in value) + "]"
-            else:
-                return str(value)
-
-=======
-        user_name = user_name if user_name else self.config.user_name
->>>>>>> dd34693f
+        user_name = user_name if user_name else self.config.user_name
         for _i, f in enumerate(filters):
             field = f["field"]
             op = f.get("op", "=")
