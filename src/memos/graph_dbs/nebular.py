import json
import traceback

from contextlib import suppress
from datetime import datetime
from threading import Lock
from typing import TYPE_CHECKING, Any, ClassVar, Literal

import numpy as np

from memos.configs.graph_db import NebulaGraphDBConfig
from memos.dependency import require_python_package
from memos.graph_dbs.base import BaseGraphDB
from memos.log import get_logger
from memos.utils import timed


if TYPE_CHECKING:
    from nebulagraph_python import (
        NebulaClient,
    )


logger = get_logger(__name__)


_TRANSIENT_ERR_KEYS = (
    "Session not found",
    "Connection not established",
    "timeout",
    "deadline exceeded",
    "Broken pipe",
    "EOFError",
    "socket closed",
    "connection reset",
    "connection refused",
)


@timed
def _normalize(vec: list[float]) -> list[float]:
    v = np.asarray(vec, dtype=np.float32)
    norm = np.linalg.norm(v)
    return (v / (norm if norm else 1.0)).tolist()


@timed
def _compose_node(item: dict[str, Any]) -> tuple[str, str, dict[str, Any]]:
    node_id = item["id"]
    memory = item["memory"]
    metadata = item.get("metadata", {})
    return node_id, memory, metadata


@timed
def _escape_str(value: str) -> str:
    out = []
    for ch in value:
        code = ord(ch)
        if ch == "\\":
            out.append("\\\\")
        elif ch == '"':
            out.append('\\"')
        elif ch == "\n":
            out.append("\\n")
        elif ch == "\r":
            out.append("\\r")
        elif ch == "\t":
            out.append("\\t")
        elif ch == "\b":
            out.append("\\b")
        elif ch == "\f":
            out.append("\\f")
        elif code < 0x20 or code in (0x2028, 0x2029):
            out.append(f"\\u{code:04x}")
        else:
            out.append(ch)
    return "".join(out)


@timed
def _format_datetime(value: str | datetime) -> str:
    """Ensure datetime is in ISO 8601 format string."""
    if isinstance(value, datetime):
        return value.isoformat()
    return str(value)


@timed
def _normalize_datetime(val):
    """
    Normalize datetime to ISO 8601 UTC string with +00:00.
    - If val is datetime object -> keep isoformat() (Neo4j)
    - If val is string without timezone -> append +00:00 (Nebula)
    - Otherwise just str()
    """
    if hasattr(val, "isoformat"):
        return val.isoformat()
    if isinstance(val, str) and not val.endswith(("+00:00", "Z", "+08:00")):
        return val + "+08:00"
    return str(val)


class NebulaGraphDB(BaseGraphDB):
    """
    NebulaGraph-based implementation of a graph memory store.
    """

    # ====== shared pool cache & refcount ======
    # These are process-local; in a multi-process model each process will
    # have its own cache.
    _CLIENT_CACHE: ClassVar[dict[str, "NebulaClient"]] = {}
    _CLIENT_REFCOUNT: ClassVar[dict[str, int]] = {}
    _CLIENT_LOCK: ClassVar[Lock] = Lock()
    _CLIENT_INIT_DONE: ClassVar[set[str]] = set()

    @staticmethod
    def _get_hosts_from_cfg(cfg: NebulaGraphDBConfig) -> list[str]:
        hosts = getattr(cfg, "uri", None) or getattr(cfg, "hosts", None)
        if isinstance(hosts, str):
            return [hosts]
        return list(hosts or [])

    @staticmethod
    def _make_client_key(cfg: NebulaGraphDBConfig) -> str:
        hosts = NebulaGraphDB._get_hosts_from_cfg(cfg)
        return "|".join(
            [
                "nebula-sync",
                ",".join(hosts),
                str(getattr(cfg, "user", "")),
                str(getattr(cfg, "space", "")),
            ]
        )

    @classmethod
    def _bootstrap_admin(cls, cfg: NebulaGraphDBConfig, client: "NebulaClient") -> "NebulaGraphDB":
        tmp = object.__new__(NebulaGraphDB)
        tmp.config = cfg
        tmp.db_name = cfg.space
        tmp.user_name = None
        tmp.embedding_dimension = getattr(cfg, "embedding_dimension", 3072)
        tmp.default_memory_dimension = 3072
        tmp.common_fields = {
            "id",
            "memory",
            "user_name",
            "user_id",
            "session_id",
            "status",
            "key",
            "confidence",
            "tags",
            "created_at",
            "updated_at",
            "memory_type",
            "sources",
            "source",
            "node_type",
            "visibility",
            "usage",
            "background",
        }
        tmp.base_fields = set(tmp.common_fields) - {"usage"}
        tmp.heavy_fields = {"usage"}
        tmp.dim_field = (
            f"embedding_{tmp.embedding_dimension}"
            if str(tmp.embedding_dimension) != str(tmp.default_memory_dimension)
            else "embedding"
        )
        tmp.system_db_name = cfg.space
        tmp._client = client
        tmp._owns_client = False
        return tmp

    @classmethod
    def _get_or_create_shared_client(cls, cfg: NebulaGraphDBConfig) -> tuple[str, "NebulaClient"]:
        from nebulagraph_python import (
            ConnectionConfig,
            NebulaClient,
            SessionConfig,
            SessionPoolConfig,
        )

        key = cls._make_client_key(cfg)
        with cls._CLIENT_LOCK:
            client = cls._CLIENT_CACHE.get(key)
            if client is None:
                # Connection setting

                tmp_client = NebulaClient(
                    hosts=cfg.uri,
                    username=cfg.user,
                    password=cfg.password,
                    session_config=SessionConfig(graph=None),
                    session_pool_config=SessionPoolConfig(size=1, wait_timeout=3000),
                )
                try:
                    cls._ensure_space_exists(tmp_client, cfg)
                finally:
                    tmp_client.close()

                conn_conf: ConnectionConfig | None = getattr(cfg, "conn_config", None)
                if conn_conf is None:
                    conn_conf = ConnectionConfig.from_defults(
                        cls._get_hosts_from_cfg(cfg),
                        getattr(cfg, "ssl_param", None),
                    )

                sess_conf = SessionConfig(graph=getattr(cfg, "space", None))
                pool_conf = SessionPoolConfig(
                    size=int(getattr(cfg, "max_client", 1000)), wait_timeout=5000
                )

                client = NebulaClient(
                    hosts=conn_conf.hosts,
                    username=cfg.user,
                    password=cfg.password,
                    conn_config=conn_conf,
                    session_config=sess_conf,
                    session_pool_config=pool_conf,
                )
                cls._CLIENT_CACHE[key] = client
                cls._CLIENT_REFCOUNT[key] = 0
                logger.info(f"[NebulaGraphDBSync] Created shared NebulaClient key={key}")

            cls._CLIENT_REFCOUNT[key] = cls._CLIENT_REFCOUNT.get(key, 0) + 1

            if getattr(cfg, "auto_create", False) and key not in cls._CLIENT_INIT_DONE:
                try:
                    pass
                finally:
                    pass

        if getattr(cfg, "auto_create", False) and key not in cls._CLIENT_INIT_DONE:
            with cls._CLIENT_LOCK:
                if key not in cls._CLIENT_INIT_DONE:
                    admin = cls._bootstrap_admin(cfg, client)
                    try:
                        admin._ensure_database_exists()
                        admin._create_basic_property_indexes()
                        admin._create_vector_index(
                            dimensions=int(
                                admin.embedding_dimension or admin.default_memory_dimension
                            ),
                        )
                        cls._CLIENT_INIT_DONE.add(key)
                        logger.info("[NebulaGraphDBSync] One-time init done")
                    except Exception:
                        logger.exception("[NebulaGraphDBSync] One-time init failed")

        return key, client

    def _refresh_client(self):
        """
        refresh NebulaClient:
        """
        old_key = getattr(self, "_client_key", None)
        if not old_key:
            return

        cls = self.__class__
        with cls._CLIENT_LOCK:
            try:
                if old_key in cls._CLIENT_CACHE:
                    try:
                        cls._CLIENT_CACHE[old_key].close()
                    except Exception as e:
                        logger.warning(f"[refresh_client] close old client error: {e}")
                    finally:
                        cls._CLIENT_CACHE.pop(old_key, None)
            finally:
                cls._CLIENT_REFCOUNT[old_key] = 0

            new_key, new_client = cls._get_or_create_shared_client(self.config)
            self._client_key = new_key
            self._client = new_client
            logger.info(f"[NebulaGraphDBSync] client refreshed: {old_key} -> {new_key}")

    @classmethod
    def _release_shared_client(cls, key: str):
        with cls._CLIENT_LOCK:
            if key not in cls._CLIENT_CACHE:
                return
            cls._CLIENT_REFCOUNT[key] = max(0, cls._CLIENT_REFCOUNT.get(key, 0) - 1)
            if cls._CLIENT_REFCOUNT[key] == 0:
                try:
                    cls._CLIENT_CACHE[key].close()
                except Exception as e:
                    logger.warning(f"[NebulaGraphDBSync] Error closing client: {e}")
                finally:
                    cls._CLIENT_CACHE.pop(key, None)
                    cls._CLIENT_REFCOUNT.pop(key, None)
                    logger.info(f"[NebulaGraphDBSync] Closed & removed client key={key}")

    @classmethod
    def close_all_shared_clients(cls):
        with cls._CLIENT_LOCK:
            for key, client in list(cls._CLIENT_CACHE.items()):
                try:
                    client.close()
                except Exception as e:
                    logger.warning(f"[NebulaGraphDBSync] Error closing client {key}: {e}")
                finally:
                    logger.info(f"[NebulaGraphDBSync] Closed client key={key}")
            cls._CLIENT_CACHE.clear()
            cls._CLIENT_REFCOUNT.clear()

    @require_python_package(
        import_name="nebulagraph_python",
        install_command="pip install nebulagraph-python>=5.1.1",
        install_link=".....",
    )
    def __init__(self, config: NebulaGraphDBConfig):
        """
        NebulaGraph DB client initialization.

        Required config attributes:
        - hosts: list[str] like ["host1:port", "host2:port"]
        - user: str
        - password: str
        - db_name: str (optional for basic commands)

        Example config:
            {
                "hosts": ["xxx.xx.xx.xxx:xxxx"],
                "user": "root",
                "password": "nebula",
                "space": "test"
            }
        """

        assert config.use_multi_db is False, "Multi-DB MODE IS NOT SUPPORTED"
        self.config = config
        self.db_name = config.space
        self.user_name = config.user_name
        self.embedding_dimension = config.embedding_dimension
        self.default_memory_dimension = 3072
        self.common_fields = {
            "id",
            "memory",
            "user_name",
            "user_id",
            "session_id",
            "status",
            "key",
            "confidence",
            "tags",
            "created_at",
            "updated_at",
            "memory_type",
            "sources",
            "source",
            "node_type",
            "visibility",
            "usage",
            "background",
        }
        self.base_fields = set(self.common_fields) - {"usage"}
        self.heavy_fields = {"usage"}
        self.dim_field = (
            f"embedding_{self.embedding_dimension}"
            if (str(self.embedding_dimension) != str(self.default_memory_dimension))
            else "embedding"
        )
        self.system_db_name = config.space

        # ---- NEW: pool acquisition strategy
        # Get or create a shared pool from the class-level cache
        self._client_key, self._client = self._get_or_create_shared_client(config)
        self._owns_client = True

        logger.info("Connected to NebulaGraph successfully.")

    @timed
    def execute_query(self, gql: str, timeout: float = 60.0, auto_set_db: bool = True):
        def _wrap_use_db(q: str) -> str:
            if auto_set_db and self.db_name:
                return f"USE `{self.db_name}`\n{q}"
            return q

        try:
            return self._client.execute(_wrap_use_db(gql), timeout=timeout)

        except Exception as e:
            emsg = str(e)
            if any(k.lower() in emsg.lower() for k in _TRANSIENT_ERR_KEYS):
                logger.warning(f"[execute_query] {e!s} → refreshing session pool and retry once...")
                try:
                    self._refresh_client()
                    return self._client.execute(_wrap_use_db(gql), timeout=timeout)
                except Exception:
                    logger.exception("[execute_query] retry after refresh failed")
                    raise
            raise

    @timed
    def close(self):
        """
        Close the connection resource if this instance owns it.

        - If pool was injected (`shared_pool`), do nothing.
        - If pool was acquired via shared cache, decrement refcount and close
          when the last owner releases it.
        """
        if not self._owns_client:
            logger.debug("[NebulaGraphDBSync] close() skipped (injected client).")
            return
        if self._client_key:
            self._release_shared_client(self._client_key)
            self._client_key = None
            self._client = None

    # NOTE: __del__ is best-effort; do not rely on GC order.
    def __del__(self):
        with suppress(Exception):
            self.close()

    @timed
    def create_index(
        self,
        label: str = "Memory",
        vector_property: str = "embedding",
        dimensions: int = 3072,
        index_name: str = "memory_vector_index",
    ) -> None:
        # Create vector index
        self._create_vector_index(label, vector_property, dimensions, index_name)
        # Create indexes
        self._create_basic_property_indexes()

    @timed
    def remove_oldest_memory(
        self, memory_type: str, keep_latest: int, user_name: str | None = None
    ) -> None:
        """
        Remove all WorkingMemory nodes except the latest `keep_latest` entries.

        Args:
            memory_type (str): Memory type (e.g., 'WorkingMemory', 'LongTermMemory').
            keep_latest (int): Number of latest WorkingMemory entries to keep.
        """
        optional_condition = ""

        user_name = user_name if user_name else self.config.user_name

        optional_condition = f"AND n.user_name = '{user_name}'"
        query = f"""
            MATCH (n@Memory /*+ INDEX(idx_memory_user_name) */)
            WHERE n.memory_type = '{memory_type}'
            {optional_condition}
            ORDER BY n.updated_at DESC
            OFFSET {int(keep_latest)}
            DETACH DELETE n
        """
        self.execute_query(query)

    @timed
    def add_node(
        self, id: str, memory: str, metadata: dict[str, Any], user_name: str | None = None
    ) -> None:
        """
        Insert or update a Memory node in NebulaGraph.
        """
        metadata["user_name"] = user_name if user_name else self.config.user_name
        now = datetime.utcnow()
        metadata = metadata.copy()
        metadata.setdefault("created_at", now)
        metadata.setdefault("updated_at", now)
        metadata["node_type"] = metadata.pop("type")
        metadata["id"] = id
        metadata["memory"] = memory

        if "embedding" in metadata and isinstance(metadata["embedding"], list):
            assert len(metadata["embedding"]) == self.embedding_dimension, (
                f"input embedding dimension must equal to {self.embedding_dimension}"
            )
            embedding = metadata.pop("embedding")
            metadata[self.dim_field] = _normalize(embedding)

        metadata = self._metadata_filter(metadata)
        properties = ", ".join(f"{k}: {self._format_value(v, k)}" for k, v in metadata.items())
        gql = f"INSERT OR IGNORE (n@Memory {{{properties}}})"

        try:
            self.execute_query(gql)
            logger.info("insert success")
        except Exception as e:
            logger.error(
                f"Failed to insert vertex {id}: gql: {gql}, {e}\ntrace: {traceback.format_exc()}"
            )

    @timed
    def node_not_exist(self, scope: str, user_name: str | None = None) -> int:
        user_name = user_name if user_name else self.config.user_name
        filter_clause = f'n.memory_type = "{scope}" AND n.user_name = "{user_name}"'
        query = f"""
        MATCH (n@Memory /*+ INDEX(idx_memory_user_name) */)
        WHERE {filter_clause}
        RETURN n.id AS id
        LIMIT 1
        """

        try:
            result = self.execute_query(query)
            return result.size == 0
        except Exception as e:
            logger.error(f"[node_not_exist] Query failed: {e}", exc_info=True)
            raise

    @timed
    def update_node(self, id: str, fields: dict[str, Any], user_name: str | None = None) -> None:
        """
        Update node fields in Nebular, auto-converting `created_at` and `updated_at` to datetime type if present.
        """
        user_name = user_name if user_name else self.config.user_name
        fields = fields.copy()
        set_clauses = []
        for k, v in fields.items():
            set_clauses.append(f"n.{k} = {self._format_value(v, k)}")

        set_clause_str = ",\n    ".join(set_clauses)

        query = f"""
            MATCH (n@Memory {{id: "{id}"}})
            """
        query += f'WHERE n.user_name = "{user_name}"'

        query += f"\nSET {set_clause_str}"
        self.execute_query(query)

    @timed
    def delete_node(self, id: str, user_name: str | None = None) -> None:
        """
        Delete a node from the graph.
        Args:
            id: Node identifier to delete.
            user_name (str, optional): User name for filtering in non-multi-db mode
        """
        user_name = user_name if user_name else self.config.user_name
        query = f"""
            MATCH (n@Memory {{id: "{id}"}}) WHERE n.user_name = {self._format_value(user_name)}
            DETACH DELETE n
            """
        self.execute_query(query)

    @timed
    def add_edge(self, source_id: str, target_id: str, type: str, user_name: str | None = None):
        """
        Create an edge from source node to target node.
        Args:
            source_id: ID of the source node.
            target_id: ID of the target node.
            type: Relationship type (e.g., 'RELATE_TO', 'PARENT').
            user_name (str, optional): User name for filtering in non-multi-db mode
        """
        if not source_id or not target_id:
            raise ValueError("[add_edge] source_id and target_id must be provided")
        user_name = user_name if user_name else self.config.user_name
        props = ""
        props = f'{{user_name: "{user_name}"}}'
        insert_stmt = f'''
               MATCH (a@Memory {{id: "{source_id}"}}), (b@Memory {{id: "{target_id}"}})
               INSERT (a) -[e@{type} {props}]-> (b)
           '''
        try:
            self.execute_query(insert_stmt)
        except Exception as e:
            logger.error(f"Failed to insert edge: {e}", exc_info=True)

    @timed
    def delete_edge(
        self, source_id: str, target_id: str, type: str, user_name: str | None = None
    ) -> None:
        """
        Delete a specific edge between two nodes.
        Args:
            source_id: ID of the source node.
            target_id: ID of the target node.
            type: Relationship type to remove.
            user_name (str, optional): User name for filtering in non-multi-db mode
        """
        user_name = user_name if user_name else self.config.user_name
        query = f"""
                   MATCH (a@Memory) -[r@{type}]-> (b@Memory)
                   WHERE a.id = {self._format_value(source_id)} AND b.id = {self._format_value(target_id)}
               """

        query += f" AND a.user_name = {self._format_value(user_name)} AND b.user_name = {self._format_value(user_name)}"
        query += "\nDELETE r"
        self.execute_query(query)

    @timed
    def get_memory_count(self, memory_type: str, user_name: str | None = None) -> int:
        user_name = user_name if user_name else self.config.user_name
        query = f"""
                MATCH (n@Memory)
                WHERE n.memory_type = "{memory_type}"
                """
        query += f"\nAND n.user_name = '{user_name}'"
        query += "\nRETURN COUNT(n) AS count"

        try:
            result = self.execute_query(query)
            return result.one_or_none()["count"].value
        except Exception as e:
            logger.error(f"[get_memory_count] Failed: {e}")
            return -1

    @timed
    def count_nodes(self, scope: str, user_name: str | None = None) -> int:
        user_name = user_name if user_name else self.config.user_name
        query = f"""
                MATCH (n@Memory)
                WHERE n.memory_type = "{scope}"
                """
        query += f"\nAND n.user_name = '{user_name}'"
        query += "\nRETURN count(n) AS count"

        result = self.execute_query(query)
        return result.one_or_none()["count"].value

    @timed
    def edge_exists(
        self,
        source_id: str,
        target_id: str,
        type: str = "ANY",
        direction: str = "OUTGOING",
        user_name: str | None = None,
    ) -> bool:
        """
        Check if an edge exists between two nodes.
        Args:
            source_id: ID of the source node.
            target_id: ID of the target node.
            type: Relationship type. Use "ANY" to match any relationship type.
            direction: Direction of the edge.
                       Use "OUTGOING" (default), "INCOMING", or "ANY".
            user_name (str, optional): User name for filtering in non-multi-db mode
        Returns:
            True if the edge exists, otherwise False.
        """
        # Prepare the relationship pattern
        user_name = user_name if user_name else self.config.user_name
        rel = "r" if type == "ANY" else f"r@{type}"

        # Prepare the match pattern with direction
        if direction == "OUTGOING":
            pattern = f"(a@Memory {{id: '{source_id}'}})-[{rel}]->(b@Memory {{id: '{target_id}'}})"
        elif direction == "INCOMING":
            pattern = f"(a@Memory {{id: '{source_id}'}})<-[{rel}]-(b@Memory {{id: '{target_id}'}})"
        elif direction == "ANY":
            pattern = f"(a@Memory {{id: '{source_id}'}})-[{rel}]-(b@Memory {{id: '{target_id}'}})"
        else:
            raise ValueError(
                f"Invalid direction: {direction}. Must be 'OUTGOING', 'INCOMING', or 'ANY'."
            )
        query = f"MATCH {pattern}"
        query += f"\nWHERE a.user_name = '{user_name}' AND b.user_name = '{user_name}'"
        query += "\nRETURN r"

        # Run the Cypher query
        result = self.execute_query(query)
        record = result.one_or_none()
        if record is None:
            return False
        return record.values() is not None

    @timed
    # Graph Query & Reasoning
    def get_node(
        self, id: str, include_embedding: bool = False, user_name: str | None = None
    ) -> dict[str, Any] | None:
        """
        Retrieve a Memory node by its unique ID.

        Args:
            id (str): Node ID (Memory.id)
            include_embedding: with/without embedding
            user_name (str, optional): User name for filtering in non-multi-db mode

        Returns:
            dict: Node properties as key-value pairs, or None if not found.
        """
        user_name = user_name if user_name else self.config.user_name
        filter_clause = f'n.user_name = "{user_name}" AND n.id = "{id}"'
        return_fields = self._build_return_fields(include_embedding)
        gql = f"""
            MATCH (n@Memory)
            WHERE {filter_clause}
            RETURN {return_fields}
        """

        try:
            result = self.execute_query(gql)
            for row in result:
                props = {k: v.value for k, v in row.items()}
                node = self._parse_node(props)
                return node

        except Exception as e:
            logger.error(
                f"[get_node] Failed to retrieve node '{id}': {e}, trace: {traceback.format_exc()}"
            )
            return None

    @timed
    def get_nodes(
        self,
        ids: list[str],
        include_embedding: bool = False,
        user_name: str | None = None,
        **kwargs,
    ) -> list[dict[str, Any]]:
        """
        Retrieve the metadata and memory of a list of nodes.
        Args:
            ids: List of Node identifier.
            include_embedding: with/without embedding
            user_name (str, optional): User name for filtering in non-multi-db mode
        Returns:
        list[dict]: Parsed node records containing 'id', 'memory', and 'metadata'.

        Notes:
            - Assumes all provided IDs are valid and exist.
            - Returns empty list if input is empty.
        """
        if not ids:
            return []

        user_name = user_name if user_name else self.config.user_name
        where_user = f" AND n.user_name = '{user_name}'"
        # Safe formatting of the ID list
        id_list = ",".join(f'"{_id}"' for _id in ids)

        return_fields = self._build_return_fields(include_embedding)
        query = f"""
            MATCH (n@Memory /*+ INDEX(idx_memory_user_name) */)
            WHERE n.id IN [{id_list}] {where_user}
            RETURN {return_fields}
        """
        nodes = []
        try:
            results = self.execute_query(query)
            for row in results:
                props = {k: v.value for k, v in row.items()}
                nodes.append(self._parse_node(props))
        except Exception as e:
            logger.error(
                f"[get_nodes] Failed to retrieve nodes {ids}: {e}, trace: {traceback.format_exc()}"
            )
        return nodes

    @timed
    def get_edges(
        self, id: str, type: str = "ANY", direction: str = "ANY", user_name: str | None = None
    ) -> list[dict[str, str]]:
        """
        Get edges connected to a node, with optional type and direction filter.

        Args:
            id: Node ID to retrieve edges for.
            type: Relationship type to match, or 'ANY' to match all.
            direction: 'OUTGOING', 'INCOMING', or 'ANY'.
            user_name (str, optional): User name for filtering in non-multi-db mode

        Returns:
            List of edges:
            [
              {"from": "source_id", "to": "target_id", "type": "RELATE"},
              ...
            ]
        """
        # Build relationship type filter
        rel_type = "" if type == "ANY" else f"@{type}"
        user_name = user_name if user_name else self.config.user_name
        # Build Cypher pattern based on direction
        if direction == "OUTGOING":
            pattern = f"(a@Memory)-[r{rel_type}]->(b@Memory)"
            where_clause = f"a.id = '{id}'"
        elif direction == "INCOMING":
            pattern = f"(a@Memory)<-[r{rel_type}]-(b@Memory)"
            where_clause = f"a.id = '{id}'"
        elif direction == "ANY":
            pattern = f"(a@Memory)-[r{rel_type}]-(b@Memory)"
            where_clause = f"a.id = '{id}' OR b.id = '{id}'"
        else:
            raise ValueError("Invalid direction. Must be 'OUTGOING', 'INCOMING', or 'ANY'.")

        where_clause += f" AND a.user_name = '{user_name}' AND b.user_name = '{user_name}'"

        query = f"""
            MATCH {pattern}
            WHERE {where_clause}
            RETURN a.id AS from_id, b.id AS to_id, type(r) AS edge_type
        """

        result = self.execute_query(query)
        edges = []
        for record in result:
            edges.append(
                {
                    "from": record["from_id"].value,
                    "to": record["to_id"].value,
                    "type": record["edge_type"].value,
                }
            )
        return edges

    @timed
    def get_neighbors_by_tag(
        self,
        tags: list[str],
        exclude_ids: list[str],
        top_k: int = 5,
        min_overlap: int = 1,
        include_embedding: bool = False,
        user_name: str | None = None,
    ) -> list[dict[str, Any]]:
        """
        Find top-K neighbor nodes with maximum tag overlap.

        Args:
            tags: The list of tags to match.
            exclude_ids: Node IDs to exclude (e.g., local cluster).
            top_k: Max number of neighbors to return.
            min_overlap: Minimum number of overlapping tags required.
            include_embedding: with/without embedding
            user_name (str, optional): User name for filtering in non-multi-db mode

        Returns:
            List of dicts with node details and overlap count.
        """
        if not tags:
            return []
        user_name = user_name if user_name else self.config.user_name
        where_clauses = [
            'n.status = "activated"',
            'NOT (n.node_type = "reasoning")',
            'NOT (n.memory_type = "WorkingMemory")',
        ]
        if exclude_ids:
            where_clauses.append(f"NOT (n.id IN {exclude_ids})")

        where_clauses.append(f'n.user_name = "{user_name}"')

        where_clause = " AND ".join(where_clauses)
        tag_list_literal = "[" + ", ".join(f'"{_escape_str(t)}"' for t in tags) + "]"

        return_fields = self._build_return_fields(include_embedding)
        query = f"""
            LET tag_list = {tag_list_literal}

            MATCH (n@Memory /*+ INDEX(idx_memory_user_name) */)
            WHERE {where_clause}
            RETURN {return_fields},
               size( filter( n.tags, t -> t IN tag_list ) ) AS overlap_count
            ORDER BY overlap_count DESC
            LIMIT {top_k}
            """

        result = self.execute_query(query)
        neighbors: list[dict[str, Any]] = []
        for r in result:
            props = {k: v.value for k, v in r.items() if k != "overlap_count"}
            parsed = self._parse_node(props)
            parsed["overlap_count"] = r["overlap_count"].value
            neighbors.append(parsed)

        neighbors.sort(key=lambda x: x["overlap_count"], reverse=True)
        neighbors = neighbors[:top_k]
        result = []
        for neighbor in neighbors[:top_k]:
            neighbor.pop("overlap_count")
            result.append(neighbor)
        return result

    @timed
    def get_children_with_embeddings(
        self, id: str, user_name: str | None = None
    ) -> list[dict[str, Any]]:
        user_name = user_name if user_name else self.config.user_name
        where_user = f"AND p.user_name = '{user_name}' AND c.user_name = '{user_name}'"

        query = f"""
            MATCH (p@Memory)-[@PARENT]->(c@Memory)
            WHERE p.id = "{id}" {where_user}
            RETURN c.id AS id, c.{self.dim_field} AS {self.dim_field}, c.memory AS memory
        """
        result = self.execute_query(query)
        children = []
        for row in result:
            eid = row["id"].value  # STRING
            emb_v = row[self.dim_field].value  # NVector
            emb = list(emb_v.values) if emb_v else []
            mem = row["memory"].value  # STRING

            children.append({"id": eid, "embedding": emb, "memory": mem})
        return children

    @timed
    def get_subgraph(
        self,
        center_id: str,
        depth: int = 2,
        center_status: str = "activated",
        user_name: str | None = None,
    ) -> dict[str, Any]:
        """
        Retrieve a local subgraph centered at a given node.
        Args:
            center_id: The ID of the center node.
            depth: The hop distance for neighbors.
            center_status: Required status for center node.
            user_name (str, optional): User name for filtering in non-multi-db mode
        Returns:
            {
                "core_node": {...},
                "neighbors": [...],
                "edges": [...]
            }
        """
        if not 1 <= depth <= 5:
            raise ValueError("depth must be 1-5")

        user_name = user_name if user_name else self.config.user_name

        gql = f"""
             MATCH (center@Memory /*+ INDEX(idx_memory_user_name) */)
            WHERE center.id = '{center_id}'
              AND center.status = '{center_status}'
              AND center.user_name = '{user_name}'
            OPTIONAL MATCH p = (center)-[e]->{{1,{depth}}}(neighbor@Memory)
            WHERE neighbor.user_name = '{user_name}'
            RETURN center,
                   collect(DISTINCT neighbor) AS neighbors,
                   collect(EDGES(p)) AS edge_chains
            """

        result = self.execute_query(gql).one_or_none()
        if not result or result.size == 0:
            return {"core_node": None, "neighbors": [], "edges": []}

        core_node_props = result["center"].as_node().get_properties()
        core_node = self._parse_node(core_node_props)
        neighbors = []
        vid_to_id_map = {result["center"].as_node().node_id: core_node["id"]}
        for n in result["neighbors"].value:
            n_node = n.as_node()
            n_props = n_node.get_properties()
            node_parsed = self._parse_node(n_props)
            neighbors.append(node_parsed)
            vid_to_id_map[n_node.node_id] = node_parsed["id"]

        edges = []
        for chain_group in result["edge_chains"].value:
            for edge_wr in chain_group.value:
                edge = edge_wr.value
                edges.append(
                    {
                        "type": edge.get_type(),
                        "source": vid_to_id_map.get(edge.get_src_id()),
                        "target": vid_to_id_map.get(edge.get_dst_id()),
                    }
                )

        return {"core_node": core_node, "neighbors": neighbors, "edges": edges}

    @timed
    # Search / recall operations
    def search_by_embedding(
        self,
        vector: list[float],
        top_k: int = 5,
        scope: str | None = None,
        status: str | None = None,
        threshold: float | None = None,
        search_filter: dict | None = None,
        user_name: str | None = None,
        **kwargs,
    ) -> list[dict]:
        """
        Retrieve node IDs based on vector similarity.

        Args:
            vector (list[float]): The embedding vector representing query semantics.
            top_k (int): Number of top similar nodes to retrieve.
            scope (str, optional): Memory type filter (e.g., 'WorkingMemory', 'LongTermMemory').
            status (str, optional): Node status filter (e.g., 'active', 'archived').
                            If provided, restricts results to nodes with matching status.
            threshold (float, optional): Minimum similarity score threshold (0 ~ 1).
            search_filter (dict, optional): Additional metadata filters for search results.
                            Keys should match node properties, values are the expected values.
            user_name (str, optional): User name for filtering in non-multi-db mode

        Returns:
            list[dict]: A list of dicts with 'id' and 'score', ordered by similarity.

        Notes:
            - This method uses Neo4j native vector indexing to search for similar nodes.
            - If scope is provided, it restricts results to nodes with matching memory_type.
            - If 'status' is provided, only nodes with the matching status will be returned.
            - If threshold is provided, only results with score >= threshold will be returned.
            - If search_filter is provided, additional WHERE clauses will be added for metadata filtering.
            - Typical use case: restrict to 'status = activated' to avoid
            matching archived or merged nodes.
        """
        user_name = user_name if user_name else self.config.user_name
        vector = _normalize(vector)
        dim = len(vector)
        vector_str = ",".join(f"{float(x)}" for x in vector)
        gql_vector = f"VECTOR<{dim}, FLOAT>([{vector_str}])"
        where_clauses = [f"n.{self.dim_field} IS NOT NULL"]
        if scope:
            where_clauses.append(f'n.memory_type = "{scope}"')
        if status:
            where_clauses.append(f'n.status = "{status}"')
        where_clauses.append(f'n.user_name = "{user_name}"')

        # Add search_filter conditions
        if search_filter:
            for key, value in search_filter.items():
                if isinstance(value, str):
                    where_clauses.append(f'n.{key} = "{value}"')
                else:
                    where_clauses.append(f"n.{key} = {value}")

        where_clause = f"WHERE {' AND '.join(where_clauses)}" if where_clauses else ""

        gql = f"""
                   let a = {gql_vector}
                   MATCH (n@Memory /*+ INDEX(idx_memory_user_name) */)
                   {where_clause}
                   ORDER BY inner_product(n.{self.dim_field}, a) DESC
                   LIMIT {top_k}
                   RETURN n.id AS id, inner_product(n.{self.dim_field}, a) AS score"""
        try:
            result = self.execute_query(gql)
        except Exception as e:
            logger.error(f"[search_by_embedding] Query failed: {e}")
            return []

        try:
            output = []
            for row in result:
                values = row.values()
                id_val = values[0].as_string()
                score_val = values[1].as_double()
                score_val = (score_val + 1) / 2  # align to neo4j, Normalized Cosine Score
                if threshold is None or score_val >= threshold:
                    output.append({"id": id_val, "score": score_val})
            return output
        except Exception as e:
            logger.error(f"[search_by_embedding] Result parse failed: {e}")
            return []

    @timed
    def get_by_metadata(
        self, filters: list[dict[str, Any]], user_name: str | None = None
    ) -> list[str]:
        """
        1. ADD logic: "AND" vs "OR"(support logic combination);
        2. Support nested conditional expressions;

        Retrieve node IDs that match given metadata filters.
        Supports exact match.

        Args:
        filters: List of filter dicts like:
            [
                {"field": "key", "op": "in", "value": ["A", "B"]},
                {"field": "confidence", "op": ">=", "value": 80},
                {"field": "tags", "op": "contains", "value": "AI"},
                ...
            ]
        user_name (str, optional): User name for filtering in non-multi-db mode

        Returns:
            list[str]: Node IDs whose metadata match the filter conditions. (AND logic).

        Notes:
            - Supports structured querying such as tag/category/importance/time filtering.
            - Can be used for faceted recall or prefiltering before embedding rerank.
        """
        where_clauses = []
        user_name = user_name if user_name else self.config.user_name
        for _i, f in enumerate(filters):
            field = f["field"]
            op = f.get("op", "=")
            value = f["value"]

            escaped_value = self._format_value(value)

            # Build WHERE clause
            if op == "=":
                where_clauses.append(f"n.{field} = {escaped_value}")
            elif op == "in":
                where_clauses.append(f"n.{field} IN {escaped_value}")
            elif op == "contains":
                where_clauses.append(f"size(filter(n.{field}, t -> t IN {escaped_value})) > 0")
            elif op == "starts_with":
                where_clauses.append(f"n.{field} STARTS WITH {escaped_value}")
            elif op == "ends_with":
                where_clauses.append(f"n.{field} ENDS WITH {escaped_value}")
            elif op in [">", ">=", "<", "<="]:
                where_clauses.append(f"n.{field} {op} {escaped_value}")
            else:
                raise ValueError(f"Unsupported operator: {op}")

        where_clauses.append(f'n.user_name = "{user_name}"')

        where_str = " AND ".join(where_clauses)
        gql = f"MATCH (n@Memory /*+ INDEX(idx_memory_user_name) */) WHERE {where_str} RETURN n.id AS id"
        ids = []
        try:
            result = self.execute_query(gql)
            ids = [record["id"].value for record in result]
        except Exception as e:
            logger.error(f"Failed to get metadata: {e}, gql is {gql}")
        return ids

    @timed
    def get_grouped_counts(
        self,
        group_fields: list[str],
        where_clause: str = "",
        params: dict[str, Any] | None = None,
        user_name: str | None = None,
    ) -> list[dict[str, Any]]:
        """
        Count nodes grouped by any fields.

        Args:
            group_fields (list[str]): Fields to group by, e.g., ["memory_type", "status"]
            where_clause (str, optional): Extra WHERE condition. E.g.,
            "WHERE n.status = 'activated'"
            params (dict, optional): Parameters for WHERE clause.
            user_name (str, optional): User name for filtering in non-multi-db mode

        Returns:
            list[dict]: e.g., [{ 'memory_type': 'WorkingMemory', 'status': 'active', 'count': 10 }, ...]
        """
        if not group_fields:
            raise ValueError("group_fields cannot be empty")
        user_name = user_name if user_name else self.config.user_name
        # GQL-specific modifications
        user_clause = f"n.user_name = '{user_name}'"
        if where_clause:
            where_clause = where_clause.strip()
            if where_clause.upper().startswith("WHERE"):
                where_clause += f" AND {user_clause}"
            else:
                where_clause = f"WHERE {where_clause} AND {user_clause}"
        else:
            where_clause = f"WHERE {user_clause}"

        # Inline parameters if provided
        if params:
            for key, value in params.items():
                # Handle different value types appropriately
                if isinstance(value, str):
                    value = f"'{value}'"
                where_clause = where_clause.replace(f"${key}", str(value))

        return_fields = []
        group_by_fields = []

        for field in group_fields:
            alias = field.replace(".", "_")
            return_fields.append(f"n.{field} AS {alias}")
            group_by_fields.append(alias)
        # Full GQL query construction
        gql = f"""
<<<<<<< HEAD
            MATCH (n@Memory /*+ INDEX(idx_memory_user_name) */)
=======
            MATCH (n /*+ INDEX(idx_memory_user_name) */)
>>>>>>> cdc3bd84
            {where_clause}
            RETURN {", ".join(return_fields)}, COUNT(n) AS count
            """
        result = self.execute_query(gql)  # Pure GQL string execution

        output = []
        for record in result:
            group_values = {}
            for i, field in enumerate(group_fields):
                value = record.values()[i].as_string()
                group_values[field] = value
            count_value = record["count"].value
            output.append({**group_values, "count": count_value})

        return output

    @timed
    def clear(self, user_name: str | None = None) -> None:
        """
        Clear the entire graph if the target database exists.

        Args:
            user_name (str, optional): User name for filtering in non-multi-db mode
        """
        user_name = user_name if user_name else self.config.user_name
        try:
            query = f"MATCH (n@Memory) WHERE n.user_name = '{user_name}' DETACH DELETE n"
            self.execute_query(query)
            logger.info("Cleared all nodes from database.")

        except Exception as e:
            logger.error(f"[ERROR] Failed to clear database: {e}")

    @timed
    def export_graph(
        self, include_embedding: bool = False, user_name: str | None = None
    ) -> dict[str, Any]:
        """
        Export all graph nodes and edges in a structured form.
        Args:
        include_embedding (bool): Whether to include the large embedding field.
        user_name (str, optional): User name for filtering in non-multi-db mode

        Returns:
            {
                "nodes": [ { "id": ..., "memory": ..., "metadata": {...} }, ... ],
                "edges": [ { "source": ..., "target": ..., "type": ... }, ... ]
            }
        """
        user_name = user_name if user_name else self.config.user_name
        node_query = "MATCH (n@Memory)"
        edge_query = "MATCH (a@Memory)-[r]->(b@Memory)"
        node_query += f' WHERE n.user_name = "{user_name}"'
        edge_query += f' WHERE r.user_name = "{user_name}"'

        try:
            if include_embedding:
                return_fields = "n"
            else:
                return_fields = ",".join(
                    [
                        "n.id AS id",
                        "n.memory AS memory",
                        "n.user_name AS user_name",
                        "n.user_id AS user_id",
                        "n.session_id AS session_id",
                        "n.status AS status",
                        "n.key AS key",
                        "n.confidence AS confidence",
                        "n.tags AS tags",
                        "n.created_at AS created_at",
                        "n.updated_at AS updated_at",
                        "n.memory_type AS memory_type",
                        "n.sources AS sources",
                        "n.source AS source",
                        "n.node_type AS node_type",
                        "n.visibility AS visibility",
                        "n.usage AS usage",
                        "n.background AS background",
                    ]
                )

            full_node_query = f"{node_query} RETURN {return_fields}"
            node_result = self.execute_query(full_node_query, timeout=20)
            nodes = []
            logger.debug(f"Debugging: {node_result}")
            for row in node_result:
                if include_embedding:
                    props = row.values()[0].as_node().get_properties()
                else:
                    props = {k: v.value for k, v in row.items()}
                node = self._parse_node(props)
                nodes.append(node)
        except Exception as e:
            raise RuntimeError(f"[EXPORT GRAPH - NODES] Exception: {e}") from e

        try:
            full_edge_query = f"{edge_query} RETURN a.id AS source, b.id AS target, type(r) as edge"
            edge_result = self.execute_query(full_edge_query, timeout=20)
            edges = [
                {
                    "source": row.values()[0].value,
                    "target": row.values()[1].value,
                    "type": row.values()[2].value,
                }
                for row in edge_result
            ]
        except Exception as e:
            raise RuntimeError(f"[EXPORT GRAPH - EDGES] Exception: {e}") from e

        return {"nodes": nodes, "edges": edges}

    @timed
    def import_graph(self, data: dict[str, Any], user_name: str | None = None) -> None:
        """
        Import the entire graph from a serialized dictionary.

        Args:
            data: A dictionary containing all nodes and edges to be loaded.
            user_name (str, optional): User name for filtering in non-multi-db mode
        """
        user_name = user_name if user_name else self.config.user_name
        for node in data.get("nodes", []):
            try:
                id, memory, metadata = _compose_node(node)
                metadata["user_name"] = user_name
                metadata = self._prepare_node_metadata(metadata)
                metadata.update({"id": id, "memory": memory})
                properties = ", ".join(
                    f"{k}: {self._format_value(v, k)}" for k, v in metadata.items()
                )
                node_gql = f"INSERT OR IGNORE (n@Memory {{{properties}}})"
                self.execute_query(node_gql)
            except Exception as e:
                logger.error(f"Fail to load node: {node}, error: {e}")

        for edge in data.get("edges", []):
            try:
                source_id, target_id = edge["source"], edge["target"]
                edge_type = edge["type"]
                props = f'{{user_name: "{user_name}"}}'
                edge_gql = f'''
                   MATCH (a@Memory {{id: "{source_id}"}}), (b@Memory {{id: "{target_id}"}})
                   INSERT OR IGNORE (a) -[e@{edge_type} {props}]-> (b)
               '''
                self.execute_query(edge_gql)
            except Exception as e:
                logger.error(f"Fail to load edge: {edge}, error: {e}")

    @timed
    def get_all_memory_items(
        self, scope: str, include_embedding: bool = False, user_name: str | None = None
    ) -> (list)[dict]:
        """
        Retrieve all memory items of a specific memory_type.

        Args:
            scope (str): Must be one of 'WorkingMemory', 'LongTermMemory', or 'UserMemory'.
            include_embedding: with/without embedding
            user_name (str, optional): User name for filtering in non-multi-db mode

        Returns:
            list[dict]: Full list of memory items under this scope.
        """
        user_name = user_name if user_name else self.config.user_name
        if scope not in {"WorkingMemory", "LongTermMemory", "UserMemory", "OuterMemory"}:
            raise ValueError(f"Unsupported memory type scope: {scope}")

        where_clause = f"WHERE n.memory_type = '{scope}'"
        where_clause += f" AND n.user_name = '{user_name}'"

        return_fields = self._build_return_fields(include_embedding)

        query = f"""
                   MATCH (n@Memory /*+ INDEX(idx_memory_user_name) */)
                   {where_clause}
                   RETURN {return_fields}
                   LIMIT 100
                   """
        nodes = []
        try:
            results = self.execute_query(query)
            for row in results:
                props = {k: v.value for k, v in row.items()}
                nodes.append(self._parse_node(props))
        except Exception as e:
            logger.error(f"Failed to get memories: {e}")
        return nodes

    @timed
    def get_structure_optimization_candidates(
        self, scope: str, include_embedding: bool = False, user_name: str | None = None
    ) -> list[dict]:
        """
        Find nodes that are likely candidates for structure optimization:
        - Isolated nodes, nodes with empty background, or nodes with exactly one child.
        - Plus: the child of any parent node that has exactly one child.
        """
        user_name = user_name if user_name else self.config.user_name
        where_clause = f'''
            n.memory_type = "{scope}"
            AND n.status = "activated"
        '''
        where_clause += f' AND n.user_name = "{user_name}"'

        return_fields = self._build_return_fields(include_embedding)
        return_fields += f", n.{self.dim_field} AS {self.dim_field}"

        query = f"""
            MATCH (n@Memory /*+ INDEX(idx_memory_user_name) */)
            WHERE {where_clause}
            OPTIONAL MATCH (n)-[@PARENT]->(c@Memory)
            OPTIONAL MATCH (p@Memory)-[@PARENT]->(n)
            WHERE c IS NULL AND p IS NULL
            RETURN {return_fields}
        """

        candidates = []
        node_ids = set()
        try:
            results = self.execute_query(query)
            for row in results:
                props = {k: v.value for k, v in row.items()}
                node = self._parse_node(props)
                node_id = node["id"]
                if node_id not in node_ids:
                    candidates.append(node)
                    node_ids.add(node_id)
        except Exception as e:
            logger.error(f"Failed : {e}, traceback: {traceback.format_exc()}")
        return candidates

    @timed
    def drop_database(self) -> None:
        """
        Permanently delete the entire database this instance is using.
        WARNING: This operation is destructive and cannot be undone.
        """
        raise ValueError(
            f"Refusing to drop protected database: `{self.db_name}` in "
            f"Shared Database Multi-Tenant mode"
        )

    @timed
    def detect_conflicts(self) -> list[tuple[str, str]]:
        """
        Detect conflicting nodes based on logical or semantic inconsistency.
        Returns:
            A list of (node_id1, node_id2) tuples that conflict.
        """
        raise NotImplementedError

    @timed
    # Structure Maintenance
    def deduplicate_nodes(self) -> None:
        """
        Deduplicate redundant or semantically similar nodes.
        This typically involves identifying nodes with identical or near-identical memory.
        """
        raise NotImplementedError

    @timed
    def get_context_chain(self, id: str, type: str = "FOLLOWS") -> list[str]:
        """
        Get the ordered context chain starting from a node, following a relationship type.
        Args:
            id: Starting node ID.
            type: Relationship type to follow (e.g., 'FOLLOWS').
        Returns:
            List of ordered node IDs in the chain.
        """
        raise NotImplementedError

    @timed
    def get_neighbors(
        self, id: str, type: str, direction: Literal["in", "out", "both"] = "out"
    ) -> list[str]:
        """
        Get connected node IDs in a specific direction and relationship type.
        Args:
            id: Source node ID.
            type: Relationship type.
            direction: Edge direction to follow ('out', 'in', or 'both').
        Returns:
            List of neighboring node IDs.
        """
        raise NotImplementedError

    @timed
    def get_path(self, source_id: str, target_id: str, max_depth: int = 3) -> list[str]:
        """
        Get the path of nodes from source to target within a limited depth.
        Args:
            source_id: Starting node ID.
            target_id: Target node ID.
            max_depth: Maximum path length to traverse.
        Returns:
            Ordered list of node IDs along the path.
        """
        raise NotImplementedError

    @timed
    def merge_nodes(self, id1: str, id2: str) -> str:
        """
        Merge two similar or duplicate nodes into one.
        Args:
            id1: First node ID.
            id2: Second node ID.
        Returns:
            ID of the resulting merged node.
        """
        raise NotImplementedError

    @classmethod
    def _ensure_space_exists(cls, tmp_client, cfg):
        """Lightweight check to ensure target graph (space) exists."""
        db_name = getattr(cfg, "space", None)
        if not db_name:
            logger.warning("[NebulaGraphDBSync] No `space` specified in cfg.")
            return

        try:
            res = tmp_client.execute("SHOW GRAPHS;")
            existing = {row.values()[0].as_string() for row in res}
            if db_name not in existing:
                tmp_client.execute(f"CREATE GRAPH IF NOT EXISTS `{db_name}` TYPED MemOSBgeM3Type;")
                logger.info(f"✅ Graph `{db_name}` created before session binding.")
            else:
                logger.debug(f"Graph `{db_name}` already exists.")
        except Exception:
            logger.exception("[NebulaGraphDBSync] Failed to ensure space exists")

    @timed
    def _ensure_database_exists(self):
        graph_type_name = "MemOSBgeM3Type"

        check_type_query = "SHOW GRAPH TYPES"
        result = self.execute_query(check_type_query, auto_set_db=False)

        type_exists = any(row["graph_type"].as_string() == graph_type_name for row in result)

        if not type_exists:
            create_tag = f"""
            CREATE GRAPH TYPE IF NOT EXISTS {graph_type_name} AS {{
                NODE Memory (:MemoryTag {{
                    id STRING,
                    memory STRING,
                    user_name STRING,
                    user_id STRING,
                    session_id STRING,
                    status STRING,
                    key STRING,
                    confidence FLOAT,
                    tags LIST<STRING>,
                    created_at STRING,
                    updated_at STRING,
                    memory_type STRING,
                    sources LIST<STRING>,
                    source STRING,
                    node_type STRING,
                    visibility STRING,
                    usage LIST<STRING>,
                    background STRING,
                    {self.dim_field} VECTOR<{self.embedding_dimension}, FLOAT>,
                    PRIMARY KEY(id)
                }}),
                EDGE RELATE_TO (Memory) -[{{user_name STRING}}]-> (Memory),
                EDGE PARENT (Memory) -[{{user_name STRING}}]-> (Memory),
                EDGE AGGREGATE_TO (Memory) -[{{user_name STRING}}]-> (Memory),
                EDGE MERGED_TO (Memory) -[{{user_name STRING}}]-> (Memory),
                EDGE INFERS (Memory) -[{{user_name STRING}}]-> (Memory),
                EDGE FOLLOWS (Memory) -[{{user_name STRING}}]-> (Memory)
            }}
            """
            self.execute_query(create_tag, auto_set_db=False)
        else:
            describe_query = f"DESCRIBE NODE TYPE Memory OF {graph_type_name};"
            desc_result = self.execute_query(describe_query, auto_set_db=False)

            memory_fields = []
            for row in desc_result:
                field_name = row.values()[0].as_string()
                memory_fields.append(field_name)

            if self.dim_field not in memory_fields:
                alter_query = f"""
                ALTER GRAPH TYPE {graph_type_name} {{
                    ALTER NODE TYPE Memory ADD PROPERTIES {{ {self.dim_field} VECTOR<{self.embedding_dimension}, FLOAT> }}
                }}
                """
                self.execute_query(alter_query, auto_set_db=False)
                logger.info(f"✅ Add new vector search {self.dim_field} to {graph_type_name}")
            else:
                logger.info(f"✅ Graph Type {graph_type_name} already include {self.dim_field}")

        create_graph = f"CREATE GRAPH IF NOT EXISTS `{self.db_name}` TYPED {graph_type_name}"
        try:
            self.execute_query(create_graph, auto_set_db=False)
            logger.info(f"✅ Graph ``{self.db_name}`` is now the working graph.")
        except Exception as e:
            logger.error(f"❌ Failed to create tag: {e} trace: {traceback.format_exc()}")

    @timed
    def _create_vector_index(
        self,
        label: str = "Memory",
        vector_property: str = "embedding",
        dimensions: int = 3072,
        index_name: str = "memory_vector_index",
    ) -> None:
        """
        Create a vector index for the specified property in the label.
        """
        if str(dimensions) == str(self.default_memory_dimension):
            index_name = f"idx_{vector_property}"
            vector_name = vector_property
        else:
            index_name = f"idx_{vector_property}_{dimensions}"
            vector_name = f"{vector_property}_{dimensions}"

        create_vector_index = f"""
                CREATE VECTOR INDEX IF NOT EXISTS {index_name}
                ON NODE {label}::{vector_name}
                OPTIONS {{
                    DIM: {dimensions},
                    METRIC: IP,
                    TYPE: IVF,
                    NLIST: 100,
                    TRAINSIZE: 1000
                }}
                FOR `{self.db_name}`
            """
        self.execute_query(create_vector_index)
        logger.info(
            f"✅ Ensure {label}::{vector_property} vector index {index_name} "
            f"exists (DIM={dimensions})"
        )

    @timed
    def _create_basic_property_indexes(self) -> None:
        """
        Create standard B-tree indexes on status, memory_type, created_at
        and updated_at fields.
        Create standard B-tree indexes on user_name when use Shared Database
        Multi-Tenant Mode.
        """
        fields = ["status", "memory_type", "created_at", "updated_at", "user_name"]

        for field in fields:
            index_name = f"idx_memory_{field}"
            gql = f"""
                CREATE INDEX IF NOT EXISTS {index_name} ON NODE Memory({field})
                FOR `{self.db_name}`
                """
            try:
                self.execute_query(gql)
                logger.info(f"✅ Created index: {index_name} on field {field}")
            except Exception as e:
                logger.error(
                    f"❌ Failed to create index {index_name}: {e}, trace: {traceback.format_exc()}"
                )

    @timed
    def _index_exists(self, index_name: str) -> bool:
        """
        Check if an index with the given name exists.
        """
        """
            Check if a vector index with the given name exists in NebulaGraph.

            Args:
                index_name (str): The name of the index to check.

            Returns:
                bool: True if the index exists, False otherwise.
            """
        query = "SHOW VECTOR INDEXES"
        try:
            result = self.execute_query(query)
            return any(row.values()[0].as_string() == index_name for row in result)
        except Exception as e:
            logger.error(f"[Nebula] Failed to check index existence: {e}")
            return False

    @timed
    def _parse_value(self, value: Any) -> Any:
        """turn Nebula ValueWrapper to Python type"""
        from nebulagraph_python.value_wrapper import ValueWrapper

        if value is None or (hasattr(value, "is_null") and value.is_null()):
            return None
        try:
            prim = value.cast_primitive() if isinstance(value, ValueWrapper) else value
        except Exception as e:
            logger.warning(f"Error when decode Nebula ValueWrapper: {e}")
            prim = value.cast() if isinstance(value, ValueWrapper) else value

        if isinstance(prim, ValueWrapper):
            return self._parse_value(prim)
        if isinstance(prim, list):
            return [self._parse_value(v) for v in prim]
        if type(prim).__name__ == "NVector":
            return list(prim.values)

        return prim  # already a Python primitive

    def _parse_node(self, props: dict[str, Any]) -> dict[str, Any]:
        parsed = {k: self._parse_value(v) for k, v in props.items()}

        for tf in ("created_at", "updated_at"):
            if tf in parsed and parsed[tf] is not None:
                parsed[tf] = _normalize_datetime(parsed[tf])

        node_id = parsed.pop("id")
        memory = parsed.pop("memory", "")
        parsed.pop("user_name", None)
        metadata = parsed
        metadata["type"] = metadata.pop("node_type")

        if self.dim_field in metadata:
            metadata["embedding"] = metadata.pop(self.dim_field)

        return {"id": node_id, "memory": memory, "metadata": metadata}

    @timed
    def _prepare_node_metadata(self, metadata: dict[str, Any]) -> dict[str, Any]:
        """
        Ensure metadata has proper datetime fields and normalized types.

        - Fill `created_at` and `updated_at` if missing (in ISO 8601 format).
        - Convert embedding to list of float if present.
        """
        now = datetime.utcnow().isoformat()
        metadata["node_type"] = metadata.pop("type")

        # Fill timestamps if missing
        metadata.setdefault("created_at", now)
        metadata.setdefault("updated_at", now)

        # Normalize embedding type
        embedding = metadata.get("embedding")
        if embedding and isinstance(embedding, list):
            metadata.pop("embedding")
            metadata[self.dim_field] = _normalize([float(x) for x in embedding])

        return metadata

    @timed
    def _format_value(self, val: Any, key: str = "") -> str:
        from nebulagraph_python.py_data_types import NVector

        # None
        if val is None:
            return "NULL"
        # bool
        if isinstance(val, bool):
            return "true" if val else "false"
        # str
        if isinstance(val, str):
            return f'"{_escape_str(val)}"'
        # num
        elif isinstance(val, (int | float)):
            return str(val)
        # time
        elif isinstance(val, datetime):
            return f'datetime("{val.isoformat()}")'
        # list
        elif isinstance(val, list):
            if key == self.dim_field:
                dim = len(val)
                joined = ",".join(str(float(x)) for x in val)
                return f"VECTOR<{dim}, FLOAT>([{joined}])"
            else:
                return f"[{', '.join(self._format_value(v) for v in val)}]"
        # NVector
        elif isinstance(val, NVector):
            if key == self.dim_field:
                dim = len(val)
                joined = ",".join(str(float(x)) for x in val)
                return f"VECTOR<{dim}, FLOAT>([{joined}])"
            else:
                logger.warning("Invalid NVector")
        # dict
        if isinstance(val, dict):
            j = json.dumps(val, ensure_ascii=False, separators=(",", ":"))
            return f'"{_escape_str(j)}"'
        else:
            return f'"{_escape_str(str(val))}"'

    @timed
    def _metadata_filter(self, metadata: dict[str, Any]) -> dict[str, Any]:
        """
        Filter and validate metadata dictionary against the Memory node schema.
        - Removes keys not in schema.
        - Warns if required fields are missing.
        """

        dim_fields = {self.dim_field}

        allowed_fields = self.common_fields | dim_fields

        missing_fields = allowed_fields - metadata.keys()
        if missing_fields:
            logger.info(f"Metadata missing required fields: {sorted(missing_fields)}")

        filtered_metadata = {k: v for k, v in metadata.items() if k in allowed_fields}

        return filtered_metadata

    def _build_return_fields(self, include_embedding: bool = False) -> str:
        fields = set(self.base_fields)
        if include_embedding:
            fields.add(self.dim_field)
        return ", ".join(f"n.{f} AS {f}" for f in fields)<|MERGE_RESOLUTION|>--- conflicted
+++ resolved
@@ -1172,11 +1172,7 @@
             group_by_fields.append(alias)
         # Full GQL query construction
         gql = f"""
-<<<<<<< HEAD
-            MATCH (n@Memory /*+ INDEX(idx_memory_user_name) */)
-=======
             MATCH (n /*+ INDEX(idx_memory_user_name) */)
->>>>>>> cdc3bd84
             {where_clause}
             RETURN {", ".join(return_fields)}, COUNT(n) AS count
             """
