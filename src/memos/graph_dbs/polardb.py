--- conflicted
+++ resolved
@@ -87,7 +87,6 @@
         return {}
     return {k: v for k, v in props.items() if k not in vector_keys}
 
-global_connection_pool = None
 
 class PolarDBGraphDB(BaseGraphDB):
     """PolarDB-based implementation using Apache AGE graph database extension."""
@@ -305,13 +304,8 @@
         query += "\nAND ag_catalog.agtype_access_operator(properties, '\"user_name\"'::agtype) = %s::agtype"
         params = [f'"{memory_type}"', f'"{user_name}"']
 
-<<<<<<< HEAD
-        print(f"[get_memory_count] Query: {query}, Params: {params}")
-
         # Get a connection from the pool
         conn = self._get_connection()
-=======
->>>>>>> a4d1e7b1
         try:
             with conn.cursor() as cursor:
                 cursor.execute(query, params)
@@ -336,12 +330,8 @@
         query += "\nLIMIT 1"
         params = [f'"{scope}"', f'"{user_name}"']
 
-<<<<<<< HEAD
-        print(f"[node_not_exist] Query: {query}, Params: {params}")
         # Get a connection from the pool
         conn = self._get_connection()
-=======
->>>>>>> a4d1e7b1
         try:
             with conn.cursor() as cursor:
                 cursor.execute(query, params)
@@ -464,12 +454,8 @@
             query += "\nAND ag_catalog.agtype_access_operator(properties, '\"user_name\"'::agtype) = %s::agtype"
             params.append(f'"{user_name}"')
 
-<<<<<<< HEAD
-        print(f"[update_node] query: {query}, params: {params}")
         # Get a connection from the pool
         conn = self._get_connection()
-=======
->>>>>>> a4d1e7b1
         try:
             with conn.cursor() as cursor:
                 cursor.execute(query, params)
@@ -498,12 +484,8 @@
             query += "\nAND ag_catalog.agtype_access_operator(properties, '\"user_name\"'::agtype) = %s::agtype"
             params.append(f'"{user_name}"')
 
-<<<<<<< HEAD
-        print(f"[delete_node] query: {query}, params: {params}")
         # Get a connection from the pool
         conn = self._get_connection()
-=======
->>>>>>> a4d1e7b1
         try:
             with conn.cursor() as cursor:
                 cursor.execute(query, params)
@@ -575,12 +557,9 @@
         valid_rel_types = {"AGGREGATE_TO", "FOLLOWS", "INFERS", "MERGED_TO", "RELATE_TO", "PARENT"}
 
         for label_name in valid_rel_types:
-<<<<<<< HEAD
             print(f"🪶 Creating elabel: {label_name}")
             conn = self._get_connection()
-=======
             logger.info(f"Creating elabel: {label_name}")
->>>>>>> a4d1e7b1
             try:
                 with conn.cursor() as cursor:
                     cursor.execute(f"select create_elabel('{self.db_name}_graph', '{label_name}');")
@@ -623,12 +602,8 @@
                   AND end_id   = ag_catalog._make_graph_id('{self.db_name}_graph'::name, 'Memory'::name, '{target_id}'::text::cstring)
             );
         """
-<<<<<<< HEAD
-        print(f"Executing add_edge: {query}")
+
         conn = self._get_connection()
-=======
-
->>>>>>> a4d1e7b1
         try:
             with conn.cursor() as cursor:
                 cursor.execute(query, (source_id, target_id, type, json.dumps(properties)))
@@ -768,8 +743,6 @@
         query += "\nRETURN r"
         query += "\n$$) AS (r agtype)"
 
-<<<<<<< HEAD
-        print(f"edge_exists query: {query}")
         conn = self._get_connection()
         try:
             with conn.cursor() as cursor:
@@ -778,12 +751,6 @@
                 return result is not None and result[0] is not None
         finally:
             self._return_connection(conn)
-=======
-        with self.connection.cursor() as cursor:
-            cursor.execute(query)
-            result = cursor.fetchone()
-            return result is not None and result[0] is not None
->>>>>>> a4d1e7b1
 
     @timed
     def get_node(
@@ -826,11 +793,7 @@
             query += "\nAND ag_catalog.agtype_access_operator(properties, '\"user_name\"'::agtype) = %s::agtype"
             params.append(format_param_value(user_name))
 
-<<<<<<< HEAD
-        print(f"[get_node] query: {query}, params: {params}")
         conn = self._get_connection()
-=======
->>>>>>> a4d1e7b1
         try:
             with conn.cursor() as cursor:
                 cursor.execute(query, params)
@@ -916,18 +879,11 @@
         query += " AND ag_catalog.agtype_access_operator(properties, '\"user_name\"'::agtype) = %s::agtype"
         params.append(f'"{user_name}"')
 
-<<<<<<< HEAD
-        print(f"[get_nodes] query: {query}, params: {params}")
         conn = self._get_connection()
         try:
             with conn.cursor() as cursor:
                 cursor.execute(query, params)
                 results = cursor.fetchall()
-=======
-        with self.connection.cursor() as cursor:
-            cursor.execute(query, params)
-            results = cursor.fetchall()
->>>>>>> a4d1e7b1
 
                 nodes = []
                 for row in results:
@@ -942,7 +898,6 @@
                     else:
                         properties = properties_json if properties_json else {}
 
-<<<<<<< HEAD
                     # Parse embedding from JSONB if it exists
                     if embedding_json is not None:
                         try:
@@ -961,25 +916,6 @@
                                 "metadata": properties,
                             }
                         )
-=======
-                # Parse embedding from JSONB if it exists
-                if embedding_json is not None:
-                    try:
-                        # remove embedding
-                        """
-                        embedding = json.loads(embedding_json) if isinstance(embedding_json, str) else embedding_json
-                        # properties["embedding"] = embedding
-                        """
-                    except (json.JSONDecodeError, TypeError):
-                        logger.warning(f"Failed to parse embedding for node {node_id}")
-                nodes.append(
-                    self._parse_node(
-                        {
-                            "id": properties.get("id", node_id),
-                            "memory": properties.get("memory", ""),
-                            "metadata": properties,
-                        }
->>>>>>> a4d1e7b1
                     )
                 return nodes
         finally:
@@ -1201,11 +1137,7 @@
             WHERE t.cid::graphid = m.id;
         """
 
-<<<<<<< HEAD
-        print("[get_children_with_embeddings] query:", query)
         conn = self._get_connection()
-=======
->>>>>>> a4d1e7b1
         try:
             with conn.cursor() as cursor:
                 cursor.execute(query)
@@ -1486,10 +1418,7 @@
                 """
         params = [vector]
 
-<<<<<<< HEAD
-        print(
-            f"[search_by_embedding] query: {query}, params: {params}, where_clause: {where_clause}"
-        )
+
         conn = self._get_connection()
         try:
             with conn.cursor() as cursor:
@@ -1513,26 +1442,6 @@
         finally:
             self._return_connection(conn)
 
-=======
-        with self.connection.cursor() as cursor:
-            cursor.execute(query, params)
-            results = cursor.fetchall()
-            output = []
-            for row in results:
-                """
-                polarId = row[0]  # id
-                properties = row[1]  # properties
-                # embedding = row[3]  # embedding
-                """
-                oldid = row[3]  # old_id
-                score = row[4]  # scope
-                id_val = str(oldid)
-                score_val = float(score)
-                score_val = (score_val + 1) / 2  # align to neo4j, Normalized Cosine Score
-                if threshold is None or score_val >= threshold:
-                    output.append({"id": id_val, "score": score_val})
-            return output[:top_k]
->>>>>>> a4d1e7b1
 
     @timed
     def get_by_metadata(
@@ -1781,11 +1690,7 @@
             GROUP BY {", ".join(group_by_fields)}
         """
 
-<<<<<<< HEAD
-        print("[get_grouped_counts] query:", query)
         conn = self._get_connection()
-=======
->>>>>>> a4d1e7b1
         try:
             with conn.cursor() as cursor:
                 # Handle parameterized query
@@ -2069,11 +1974,7 @@
                    """
             nodes = []
             node_ids = set()
-<<<<<<< HEAD
-            print("[get_all_memory_items embedding true ] cypher_query:", cypher_query)
             conn = self._get_connection()
-=======
->>>>>>> a4d1e7b1
             try:
                 with conn.cursor() as cursor:
                     cursor.execute(cypher_query)
