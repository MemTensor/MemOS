import json
import random

from datetime import datetime
from typing import Any, Literal

import numpy as np

from memos.configs.graph_db import PolarDBGraphDBConfig
from memos.dependency import require_python_package
from memos.graph_dbs.base import BaseGraphDB
from memos.log import get_logger
from memos.utils import timed

<<<<<<< HEAD

logger = get_logger(__name__)
=======
>>>>>>> 65a2daf0

logger = get_logger(__name__)


def _compose_node(item: dict[str, Any]) -> tuple[str, str, dict[str, Any]]:
    node_id = item["id"]
    memory = item["memory"]
    metadata = item.get("metadata", {})
    return node_id, memory, metadata


def _prepare_node_metadata(metadata: dict[str, Any]) -> dict[str, Any]:
    """
    Ensure metadata has proper datetime fields and normalized types.

    - Fill `created_at` and `updated_at` if missing (in ISO 8601 format).
    - Convert embedding to list of float if present.
    """
    now = datetime.utcnow().isoformat()

    # Fill timestamps if missing
    metadata.setdefault("created_at", now)
    metadata.setdefault("updated_at", now)

    # Normalize embedding type
    embedding = metadata.get("embedding")
    if embedding and isinstance(embedding, list):
        metadata["embedding"] = [float(x) for x in embedding]

    return metadata


def generate_vector(dim=1024, low=-0.2, high=0.2):
    """Generate a random vector for testing purposes."""
    return [round(random.uniform(low, high), 6) for _ in range(dim)]


def find_embedding(metadata):
    def find_embedding(item):
        """Find an embedding vector within nested structures"""
        for key in ["embedding", "embedding_1024", "embedding_3072", "embedding_768"]:
            if key in item and isinstance(item[key], list):
                return item[key]
            if "metadata" in item and key in item["metadata"]:
                return item["metadata"][key]
            if "properties" in item and key in item["properties"]:
                return item["properties"][key]
        return None


def detect_embedding_field(embedding_list):
    if not embedding_list:
        return None
    dim = len(embedding_list)
    if dim == 1024:
        return "embedding"
    else:
        logger.warning(f"Unknown embedding dimension {dim}, skipping this vector")
        return None


def convert_to_vector(embedding_list):
    if not embedding_list:
        return None
    if isinstance(embedding_list, np.ndarray):
        embedding_list = embedding_list.tolist()
    return "[" + ",".join(str(float(x)) for x in embedding_list) + "]"


def clean_properties(props):
    """Remove vector fields"""
    vector_keys = {"embedding", "embedding_1024", "embedding_3072", "embedding_768"}
    if not isinstance(props, dict):
        return {}
    return {k: v for k, v in props.items() if k not in vector_keys}


class PolarDBGraphDB(BaseGraphDB):
    """PolarDB-based implementation using Apache AGE graph database extension."""

    @require_python_package(
        import_name="psycopg2",
        install_command="pip install psycopg2-binary",
        install_link="https://pypi.org/project/psycopg2-binary/",
    )
    def __init__(self, config: PolarDBGraphDBConfig):
        """PolarDB-based implementation using Apache AGE.

        Tenant Modes:
        - use_multi_db = True:
            Dedicated Database Mode (Multi-Database Multi-Tenant).
            Each tenant or logical scope uses a separate PolarDB database.
            `db_name` is the specific tenant database.
            `user_name` can be None (optional).

        - use_multi_db = False:
            Shared Database Multi-Tenant Mode.
            All tenants share a single PolarDB database.
            `db_name` is the shared database.
            `user_name` is required to isolate each tenant's data at the node level.
            All node queries will enforce `user_name` in WHERE conditions and store it in metadata,
            but it will be removed automatically before returning to external consumers.
        """
        import psycopg2
        import psycopg2.pool

        self.config = config

        # Handle both dict and object config
        if isinstance(config, dict):
            self.db_name = config.get("db_name")
            self.user_name = config.get("user_name")
            host = config.get("host")
            port = config.get("port")
            user = config.get("user")
            password = config.get("password")
        else:
            self.db_name = config.db_name
            self.user_name = config.user_name
            host = config.host
            port = config.port
            user = config.user
            password = config.password
        """
        # Create connection
        self.connection = psycopg2.connect(
            host=host, port=port, user=user, password=password, dbname=self.db_name,minconn=10, maxconn=2000
        )
        """

        # Create connection pool
        self.connection_pool = psycopg2.pool.ThreadedConnectionPool(
            minconn=5,
            maxconn=2000,
            host=host,
            port=port,
            user=user,
            password=password,
            dbname=self.db_name,
            connect_timeout=60,  # Connection timeout in seconds
            keepalives_idle=40,  # Seconds of inactivity before sending keepalive (should be < server idle timeout)
            keepalives_interval=15,  # Seconds between keepalive retries
            keepalives_count=5,  # Number of keepalive retries before considering connection dead
        )

        # Keep a reference to the pool for cleanup
        self._pool_closed = False

        """
        # Handle auto_create
        # auto_create = config.get("auto_create", False) if isinstance(config, dict) else config.auto_create
        # if auto_create:
        #     self._ensure_database_exists()

        # Create graph and tables
        # self.create_graph()
        # self.create_edge()
        # self._create_graph()

        # Handle embedding_dimension
        # embedding_dim = config.get("embedding_dimension", 1024) if isinstance(config,dict) else config.embedding_dimension
        # self.create_index(dimensions=embedding_dim)
        """

    def _get_config_value(self, key: str, default=None):
        """Safely get config value from either dict or object."""
        if isinstance(self.config, dict):
            return self.config.get(key, default)
        else:
            return getattr(self.config, key, default)

    def _get_connection_old(self):
        """Get a connection from the pool."""
        if self._pool_closed:
            raise RuntimeError("Connection pool has been closed")
        conn = self.connection_pool.getconn()
        # Set autocommit for PolarDB compatibility
        conn.autocommit = True
        return conn

    def _get_connection(self):
        """Get a connection from the pool."""
        if self._pool_closed:
            raise RuntimeError("Connection pool has been closed")

        max_retries = 3
        for attempt in range(max_retries):
            try:
                conn = self.connection_pool.getconn()

                # Check if connection is closed
                if conn.closed != 0:
                    # Connection is closed, close it explicitly and try again
                    try:
                        conn.close()
                    except Exception as e:
                        logger.warning(f"Failed to close connection: {e}")
                    if attempt < max_retries - 1:
                        continue
                    else:
                        raise RuntimeError("Pool returned a closed connection")

                # Set autocommit for PolarDB compatibility
                conn.autocommit = True
                return conn
            except Exception as e:
                if attempt >= max_retries - 1:
                    raise RuntimeError(f"Failed to get a valid connection from pool: {e}") from e
                continue

    def _return_connection(self, connection):
        """Return a connection to the pool."""
        if not self._pool_closed and connection:
            try:
                # Check if connection is closed
                if hasattr(connection, "closed") and connection.closed != 0:
                    # Connection is closed, just close it and don't return to pool
                    try:
                        connection.close()
                    except Exception as e:
                        logger.warning(f"Failed to close connection: {e}")
                    return

                # Connection is valid, return to pool
                self.connection_pool.putconn(connection)
            except Exception as e:
                # If putconn fails, close the connection
                logger.warning(f"Failed to return connection to pool: {e}")
                try:
                    connection.close()
                except Exception as e:
                    logger.warning(f"Failed to close connection: {e}")

    def _return_connection_old(self, connection):
        """Return a connection to the pool."""
        if not self._pool_closed and connection:
            self.connection_pool.putconn(connection)

    def _ensure_database_exists(self):
        """Create database if it doesn't exist."""
        try:
            # For PostgreSQL/PolarDB, we need to connect to a default database first
            # This is a simplified implementation - in production you might want to handle this differently
            logger.info(f"Using database '{self.db_name}'")
        except Exception as e:
            logger.error(f"Failed to access database '{self.db_name}': {e}")
            raise

    @timed
    def _create_graph(self):
        """Create PostgreSQL schema and table for graph storage."""
        # Get a connection from the pool
        conn = self._get_connection()
        try:
            with conn.cursor() as cursor:
                # Create schema if it doesn't exist
                cursor.execute(f'CREATE SCHEMA IF NOT EXISTS "{self.db_name}_graph";')
                logger.info(f"Schema '{self.db_name}_graph' ensured.")

                # Create Memory table if it doesn't exist
                cursor.execute(f"""
                    CREATE TABLE IF NOT EXISTS "{self.db_name}_graph"."Memory" (
                        id TEXT PRIMARY KEY,
                        properties JSONB NOT NULL,
                        created_at TIMESTAMP DEFAULT CURRENT_TIMESTAMP,
                        updated_at TIMESTAMP DEFAULT CURRENT_TIMESTAMP
                    );
                """)
                logger.info(f"Memory table created in schema '{self.db_name}_graph'.")

                # Add embedding column if it doesn't exist (using JSONB for compatibility)
                try:
                    cursor.execute(f"""
                        ALTER TABLE "{self.db_name}_graph"."Memory"
                        ADD COLUMN IF NOT EXISTS embedding JSONB;
                    """)
                    logger.info("Embedding column added to Memory table.")
                except Exception as e:
                    logger.warning(f"Failed to add embedding column: {e}")

                # Create indexes
                cursor.execute(f"""
                    CREATE INDEX IF NOT EXISTS idx_memory_properties
                    ON "{self.db_name}_graph"."Memory" USING GIN (properties);
                """)

                # Create vector index for embedding field
                try:
                    cursor.execute(f"""
                        CREATE INDEX IF NOT EXISTS idx_memory_embedding
                        ON "{self.db_name}_graph"."Memory" USING ivfflat (embedding vector_cosine_ops)
                        WITH (lists = 100);
                    """)
                    logger.info("Vector index created for Memory table.")
                except Exception as e:
                    logger.warning(f"Vector index creation failed (might not be supported): {e}")

                logger.info("Indexes created for Memory table.")

        except Exception as e:
            logger.error(f"Failed to create graph schema: {e}")
            raise e
        finally:
            self._return_connection(conn)

    def create_index(
        self,
        label: str = "Memory",
        vector_property: str = "embedding",
        dimensions: int = 1024,
        index_name: str = "memory_vector_index",
    ) -> None:
        """
        Create indexes for embedding and other fields.
        Note: This creates PostgreSQL indexes on the underlying tables.
        """
        # Get a connection from the pool
        conn = self._get_connection()
        try:
            with conn.cursor() as cursor:
                # Create indexes on the underlying PostgreSQL tables
                # Apache AGE stores data in regular PostgreSQL tables
                cursor.execute(f"""
                    CREATE INDEX IF NOT EXISTS idx_memory_properties
                    ON "{self.db_name}_graph"."Memory" USING GIN (properties);
                """)

                # Try to create vector index, but don't fail if it doesn't work
                try:
                    cursor.execute(f"""
                        CREATE INDEX IF NOT EXISTS idx_memory_embedding
                        ON "{self.db_name}_graph"."Memory" USING ivfflat (embedding vector_cosine_ops);
                    """)
                except Exception as ve:
                    logger.warning(f"Vector index creation failed (might not be supported): {ve}")

                logger.debug("Indexes created successfully.")
        except Exception as e:
            logger.warning(f"Failed to create indexes: {e}")
        finally:
            self._return_connection(conn)

    def get_memory_count(self, memory_type: str, user_name: str | None = None) -> int:
        """Get count of memory nodes by type."""
        user_name = user_name if user_name else self._get_config_value("user_name")
        query = f"""
            SELECT COUNT(*)
            FROM "{self.db_name}_graph"."Memory"
            WHERE ag_catalog.agtype_access_operator(properties, '"memory_type"'::agtype) = %s::agtype
        """
        query += "\nAND ag_catalog.agtype_access_operator(properties, '\"user_name\"'::agtype) = %s::agtype"
<<<<<<< HEAD
        params = [f'"{memory_type}"', f'"{user_name}"']

=======
        params = [self.format_param_value(memory_type), self.format_param_value(user_name)]

        # Get a connection from the pool
        conn = self._get_connection()
>>>>>>> 65a2daf0
        try:
            with conn.cursor() as cursor:
                cursor.execute(query, params)
                result = cursor.fetchone()
                return result[0] if result else 0
        except Exception as e:
            logger.error(f"[get_memory_count] Failed: {e}")
            return -1
        finally:
            self._return_connection(conn)

    @timed
    def node_not_exist(self, scope: str, user_name: str | None = None) -> int:
        """Check if a node with given scope exists."""
        user_name = user_name if user_name else self._get_config_value("user_name")
        query = f"""
            SELECT id
            FROM "{self.db_name}_graph"."Memory"
            WHERE ag_catalog.agtype_access_operator(properties, '"memory_type"'::agtype) = %s::agtype
        """
        query += "\nAND ag_catalog.agtype_access_operator(properties, '\"user_name\"'::agtype) = %s::agtype"
        query += "\nLIMIT 1"
<<<<<<< HEAD
        params = [f'"{scope}"', f'"{user_name}"']

=======
        params = [self.format_param_value(scope), self.format_param_value(user_name)]

        # Get a connection from the pool
        conn = self._get_connection()
>>>>>>> 65a2daf0
        try:
            with conn.cursor() as cursor:
                cursor.execute(query, params)
                result = cursor.fetchone()
                return 1 if result else 0
        except Exception as e:
            logger.error(f"[node_not_exist] Query failed: {e}", exc_info=True)
            raise
        finally:
            self._return_connection(conn)

    @timed
    def remove_oldest_memory(
        self, memory_type: str, keep_latest: int, user_name: str | None = None
    ) -> None:
        """
        Remove all WorkingMemory nodes except the latest `keep_latest` entries.

        Args:
            memory_type (str): Memory type (e.g., 'WorkingMemory', 'LongTermMemory').
            keep_latest (int): Number of latest WorkingMemory entries to keep.
            user_name (str, optional): User name for filtering in non-multi-db mode
        """
        user_name = user_name if user_name else self._get_config_value("user_name")

        # Use actual OFFSET logic, consistent with nebular.py
        # First find IDs to delete, then delete them
        select_query = f"""
            SELECT id FROM "{self.db_name}_graph"."Memory"
            WHERE ag_catalog.agtype_access_operator(properties, '"memory_type"'::agtype) = %s::agtype
            AND ag_catalog.agtype_access_operator(properties, '"user_name"'::agtype) = %s::agtype
            ORDER BY ag_catalog.agtype_access_operator(properties, '"updated_at"'::agtype) DESC
            OFFSET %s
        """
<<<<<<< HEAD
        select_params = [f'"{memory_type}"', f'"{user_name}"', keep_latest]

=======
        select_params = [
            self.format_param_value(memory_type),
            self.format_param_value(user_name),
            keep_latest,
        ]
        conn = self._get_connection()
>>>>>>> 65a2daf0
        try:
            with conn.cursor() as cursor:
                # Execute query to get IDs to delete
                cursor.execute(select_query, select_params)
                ids_to_delete = [row[0] for row in cursor.fetchall()]

                if not ids_to_delete:
                    logger.info(f"No {memory_type} memories to remove for user {user_name}")
                    return

                # Build delete query
                placeholders = ",".join(["%s"] * len(ids_to_delete))
                delete_query = f"""
                    DELETE FROM "{self.db_name}_graph"."Memory"
                    WHERE id IN ({placeholders})
                """
                delete_params = ids_to_delete

                # Execute deletion
                cursor.execute(delete_query, delete_params)
                deleted_count = cursor.rowcount
                logger.info(
                    f"Removed {deleted_count} oldest {memory_type} memories, keeping {keep_latest} latest for user {user_name}"
                )
        except Exception as e:
            logger.error(f"[remove_oldest_memory] Failed: {e}", exc_info=True)
            raise
        finally:
            self._return_connection(conn)

    @timed
    def update_node(self, id: str, fields: dict[str, Any], user_name: str | None = None) -> None:
        """
        Update node fields in PolarDB, auto-converting `created_at` and `updated_at` to datetime type if present.
        """
        if not fields:
            return

        user_name = user_name if user_name else self.config.user_name

        # Get the current node
        current_node = self.get_node(id, user_name=user_name)
        if not current_node:
            return

        # Update properties but keep original id and memory fields
        properties = current_node["metadata"].copy()
        original_id = properties.get("id", id)  # Preserve original ID
        original_memory = current_node.get("memory", "")  # Preserve original memory

        # If fields include memory, use it; otherwise keep original memory
        if "memory" in fields:
            original_memory = fields.pop("memory")

        properties.update(fields)
        properties["id"] = original_id  # Ensure ID is not overwritten
        properties["memory"] = original_memory  # Ensure memory is not overwritten

        # Handle embedding field
        embedding_vector = None
        if "embedding" in fields:
            embedding_vector = fields.pop("embedding")
            if not isinstance(embedding_vector, list):
                embedding_vector = None

        # Build update query
        if embedding_vector is not None:
            query = f"""
                UPDATE "{self.db_name}_graph"."Memory"
                SET properties = %s, embedding = %s
                WHERE ag_catalog.agtype_access_operator(properties, '"id"'::agtype) = %s::agtype
            """
            params = [
                json.dumps(properties),
                json.dumps(embedding_vector),
                self.format_param_value(id),
            ]
        else:
            query = f"""
                UPDATE "{self.db_name}_graph"."Memory"
                SET properties = %s
                WHERE ag_catalog.agtype_access_operator(properties, '"id"'::agtype) = %s::agtype
            """
            params = [json.dumps(properties), self.format_param_value(id)]

        # Only add user filter when user_name is provided
        if user_name is not None:
            query += "\nAND ag_catalog.agtype_access_operator(properties, '\"user_name\"'::agtype) = %s::agtype"
            params.append(self.format_param_value(user_name))

<<<<<<< HEAD
=======
        # Get a connection from the pool
        conn = self._get_connection()
>>>>>>> 65a2daf0
        try:
            with conn.cursor() as cursor:
                cursor.execute(query, params)
        except Exception as e:
            logger.error(f"[update_node] Failed to update node '{id}': {e}", exc_info=True)
            raise
        finally:
            self._return_connection(conn)

    @timed
    def delete_node(self, id: str, user_name: str | None = None) -> None:
        """
        Delete a node from the graph.
        Args:
            id: Node identifier to delete.
            user_name (str, optional): User name for filtering in non-multi-db mode
        """
        query = f"""
            DELETE FROM "{self.db_name}_graph"."Memory"
            WHERE ag_catalog.agtype_access_operator(properties, '"id"'::agtype) = %s::agtype
        """
        params = [self.format_param_value(id)]

        # Only add user filter when user_name is provided
        if user_name is not None:
            query += "\nAND ag_catalog.agtype_access_operator(properties, '\"user_name\"'::agtype) = %s::agtype"
            params.append(self.format_param_value(user_name))

<<<<<<< HEAD
=======
        # Get a connection from the pool
        conn = self._get_connection()
>>>>>>> 65a2daf0
        try:
            with conn.cursor() as cursor:
                cursor.execute(query, params)
        except Exception as e:
            logger.error(f"[delete_node] Failed to delete node '{id}': {e}", exc_info=True)
            raise
        finally:
            self._return_connection(conn)

    @timed
    def create_extension(self):
        extensions = [("polar_age", "Graph engine"), ("vector", "Vector engine")]
        # Get a connection from the pool
        conn = self._get_connection()
        try:
            with conn.cursor() as cursor:
                # Ensure in the correct database context
                cursor.execute("SELECT current_database();")
                current_db = cursor.fetchone()[0]
                logger.info(f"Current database context: {current_db}")

                for ext_name, ext_desc in extensions:
                    try:
                        cursor.execute(f"create extension if not exists {ext_name};")
                        logger.info(f"Extension '{ext_name}' ({ext_desc}) ensured.")
                    except Exception as e:
                        if "already exists" in str(e):
                            logger.info(f"Extension '{ext_name}' ({ext_desc}) already exists.")
                        else:
                            logger.warning(
                                f"Failed to create extension '{ext_name}' ({ext_desc}): {e}"
                            )
                            logger.error(
                                f"Failed to create extension '{ext_name}': {e}", exc_info=True
                            )
        except Exception as e:
            logger.warning(f"Failed to access database context: {e}")
            logger.error(f"Failed to access database context: {e}", exc_info=True)
        finally:
            self._return_connection(conn)

    @timed
    def create_graph(self):
        # Get a connection from the pool
        conn = self._get_connection()
        try:
            with conn.cursor() as cursor:
                cursor.execute(f"""
                    SELECT COUNT(*) FROM ag_catalog.ag_graph
                    WHERE name = '{self.db_name}_graph';
                """)
                graph_exists = cursor.fetchone()[0] > 0

                if graph_exists:
                    logger.info(f"Graph '{self.db_name}_graph' already exists.")
                else:
                    cursor.execute(f"select create_graph('{self.db_name}_graph');")
                    logger.info(f"Graph database '{self.db_name}_graph' created.")
        except Exception as e:
            logger.warning(f"Failed to create graph '{self.db_name}_graph': {e}")
            logger.error(f"Failed to create graph '{self.db_name}_graph': {e}", exc_info=True)
        finally:
            self._return_connection(conn)

    @timed
    def create_edge(self):
        """Create all valid edge types if they do not exist"""

        valid_rel_types = {"AGGREGATE_TO", "FOLLOWS", "INFERS", "MERGED_TO", "RELATE_TO", "PARENT"}

        for label_name in valid_rel_types:
<<<<<<< HEAD
=======
            print(f"🪶 Creating elabel: {label_name}")
            conn = self._get_connection()
>>>>>>> 65a2daf0
            logger.info(f"Creating elabel: {label_name}")
            try:
                with conn.cursor() as cursor:
                    cursor.execute(f"select create_elabel('{self.db_name}_graph', '{label_name}');")
                    logger.info(f"Successfully created elabel: {label_name}")
            except Exception as e:
                if "already exists" in str(e):
                    logger.info(f"Label '{label_name}' already exists, skipping.")
                else:
                    logger.warning(f"Failed to create label {label_name}: {e}")
                    logger.error(f"Failed to create elabel '{label_name}': {e}", exc_info=True)
            finally:
                self._return_connection(conn)

    @timed
    def add_edge(
        self, source_id: str, target_id: str, type: str, user_name: str | None = None
    ) -> None:
        if not source_id or not target_id:
            raise ValueError("[add_edge] source_id and target_id must be provided")

        source_exists = self.get_node(source_id) is not None
        target_exists = self.get_node(target_id) is not None

        if not source_exists or not target_exists:
            raise ValueError("[add_edge] source_id and target_id must be provided")

        properties = {}
        if user_name is not None:
            properties["user_name"] = user_name
        query = f"""
            INSERT INTO {self.db_name}_graph."{type}"(id, start_id, end_id, properties)
            SELECT
                ag_catalog._next_graph_id('{self.db_name}_graph'::name, '{type}'),
                ag_catalog._make_graph_id('{self.db_name}_graph'::name, 'Memory'::name, '{source_id}'::text::cstring),
                ag_catalog._make_graph_id('{self.db_name}_graph'::name, 'Memory'::name, '{target_id}'::text::cstring),
                jsonb_build_object('user_name', '{user_name}')::text::agtype
            WHERE NOT EXISTS (
                SELECT 1 FROM {self.db_name}_graph."{type}"
                WHERE start_id = ag_catalog._make_graph_id('{self.db_name}_graph'::name, 'Memory'::name, '{source_id}'::text::cstring)
                  AND end_id   = ag_catalog._make_graph_id('{self.db_name}_graph'::name, 'Memory'::name, '{target_id}'::text::cstring)
            );
        """

        conn = self._get_connection()
        try:
            with conn.cursor() as cursor:
                cursor.execute(query, (source_id, target_id, type, json.dumps(properties)))
                logger.info(f"Edge created: {source_id} -[{type}]-> {target_id}")
        except Exception as e:
            logger.error(f"Failed to insert edge: {e}", exc_info=True)
            raise
        finally:
            self._return_connection(conn)

    @timed
    def delete_edge(self, source_id: str, target_id: str, type: str) -> None:
        """
        Delete a specific edge between two nodes.
        Args:
            source_id: ID of the source node.
            target_id: ID of the target node.
            type: Relationship type to remove.
        """
        query = f"""
            DELETE FROM "{self.db_name}_graph"."Edges"
            WHERE source_id = %s AND target_id = %s AND edge_type = %s
        """
        conn = self._get_connection()
        try:
            with conn.cursor() as cursor:
                cursor.execute(query, (source_id, target_id, type))
                logger.info(f"Edge deleted: {source_id} -[{type}]-> {target_id}")
        finally:
            self._return_connection(conn)

    @timed
    def edge_exists_old(
        self, source_id: str, target_id: str, type: str = "ANY", direction: str = "OUTGOING"
    ) -> bool:
        """
        Check if an edge exists between two nodes.
        Args:
            source_id: ID of the source node.
            target_id: ID of the target node.
            type: Relationship type. Use "ANY" to match any relationship type.
            direction: Direction of the edge.
                       Use "OUTGOING" (default), "INCOMING", or "ANY".
        Returns:
            True if the edge exists, otherwise False.
        """
        where_clauses = []
        params = []
        # SELECT * FROM
        # cypher('memtensor_memos_graph', $$
        # MATCH(a: Memory
        # {id: "13bb9df6-0609-4442-8bed-bba77dadac92"})-[r] - (b:Memory {id: "2dd03a5b-5d5f-49c9-9e0a-9a2a2899b98d"})
        # RETURN
        # r
        # $$) AS(r
        # agtype);

        if direction == "OUTGOING":
            where_clauses.append("source_id = %s AND target_id = %s")
            params.extend([source_id, target_id])
        elif direction == "INCOMING":
            where_clauses.append("source_id = %s AND target_id = %s")
            params.extend([target_id, source_id])
        elif direction == "ANY":
            where_clauses.append(
                "((source_id = %s AND target_id = %s) OR (source_id = %s AND target_id = %s))"
            )
            params.extend([source_id, target_id, target_id, source_id])
        else:
            raise ValueError(
                f"Invalid direction: {direction}. Must be 'OUTGOING', 'INCOMING', or 'ANY'."
            )

        if type != "ANY":
            where_clauses.append("edge_type = %s")
            params.append(type)

        where_clause = " AND ".join(where_clauses)

        query = f"""
            SELECT 1 FROM "{self.db_name}_graph"."Edges"
            WHERE {where_clause}
            LIMIT 1
        """
        conn = self._get_connection()
        try:
            with conn.cursor() as cursor:
                cursor.execute(query, params)
                result = cursor.fetchone()
                return result is not None
        finally:
            self._return_connection(conn)

    @timed
    def edge_exists(
        self,
        source_id: str,
        target_id: str,
        type: str = "ANY",
        direction: str = "OUTGOING",
        user_name: str | None = None,
    ) -> bool:
        """
        Check if an edge exists between two nodes.
        Args:
            source_id: ID of the source node.
            target_id: ID of the target node.
            type: Relationship type. Use "ANY" to match any relationship type.
            direction: Direction of the edge.
                       Use "OUTGOING" (default), "INCOMING", or "ANY".
            user_name (str, optional): User name for filtering in non-multi-db mode
        Returns:
            True if the edge exists, otherwise False.
        """

        # Prepare the relationship pattern
        user_name = user_name if user_name else self.config.user_name

        # Prepare the match pattern with direction
        if direction == "OUTGOING":
            pattern = "(a:Memory)-[r]->(b:Memory)"
        elif direction == "INCOMING":
            pattern = "(a:Memory)<-[r]-(b:Memory)"
        elif direction == "ANY":
            pattern = "(a:Memory)-[r]-(b:Memory)"
        else:
            raise ValueError(
                f"Invalid direction: {direction}. Must be 'OUTGOING', 'INCOMING', or 'ANY'."
            )
        query = f"SELECT * FROM cypher('{self.db_name}_graph', $$"
        query += f"\nMATCH {pattern}"
        query += f"\nWHERE a.user_name = '{user_name}' AND b.user_name = '{user_name}'"
        query += f"\nAND a.id = '{source_id}' AND b.id = '{target_id}'"
        if type != "ANY":
            query += f"\n AND type(r) = '{type}'"

        query += "\nRETURN r"
        query += "\n$$) AS (r agtype)"

<<<<<<< HEAD
        with self.connection.cursor() as cursor:
            cursor.execute(query)
            result = cursor.fetchone()
            return result is not None and result[0] is not None
=======
        conn = self._get_connection()
        try:
            with conn.cursor() as cursor:
                cursor.execute(query)
                result = cursor.fetchone()
                return result is not None and result[0] is not None
        finally:
            self._return_connection(conn)
>>>>>>> 65a2daf0

    @timed
    def get_node(
        self, id: str, include_embedding: bool = False, user_name: str | None = None
    ) -> dict[str, Any] | None:
        """
        Retrieve a Memory node by its unique ID.

        Args:
            id (str): Node ID (Memory.id)
            include_embedding: with/without embedding
            user_name (str, optional): User name for filtering in non-multi-db mode

        Returns:
            dict: Node properties as key-value pairs, or None if not found.
        """

        select_fields = "id, properties, embedding" if include_embedding else "id, properties"

        query = f"""
            SELECT {select_fields}
            FROM "{self.db_name}_graph"."Memory"
            WHERE ag_catalog.agtype_access_operator(properties, '"id"'::agtype) = %s::agtype
        """
        params = [self.format_param_value(id)]

        # Only add user filter when user_name is provided
        if user_name is not None:
            query += "\nAND ag_catalog.agtype_access_operator(properties, '\"user_name\"'::agtype) = %s::agtype"
            params.append(self.format_param_value(user_name))

<<<<<<< HEAD
=======
        conn = self._get_connection()
>>>>>>> 65a2daf0
        try:
            with conn.cursor() as cursor:
                cursor.execute(query, params)
                result = cursor.fetchone()

                if result:
                    if include_embedding:
                        _, properties_json, embedding_json = result
                    else:
                        _, properties_json = result
                        embedding_json = None

                    # Parse properties from JSONB if it's a string
                    if isinstance(properties_json, str):
                        try:
                            properties = json.loads(properties_json)
                        except (json.JSONDecodeError, TypeError):
                            logger.warning(f"Failed to parse properties for node {id}")
                            properties = {}
                    else:
                        properties = properties_json if properties_json else {}

                    # Parse embedding from JSONB if it exists and include_embedding is True
                    if include_embedding and embedding_json is not None:
                        try:
                            embedding = (
                                json.loads(embedding_json)
                                if isinstance(embedding_json, str)
                                else embedding_json
                            )
                            properties["embedding"] = embedding
                        except (json.JSONDecodeError, TypeError):
                            logger.warning(f"Failed to parse embedding for node {id}")

                    return self._parse_node(
                        {
                            "id": id,
                            "memory": properties.get("memory", ""),
                            **properties,
                        }
                    )
                return None

        except Exception as e:
            logger.error(f"[get_node] Failed to retrieve node '{id}': {e}", exc_info=True)
            return None
        finally:
            self._return_connection(conn)

    @timed
    def get_nodes(
        self, ids: list[str], user_name: str | None = None, **kwargs
    ) -> list[dict[str, Any]]:
        """
        Retrieve the metadata and memory of a list of nodes.
        Args:
            ids: List of Node identifier.
        Returns:
        list[dict]: Parsed node records containing 'id', 'memory', and 'metadata'.

        Notes:
            - Assumes all provided IDs are valid and exist.
            - Returns empty list if input is empty.
        """
        if not ids:
            return []

        # Build WHERE clause using agtype_access_operator like get_node method
        where_conditions = []
        params = []

        for id_val in ids:
            where_conditions.append(
                "ag_catalog.agtype_access_operator(properties, '\"id\"'::agtype) = %s::agtype"
            )
            params.append(self.format_param_value(id_val))

        where_clause = " OR ".join(where_conditions)

        query = f"""
            SELECT id, properties, embedding
            FROM "{self.db_name}_graph"."Memory"
            WHERE ({where_clause})
        """

        user_name = user_name if user_name else self.config.user_name
        query += " AND ag_catalog.agtype_access_operator(properties, '\"user_name\"'::agtype) = %s::agtype"
        params.append(self.format_param_value(user_name))

<<<<<<< HEAD
        with self.connection.cursor() as cursor:
            cursor.execute(query, params)
            results = cursor.fetchall()
=======
        conn = self._get_connection()
        try:
            with conn.cursor() as cursor:
                cursor.execute(query, params)
                results = cursor.fetchall()
>>>>>>> 65a2daf0

                nodes = []
                for row in results:
                    node_id, properties_json, embedding_json = row
                    # Parse properties from JSONB if it's a string
                    if isinstance(properties_json, str):
                        try:
                            properties = json.loads(properties_json)
                        except (json.JSONDecodeError, TypeError):
                            logger.warning(f"Failed to parse properties for node {node_id}")
                            properties = {}
                    else:
                        properties = properties_json if properties_json else {}

<<<<<<< HEAD
                # Parse embedding from JSONB if it exists
                if embedding_json is not None:
                    try:
                        # remove embedding
                        """
                        embedding = json.loads(embedding_json) if isinstance(embedding_json, str) else embedding_json
                        # properties["embedding"] = embedding
                        """
                    except (json.JSONDecodeError, TypeError):
                        logger.warning(f"Failed to parse embedding for node {node_id}")
                nodes.append(
                    self._parse_node(
                        {
                            "id": properties.get("id", node_id),
                            "memory": properties.get("memory", ""),
                            "metadata": properties,
                        }
=======
                    # Parse embedding from JSONB if it exists
                    if embedding_json is not None:
                        try:
                            # remove embedding
                            """
                            embedding = json.loads(embedding_json) if isinstance(embedding_json, str) else embedding_json
                            # properties["embedding"] = embedding
                            """
                        except (json.JSONDecodeError, TypeError):
                            logger.warning(f"Failed to parse embedding for node {node_id}")
                    nodes.append(
                        self._parse_node(
                            {
                                "id": properties.get("id", node_id),
                                "memory": properties.get("memory", ""),
                                "metadata": properties,
                            }
                        )
>>>>>>> 65a2daf0
                    )
                return nodes
        finally:
            self._return_connection(conn)

    @timed
    def get_edges_old(
        self, id: str, type: str = "ANY", direction: str = "ANY"
    ) -> list[dict[str, str]]:
        """
        Get edges connected to a node, with optional type and direction filter.

        Args:
            id: Node ID to retrieve edges for.
            type: Relationship type to match, or 'ANY' to match all.
            direction: 'OUTGOING', 'INCOMING', or 'ANY'.

        Returns:
            List of edges:
            [
              {"from": "source_id", "to": "target_id", "type": "RELATE"},
              ...
            ]
        """

        # Create a simple edge table to store relationships (if not exists)
        try:
            with self.connection.cursor() as cursor:
                # Create edge table
                cursor.execute(f"""
                    CREATE TABLE IF NOT EXISTS "{self.db_name}_graph"."Edges" (
                        id SERIAL PRIMARY KEY,
                        source_id TEXT NOT NULL,
                        target_id TEXT NOT NULL,
                        edge_type TEXT NOT NULL,
                        properties JSONB,
                        created_at TIMESTAMP DEFAULT CURRENT_TIMESTAMP,
                        FOREIGN KEY (source_id) REFERENCES "{self.db_name}_graph"."Memory"(id),
                        FOREIGN KEY (target_id) REFERENCES "{self.db_name}_graph"."Memory"(id)
                    );
                """)

                # Create indexes
                cursor.execute(f"""
                    CREATE INDEX IF NOT EXISTS idx_edges_source
                    ON "{self.db_name}_graph"."Edges" (source_id);
                """)
                cursor.execute(f"""
                    CREATE INDEX IF NOT EXISTS idx_edges_target
                    ON "{self.db_name}_graph"."Edges" (target_id);
                """)
                cursor.execute(f"""
                    CREATE INDEX IF NOT EXISTS idx_edges_type
                    ON "{self.db_name}_graph"."Edges" (edge_type);
                """)
        except Exception as e:
            logger.warning(f"Failed to create edges table: {e}")

        # Query edges
        where_clauses = []
        params = [id]

        if type != "ANY":
            where_clauses.append("edge_type = %s")
            params.append(type)

        if direction == "OUTGOING":
            where_clauses.append("source_id = %s")
        elif direction == "INCOMING":
            where_clauses.append("target_id = %s")
        else:  # ANY
            where_clauses.append("(source_id = %s OR target_id = %s)")
            params.append(id)  # Add second parameter for ANY direction

        where_clause = " AND ".join(where_clauses)

        query = f"""
            SELECT source_id, target_id, edge_type
            FROM "{self.db_name}_graph"."Edges"
            WHERE {where_clause}
        """

        with self.connection.cursor() as cursor:
            cursor.execute(query, params)
            results = cursor.fetchall()

            edges = []
            for row in results:
                source_id, target_id, edge_type = row
                edges.append({"from": source_id, "to": target_id, "type": edge_type})
            return edges

    def get_neighbors(
        self, id: str, type: str, direction: Literal["in", "out", "both"] = "out"
    ) -> list[str]:
        """Get connected node IDs in a specific direction and relationship type."""
        raise NotImplementedError

    @timed
    def get_neighbors_by_tag_old(
        self,
        tags: list[str],
        exclude_ids: list[str],
        top_k: int = 5,
        min_overlap: int = 1,
    ) -> list[dict[str, Any]]:
        """
        Find top-K neighbor nodes with maximum tag overlap.

        Args:
            tags: The list of tags to match.
            exclude_ids: Node IDs to exclude (e.g., local cluster).
            top_k: Max number of neighbors to return.
            min_overlap: Minimum number of overlapping tags required.

        Returns:
            List of dicts with node details and overlap count.
        """
        # Build query conditions
        where_clauses = []
        params = []

        # Exclude specified IDs
        if exclude_ids:
            placeholders = ",".join(["%s"] * len(exclude_ids))
            where_clauses.append(f"id NOT IN ({placeholders})")
            params.extend(exclude_ids)

        # Status filter
        where_clauses.append("properties->>'status' = %s")
        params.append("activated")

        # Type filter
        where_clauses.append("properties->>'type' != %s")
        params.append("reasoning")

        where_clauses.append("properties->>'memory_type' != %s")
        params.append("WorkingMemory")

        # User filter
        if not self._get_config_value("use_multi_db", True) and self._get_config_value("user_name"):
            where_clauses.append("properties->>'user_name' = %s")
            params.append(self._get_config_value("user_name"))

        where_clause = " AND ".join(where_clauses)

        # Get all candidate nodes
        query = f"""
            SELECT id, properties, embedding
            FROM "{self.db_name}_graph"."Memory"
            WHERE {where_clause}
        """

        with self.connection.cursor() as cursor:
            cursor.execute(query, params)
            results = cursor.fetchall()

            nodes_with_overlap = []
            for row in results:
                node_id, properties_json, embedding_json = row
                properties = properties_json if properties_json else {}

                # Parse embedding
                if embedding_json is not None:
                    try:
                        embedding = (
                            json.loads(embedding_json)
                            if isinstance(embedding_json, str)
                            else embedding_json
                        )
                        properties["embedding"] = embedding
                    except (json.JSONDecodeError, TypeError):
                        logger.warning(f"Failed to parse embedding for node {node_id}")

                # Compute tag overlap
                node_tags = properties.get("tags", [])
                if isinstance(node_tags, str):
                    try:
                        node_tags = json.loads(node_tags)
                    except (json.JSONDecodeError, TypeError):
                        node_tags = []

                overlap_tags = [tag for tag in tags if tag in node_tags]
                overlap_count = len(overlap_tags)

                if overlap_count >= min_overlap:
                    node_data = self._parse_node(
                        {
                            "id": properties.get("id", node_id),
                            "memory": properties.get("memory", ""),
                            "metadata": properties,
                        }
                    )
                    nodes_with_overlap.append((node_data, overlap_count))

            # Sort by overlap count and return top_k
            nodes_with_overlap.sort(key=lambda x: x[1], reverse=True)
            return [node for node, _ in nodes_with_overlap[:top_k]]

    @timed
    def get_children_with_embeddings(
        self, id: str, user_name: str | None = None
    ) -> list[dict[str, Any]]:
        """Get children nodes with their embeddings."""
        user_name = user_name if user_name else self._get_config_value("user_name")
        where_user = f"AND p.user_name = '{user_name}' AND c.user_name = '{user_name}'"

        query = f"""
            WITH t as (
                SELECT *
                FROM cypher('{self.db_name}_graph', $$
                MATCH (p:Memory)-[r:PARENT]->(c:Memory)
                WHERE p.id = '{id}' {where_user}
                RETURN id(c) as cid, c.id AS id, c.memory AS memory
                $$) as (cid agtype, id agtype, memory agtype)
                )
                SELECT t.id, m.embedding, t.memory FROM t,
                "{self.db_name}_graph"."Memory" m
            WHERE t.cid::graphid = m.id;
        """

<<<<<<< HEAD
=======
        conn = self._get_connection()
>>>>>>> 65a2daf0
        try:
            with conn.cursor() as cursor:
                cursor.execute(query)
                results = cursor.fetchall()

                children = []
                for row in results:
                    # Handle child_id - remove possible quotes
                    child_id_raw = row[0].value if hasattr(row[0], "value") else str(row[0])
                    if isinstance(child_id_raw, str):
                        # If string starts and ends with quotes, remove quotes
                        if child_id_raw.startswith('"') and child_id_raw.endswith('"'):
                            child_id = child_id_raw[1:-1]
                        else:
                            child_id = child_id_raw
                    else:
                        child_id = str(child_id_raw)

                    # Handle embedding - get from database embedding column
                    embedding_raw = row[1]
                    embedding = []
                    if embedding_raw is not None:
                        try:
                            if isinstance(embedding_raw, str):
                                # If it is a JSON string, parse it
                                embedding = json.loads(embedding_raw)
                            elif isinstance(embedding_raw, list):
                                # If already a list, use directly
                                embedding = embedding_raw
                            else:
                                # Try converting to list
                                embedding = list(embedding_raw)
                        except (json.JSONDecodeError, TypeError, ValueError) as e:
                            logger.warning(
                                f"Failed to parse embedding for child node {child_id}: {e}"
                            )
                            embedding = []

                    # Handle memory - remove possible quotes
                    memory_raw = row[2].value if hasattr(row[2], "value") else str(row[2])
                    if isinstance(memory_raw, str):
                        # If string starts and ends with quotes, remove quotes
                        if memory_raw.startswith('"') and memory_raw.endswith('"'):
                            memory = memory_raw[1:-1]
                        else:
                            memory = memory_raw
                    else:
                        memory = str(memory_raw)

                    children.append({"id": child_id, "embedding": embedding, "memory": memory})

                return children

        except Exception as e:
            logger.error(f"[get_children_with_embeddings] Failed: {e}", exc_info=True)
            return []
        finally:
            self._return_connection(conn)

    def get_path(self, source_id: str, target_id: str, max_depth: int = 3) -> list[str]:
        """Get the path of nodes from source to target within a limited depth."""
        raise NotImplementedError

    @timed
    def get_subgraph(
        self,
        center_id: str,
        depth: int = 2,
        center_status: str = "activated",
        user_name: str | None = None,
    ) -> dict[str, Any]:
        """
        Retrieve a local subgraph centered at a given node.
        Args:
            center_id: The ID of the center node.
            depth: The hop distance for neighbors.
            center_status: Required status for center node.
            user_name (str, optional): User name for filtering in non-multi-db mode
        Returns:
            {
                "core_node": {...},
                "neighbors": [...],
                "edges": [...]
            }
        """
        if not 1 <= depth <= 5:
            raise ValueError("depth must be 1-5")

        user_name = user_name if user_name else self._get_config_value("user_name")

        if center_id.startswith('"') and center_id.endswith('"'):
            center_id = center_id[1:-1]
        # Use a simplified query to get the subgraph (temporarily only direct neighbors)
        """
            SELECT * FROM cypher('{self.db_name}_graph', $$
                    MATCH(center: Memory)-[r * 1..{depth}]->(neighbor:Memory)
                    WHERE
                    center.id = '{center_id}'
                    AND center.status = '{center_status}'
                    AND center.user_name = '{user_name}'
                    RETURN
                    collect(DISTINCT
                    center), collect(DISTINCT
                    neighbor), collect(DISTINCT
                    r)
                $$ ) as (centers agtype, neighbors agtype, rels agtype);
            """
        query = f"""
            SELECT * FROM cypher('{self.db_name}_graph', $$
                    MATCH(center: Memory)-[r * 1..{depth}]->(neighbor:Memory)
                    WHERE
                    center.id = '{center_id}'
                    AND center.status = '{center_status}'
                    AND center.user_name = '{user_name}'
                    RETURN
                    collect(DISTINCT
                    center), collect(DISTINCT
                    neighbor), collect(DISTINCT
                    r)
                $$ ) as (centers agtype, neighbors agtype, rels agtype);
            """
        conn = self._get_connection()
        try:
            with conn.cursor() as cursor:
                cursor.execute(query)
                result = cursor.fetchone()

                if not result or not result[0]:
                    return {"core_node": None, "neighbors": [], "edges": []}

                # Parse center node
                centers_data = result[0] if result[0] else "[]"
                neighbors_data = result[1] if result[1] else "[]"
                edges_data = result[2] if result[2] else "[]"

                # Parse JSON data
                try:
                    # Clean ::vertex and ::edge suffixes in data
                    if isinstance(centers_data, str):
                        centers_data = centers_data.replace("::vertex", "")
                    if isinstance(neighbors_data, str):
                        neighbors_data = neighbors_data.replace("::vertex", "")
                    if isinstance(edges_data, str):
                        edges_data = edges_data.replace("::edge", "")

                    centers_list = (
                        json.loads(centers_data) if isinstance(centers_data, str) else centers_data
                    )
                    neighbors_list = (
                        json.loads(neighbors_data)
                        if isinstance(neighbors_data, str)
                        else neighbors_data
                    )
                    edges_list = (
                        json.loads(edges_data) if isinstance(edges_data, str) else edges_data
                    )
                except json.JSONDecodeError as e:
                    logger.error(f"Failed to parse JSON data: {e}")
                    return {"core_node": None, "neighbors": [], "edges": []}

                # Parse center node
                core_node = None
                if centers_list and len(centers_list) > 0:
                    center_data = centers_list[0]
                    if isinstance(center_data, dict) and "properties" in center_data:
                        core_node = self._parse_node(center_data["properties"])

                # Parse neighbor nodes
                neighbors = []
                if isinstance(neighbors_list, list):
                    for neighbor_data in neighbors_list:
                        if isinstance(neighbor_data, dict) and "properties" in neighbor_data:
                            neighbor_parsed = self._parse_node(neighbor_data["properties"])
                            neighbors.append(neighbor_parsed)

                # Parse edges
                edges = []
                if isinstance(edges_list, list):
                    for edge_group in edges_list:
                        if isinstance(edge_group, list):
                            for edge_data in edge_group:
                                if isinstance(edge_data, dict):
                                    edges.append(
                                        {
                                            "type": edge_data.get("label", ""),
                                            "source": edge_data.get("start_id", ""),
                                            "target": edge_data.get("end_id", ""),
                                        }
                                    )

                return self._convert_graph_edges(
                    {"core_node": core_node, "neighbors": neighbors, "edges": edges}
                )

        except Exception as e:
            logger.error(f"Failed to get subgraph: {e}", exc_info=True)
            return {"core_node": None, "neighbors": [], "edges": []}
        finally:
            self._return_connection(conn)

    def get_context_chain(self, id: str, type: str = "FOLLOWS") -> list[str]:
        """Get the ordered context chain starting from a node."""
        raise NotImplementedError

    @timed
    def search_by_embedding(
        self,
        vector: list[float],
        top_k: int = 5,
        scope: str | None = None,
        status: str | None = None,
        threshold: float | None = None,
        search_filter: dict | None = None,
        user_name: str | None = None,
        **kwargs,
    ) -> list[dict]:
        """
        Retrieve node IDs based on vector similarity using PostgreSQL vector operations.
        """
        # Build WHERE clause dynamically like nebular.py
        where_clauses = []
        if scope:
            where_clauses.append(
                f"ag_catalog.agtype_access_operator(properties, '\"memory_type\"'::agtype) = '\"{scope}\"'::agtype"
            )
        if status:
            where_clauses.append(
                f"ag_catalog.agtype_access_operator(properties, '\"status\"'::agtype) = '\"{status}\"'::agtype"
            )
        else:
            where_clauses.append(
                "ag_catalog.agtype_access_operator(properties, '\"status\"'::agtype) = '\"activated\"'::agtype"
            )
        where_clauses.append("embedding is not null")
        # Add user_name filter like nebular.py

        """
        # user_name = self._get_config_value("user_name")
        # if not self.config.use_multi_db and user_name:
        #     if kwargs.get("cube_name"):
        #         where_clauses.append(f"ag_catalog.agtype_access_operator(properties, '\"user_name\"'::agtype) = '\"{kwargs['cube_name']}\"'::agtype")
        #     else:
        #         where_clauses.append(f"ag_catalog.agtype_access_operator(properties, '\"user_name\"'::agtype) = '\"{user_name}\"'::agtype")
        """
        user_name = user_name if user_name else self.config.user_name
        where_clauses.append(
            f"ag_catalog.agtype_access_operator(properties, '\"user_name\"'::agtype) = '\"{user_name}\"'::agtype"
        )

        # Add search_filter conditions like nebular.py
        if search_filter:
            for key, value in search_filter.items():
                if isinstance(value, str):
                    where_clauses.append(
                        f"ag_catalog.agtype_access_operator(properties, '\"{key}\"'::agtype) = '\"{value}\"'::agtype"
                    )
                else:
                    where_clauses.append(
                        f"ag_catalog.agtype_access_operator(properties, '\"{key}\"'::agtype) = {value}::agtype"
                    )

        where_clause = f"WHERE {' AND '.join(where_clauses)}" if where_clauses else ""

        # Keep original simple query structure but add dynamic WHERE clause
        query = f"""
                    WITH t AS (
                        SELECT id,
                               properties,
                               timeline,
                               ag_catalog.agtype_access_operator(properties, '"id"'::agtype) AS old_id,
                               (1 - (embedding <=> %s::vector(1024))) AS scope
                        FROM "{self.db_name}_graph"."Memory"
                        {where_clause}
                        ORDER BY scope DESC
                        LIMIT {top_k}
                    )
                    SELECT *
                    FROM t
                    WHERE scope > 0.1;
                """
        params = [vector]

<<<<<<< HEAD
        with self.connection.cursor() as cursor:
            cursor.execute(query, params)
            results = cursor.fetchall()
            output = []
            for row in results:
                """
                polarId = row[0]  # id
                properties = row[1]  # properties
                # embedding = row[3]  # embedding
                """
                oldid = row[3]  # old_id
                score = row[4]  # scope
                id_val = str(oldid)
                score_val = float(score)
                score_val = (score_val + 1) / 2  # align to neo4j, Normalized Cosine Score
                if threshold is None or score_val >= threshold:
                    output.append({"id": id_val, "score": score_val})
            return output[:top_k]
=======
        conn = self._get_connection()
        try:
            with conn.cursor() as cursor:
                cursor.execute(query, params)
                results = cursor.fetchall()
                output = []
                for row in results:
                    """
                    polarId = row[0]  # id
                    properties = row[1]  # properties
                    # embedding = row[3]  # embedding
                    """
                    oldid = row[3]  # old_id
                    score = row[4]  # scope
                    id_val = str(oldid)
                    score_val = float(score)
                    score_val = (score_val + 1) / 2  # align to neo4j, Normalized Cosine Score
                    if threshold is None or score_val >= threshold:
                        output.append({"id": id_val, "score": score_val})
                return output[:top_k]
        finally:
            self._return_connection(conn)
>>>>>>> 65a2daf0

    @timed
    def get_by_metadata(
        self, filters: list[dict[str, Any]], user_name: str | None = None
    ) -> list[str]:
        """
        Retrieve node IDs that match given metadata filters.
        Supports exact match.

        Args:
        filters: List of filter dicts like:
            [
                {"field": "key", "op": "in", "value": ["A", "B"]},
                {"field": "confidence", "op": ">=", "value": 80},
                {"field": "tags", "op": "contains", "value": "AI"},
                ...
            ]
        user_name (str, optional): User name for filtering in non-multi-db mode

        Returns:
            list[str]: Node IDs whose metadata match the filter conditions. (AND logic).
        """
        user_name = user_name if user_name else self._get_config_value("user_name")

        # Build WHERE conditions for cypher query
        where_conditions = []

        for f in filters:
            field = f["field"]
            op = f.get("op", "=")
            value = f["value"]

            # Format value
            if isinstance(value, str):
                # Escape single quotes in string values
                escaped_str = value.replace("'", "''")
                escaped_value = f"'{escaped_str}'"
            elif isinstance(value, list):
                # Handle list values - use double quotes for Cypher arrays
                list_items = []
                for v in value:
                    if isinstance(v, str):
                        # Escape double quotes in string values for Cypher
                        escaped_str = v.replace('"', '\\"')
                        list_items.append(f'"{escaped_str}"')
                    else:
                        list_items.append(str(v))
                escaped_value = f"[{', '.join(list_items)}]"
            else:
                escaped_value = f"'{value}'" if isinstance(value, str) else str(value)
            # Build WHERE conditions
            if op == "=":
                where_conditions.append(f"n.{field} = {escaped_value}")
            elif op == "in":
                where_conditions.append(f"n.{field} IN {escaped_value}")
                """
                # where_conditions.append(f"{escaped_value} IN n.{field}")
                """
            elif op == "contains":
                where_conditions.append(f"{escaped_value} IN n.{field}")
                """
                # where_conditions.append(f"size(filter(n.{field}, t -> t IN {escaped_value})) > 0")
                """
            elif op == "starts_with":
                where_conditions.append(f"n.{field} STARTS WITH {escaped_value}")
            elif op == "ends_with":
                where_conditions.append(f"n.{field} ENDS WITH {escaped_value}")
            elif op in [">", ">=", "<", "<="]:
                where_conditions.append(f"n.{field} {op} {escaped_value}")
            else:
                raise ValueError(f"Unsupported operator: {op}")

        # Add user_name filter
        escaped_user_name = user_name.replace("'", "''")
        where_conditions.append(f"n.user_name = '{escaped_user_name}'")

        where_str = " AND ".join(where_conditions)

        # Use cypher query
        cypher_query = f"""
            SELECT * FROM cypher('{self.db_name}_graph', $$
            MATCH (n:Memory)
            WHERE {where_str}
            RETURN n.id AS id
            $$) AS (id agtype)
        """

        ids = []
        conn = self._get_connection()
        try:
            with conn.cursor() as cursor:
                cursor.execute(cypher_query)
                results = cursor.fetchall()
                ids = [str(item[0]).strip('"') for item in results]
        except Exception as e:
            logger.error(f"Failed to get metadata: {e}, query is {cypher_query}")
        finally:
            self._return_connection(conn)

        return ids

    @timed
    def get_grouped_counts1(
        self,
        group_fields: list[str],
        where_clause: str = "",
        params: dict[str, Any] | None = None,
        user_name: str | None = None,
    ) -> list[dict[str, Any]]:
        """
        Count nodes grouped by any fields.

        Args:
            group_fields (list[str]): Fields to group by, e.g., ["memory_type", "status"]
            where_clause (str, optional): Extra WHERE condition. E.g.,
            "WHERE n.status = 'activated'"
            params (dict, optional): Parameters for WHERE clause.

        Returns:
            list[dict]: e.g., [{ 'memory_type': 'WorkingMemory', 'status': 'active', 'count': 10 }, ...]
        """
        user_name = user_name if user_name else self.config.user_name
        if not group_fields:
            raise ValueError("group_fields cannot be empty")

        final_params = params.copy() if params else {}
        if not self.config.use_multi_db and (self.config.user_name or user_name):
            user_clause = "n.user_name = $user_name"
            final_params["user_name"] = user_name
            if where_clause:
                where_clause = where_clause.strip()
                if where_clause.upper().startswith("WHERE"):
                    where_clause += f" AND {user_clause}"
                else:
                    where_clause = f"WHERE {where_clause} AND {user_clause}"
            else:
                where_clause = f"WHERE {user_clause}"
        # Force RETURN field AS field to guarantee key match
        group_fields_cypher = ", ".join([f"n.{field} AS {field}" for field in group_fields])
        """
        # group_fields_cypher_polardb = "agtype, ".join([f"{field}" for field in group_fields])
        """
        group_fields_cypher_polardb = ", ".join([f"{field} agtype" for field in group_fields])
        query = f"""
               SELECT * FROM cypher('{self.db_name}_graph', $$
                   MATCH (n:Memory)
                   {where_clause}
                   RETURN {group_fields_cypher}, COUNT(n) AS count1
               $$ ) as ({group_fields_cypher_polardb}, count1 agtype);
               """
        try:
            with self.connection.cursor() as cursor:
                # Handle parameterized query
                if params and isinstance(params, list):
                    cursor.execute(query, final_params)
                else:
                    cursor.execute(query)
                results = cursor.fetchall()

                output = []
                for row in results:
                    group_values = {}
                    for i, field in enumerate(group_fields):
                        value = row[i]
                        if hasattr(value, "value"):
                            group_values[field] = value.value
                        else:
                            group_values[field] = str(value)
                    count_value = row[-1]  # Last column is count
                    output.append({**group_values, "count": count_value})

                return output

        except Exception as e:
            logger.error(f"Failed to get grouped counts: {e}", exc_info=True)
            return []

    @timed
    def get_grouped_counts(
        self,
        group_fields: list[str],
        where_clause: str = "",
        params: dict[str, Any] | None = None,
        user_name: str | None = None,
    ) -> list[dict[str, Any]]:
        """
        Count nodes grouped by any fields.

        Args:
            group_fields (list[str]): Fields to group by, e.g., ["memory_type", "status"]
            where_clause (str, optional): Extra WHERE condition. E.g.,
            "WHERE n.status = 'activated'"
            params (dict, optional): Parameters for WHERE clause.
            user_name (str, optional): User name for filtering in non-multi-db mode

        Returns:
            list[dict]: e.g., [{ 'memory_type': 'WorkingMemory', 'status': 'active', 'count': 10 }, ...]
        """
        if not group_fields:
            raise ValueError("group_fields cannot be empty")

        user_name = user_name if user_name else self._get_config_value("user_name")

        # Build user clause
        user_clause = f"ag_catalog.agtype_access_operator(properties, '\"user_name\"'::agtype) = '\"{user_name}\"'::agtype"
        if where_clause:
            where_clause = where_clause.strip()
            if where_clause.upper().startswith("WHERE"):
                where_clause += f" AND {user_clause}"
            else:
                where_clause = f"WHERE {where_clause} AND {user_clause}"
        else:
            where_clause = f"WHERE {user_clause}"

        # Inline parameters if provided
        if params and isinstance(params, dict):
            for key, value in params.items():
                # Handle different value types appropriately
                if isinstance(value, str):
                    value = f"'{value}'"
                where_clause = where_clause.replace(f"${key}", str(value))

        # Handle user_name parameter in where_clause
        if "user_name = %s" in where_clause:
            where_clause = where_clause.replace(
                "user_name = %s",
                f"ag_catalog.agtype_access_operator(properties, '\"user_name\"'::agtype) = '\"{user_name}\"'::agtype",
            )

        # Build return fields and group by fields
        return_fields = []
        group_by_fields = []

        for field in group_fields:
            alias = field.replace(".", "_")
            return_fields.append(
                f"ag_catalog.agtype_access_operator(properties, '\"{field}\"'::agtype) AS {alias}"
            )
            group_by_fields.append(alias)

        # Full SQL query construction
        query = f"""
            SELECT {", ".join(return_fields)}, COUNT(*) AS count
            FROM "{self.db_name}_graph"."Memory"
            {where_clause}
            GROUP BY {", ".join(group_by_fields)}
        """

<<<<<<< HEAD
=======
        conn = self._get_connection()
>>>>>>> 65a2daf0
        try:
            with conn.cursor() as cursor:
                # Handle parameterized query
                if params and isinstance(params, list):
                    cursor.execute(query, params)
                else:
                    cursor.execute(query)
                results = cursor.fetchall()

                output = []
                for row in results:
                    group_values = {}
                    for i, field in enumerate(group_fields):
                        value = row[i]
                        if hasattr(value, "value"):
                            group_values[field] = value.value
                        else:
                            group_values[field] = str(value)
                    count_value = row[-1]  # Last column is count
                    output.append({**group_values, "count": count_value})

                return output

        except Exception as e:
            logger.error(f"Failed to get grouped counts: {e}", exc_info=True)
            return []
        finally:
            self._return_connection(conn)

    def deduplicate_nodes(self) -> None:
        """Deduplicate redundant or semantically similar nodes."""
        raise NotImplementedError

    def detect_conflicts(self) -> list[tuple[str, str]]:
        """Detect conflicting nodes based on logical or semantic inconsistency."""
        raise NotImplementedError

    def merge_nodes(self, id1: str, id2: str) -> str:
        """Merge two similar or duplicate nodes into one."""
        raise NotImplementedError

    @timed
    def clear(self, user_name: str | None = None) -> None:
        """
        Clear the entire graph if the target database exists.

        Args:
            user_name (str, optional): User name for filtering in non-multi-db mode
        """
        user_name = user_name if user_name else self._get_config_value("user_name")

        try:
            query = f"""
                SELECT * FROM cypher('{self.db_name}_graph', $$
                MATCH (n:Memory)
                WHERE n.user_name = '{user_name}'
                DETACH DELETE n
                $$) AS (result agtype)
            """
            conn = self._get_connection()
            try:
                with conn.cursor() as cursor:
                    cursor.execute(query)
                    logger.info("Cleared all nodes from database.")
            finally:
                self._return_connection(conn)

        except Exception as e:
            logger.error(f"[ERROR] Failed to clear database: {e}")

    @timed
    def export_graph(
        self, include_embedding: bool = False, user_name: str | None = None
    ) -> dict[str, Any]:
        """
        Export all graph nodes and edges in a structured form.
        Args:
        include_embedding (bool): Whether to include the large embedding field.
        user_name (str, optional): User name for filtering in non-multi-db mode

        Returns:
            {
                "nodes": [ { "id": ..., "memory": ..., "metadata": {...} }, ... ],
                "edges": [ { "source": ..., "target": ..., "type": ... }, ... ]
            }
        """
        user_name = user_name if user_name else self._get_config_value("user_name")
        conn = self._get_connection()
        try:
            # Export nodes
            if include_embedding:
                node_query = f"""
                    SELECT id, properties, embedding
                    FROM "{self.db_name}_graph"."Memory"
                    WHERE ag_catalog.agtype_access_operator(properties, '"user_name"'::agtype) = '\"{user_name}\"'::agtype
                """
            else:
                node_query = f"""
                    SELECT id, properties
                    FROM "{self.db_name}_graph"."Memory"
                    WHERE ag_catalog.agtype_access_operator(properties, '"user_name"'::agtype) = '\"{user_name}\"'::agtype
                """

            with conn.cursor() as cursor:
                cursor.execute(node_query)
                node_results = cursor.fetchall()
                nodes = []

                for row in node_results:
                    if include_embedding:
                        properties_json, embedding_json = row
                    else:
                        properties_json = row
                        embedding_json = None

                    # Parse properties from JSONB if it's a string
                    if isinstance(properties_json, str):
                        try:
                            properties = json.loads(properties_json)
                        except json.JSONDecodeError:
                            properties = {}
                    else:
                        properties = properties_json if properties_json else {}

                    # # Build node data

                    """
                    # node_data = {
                    #     "id": properties.get("id", node_id),
                    #     "memory": properties.get("memory", ""),
                    #     "metadata": properties
                    # }
                    """

                    if include_embedding and embedding_json is not None:
                        properties["embedding"] = embedding_json

                    nodes.append(self._parse_node(json.loads(properties[1])))

        except Exception as e:
            logger.error(f"[EXPORT GRAPH - NODES] Exception: {e}", exc_info=True)
            raise RuntimeError(f"[EXPORT GRAPH - NODES] Exception: {e}") from e
        finally:
            self._return_connection(conn)

        conn = self._get_connection()
        try:
            # Export edges using cypher query
            edge_query = f"""
                SELECT * FROM cypher('{self.db_name}_graph', $$
                MATCH (a:Memory)-[r]->(b:Memory)
                WHERE a.user_name = '{user_name}' AND b.user_name = '{user_name}'
                RETURN a.id AS source, b.id AS target, type(r) as edge
                $$) AS (source agtype, target agtype, edge agtype)
            """

            with conn.cursor() as cursor:
                cursor.execute(edge_query)
                edge_results = cursor.fetchall()
                edges = []

                for row in edge_results:
                    source_agtype, target_agtype, edge_agtype = row

                    # Extract and clean source
                    source_raw = (
                        source_agtype.value
                        if hasattr(source_agtype, "value")
                        else str(source_agtype)
                    )
                    if (
                        isinstance(source_raw, str)
                        and source_raw.startswith('"')
                        and source_raw.endswith('"')
                    ):
                        source = source_raw[1:-1]
                    else:
                        source = str(source_raw)

                    # Extract and clean target
                    target_raw = (
                        target_agtype.value
                        if hasattr(target_agtype, "value")
                        else str(target_agtype)
                    )
                    if (
                        isinstance(target_raw, str)
                        and target_raw.startswith('"')
                        and target_raw.endswith('"')
                    ):
                        target = target_raw[1:-1]
                    else:
                        target = str(target_raw)

                    # Extract and clean edge type
                    type_raw = (
                        edge_agtype.value if hasattr(edge_agtype, "value") else str(edge_agtype)
                    )
                    if (
                        isinstance(type_raw, str)
                        and type_raw.startswith('"')
                        and type_raw.endswith('"')
                    ):
                        edge_type = type_raw[1:-1]
                    else:
                        edge_type = str(type_raw)

                    edges.append(
                        {
                            "source": source,
                            "target": target,
                            "type": edge_type,
                        }
                    )

        except Exception as e:
            logger.error(f"[EXPORT GRAPH - EDGES] Exception: {e}", exc_info=True)
            raise RuntimeError(f"[EXPORT GRAPH - EDGES] Exception: {e}") from e
        finally:
            self._return_connection(conn)

        return {"nodes": nodes, "edges": edges}

    @timed
    def count_nodes(self, scope: str, user_name: str | None = None) -> int:
        user_name = user_name if user_name else self.config.user_name

        query = f"""
            SELECT * FROM cypher('{self.db_name}_graph', $$
                MATCH (n:Memory)
                WHERE n.memory_type = '{scope}'
                AND n.user_name = '{user_name}'
                RETURN count(n)
            $$) AS (count agtype)
        """
        conn = self._get_connection()
        try:
            result = self.execute_query(query, conn)
            return int(result.one_or_none()["count"].value)
        finally:
            self._return_connection(conn)

    @timed
    def get_all_memory_items(
        self, scope: str, include_embedding: bool = False, user_name: str | None = None
    ) -> list[dict]:
        """
        Retrieve all memory items of a specific memory_type.

        Args:
            scope (str): Must be one of 'WorkingMemory', 'LongTermMemory', or 'UserMemory'.
            include_embedding: with/without embedding
            user_name (str, optional): User name for filtering in non-multi-db mode

        Returns:
            list[dict]: Full list of memory items under this scope.
        """
        user_name = user_name if user_name else self._get_config_value("user_name")
        if scope not in {"WorkingMemory", "LongTermMemory", "UserMemory", "OuterMemory"}:
            raise ValueError(f"Unsupported memory type scope: {scope}")

        # Use cypher query to retrieve memory items
        if include_embedding:
            cypher_query = f"""
                   WITH t as (
                       SELECT * FROM cypher('{self.db_name}_graph', $$
                       MATCH (n:Memory)
                       WHERE n.memory_type = '{scope}' AND n.user_name = '{user_name}'
                       RETURN id(n) as id1,n
                       LIMIT 100
                       $$) AS (id1 agtype,n agtype)
                   )
                   SELECT
                       m.embedding,
                       t.n
                   FROM t,
                        {self.db_name}_graph."Memory" m
                   WHERE t.id1 = m.id;
                   """
            nodes = []
            node_ids = set()
<<<<<<< HEAD
=======
            conn = self._get_connection()
>>>>>>> 65a2daf0
            try:
                with conn.cursor() as cursor:
                    cursor.execute(cypher_query)
                    results = cursor.fetchall()

                    for row in results:
                        """
                        if isinstance(row, (list, tuple)) and len(row) >= 2:
                        """
                        if isinstance(row, list | tuple) and len(row) >= 2:
                            embedding_val, node_val = row[0], row[1]
                        else:
                            embedding_val, node_val = None, row[0]

                        node = self._build_node_from_agtype(node_val, embedding_val)
                        if node:
                            node_id = node["id"]
                            if node_id not in node_ids:
                                nodes.append(node)
                                node_ids.add(node_id)

            except Exception as e:
                logger.error(f"Failed to get memories: {e}", exc_info=True)
            finally:
                self._return_connection(conn)

            return nodes
        else:
            cypher_query = f"""
                   SELECT * FROM cypher('{self.db_name}_graph', $$
                   MATCH (n:Memory)
                   WHERE n.memory_type = '{scope}' AND n.user_name = '{user_name}'
                   RETURN properties(n) as props
                   LIMIT 100
                   $$) AS (nprops agtype)
               """

            nodes = []
            conn = self._get_connection()
            try:
                with conn.cursor() as cursor:
                    cursor.execute(cypher_query)
                    results = cursor.fetchall()

                    for row in results:
                        """
                        if isinstance(row[0], str):
                            memory_data = json.loads(row[0])
                        else:
                            memory_data = row[0]  # 如果已经是字典，直接使用
                        nodes.append(self._parse_node(memory_data))
                        """
                        memory_data = json.loads(row[0]) if isinstance(row[0], str) else row[0]
                        nodes.append(self._parse_node(memory_data))

            except Exception as e:
                logger.error(f"Failed to get memories: {e}", exc_info=True)
            finally:
                self._return_connection(conn)

            return nodes

    def get_all_memory_items_old(
        self, scope: str, include_embedding: bool = False, user_name: str | None = None
    ) -> list[dict]:
        """
        Retrieve all memory items of a specific memory_type.

        Args:
            scope (str): Must be one of 'WorkingMemory', 'LongTermMemory', or 'UserMemory'.
            include_embedding: with/without embedding
            user_name (str, optional): User name for filtering in non-multi-db mode

        Returns:
            list[dict]: Full list of memory items under this scope.
        """
        user_name = user_name if user_name else self._get_config_value("user_name")
        if scope not in {"WorkingMemory", "LongTermMemory", "UserMemory", "OuterMemory"}:
            raise ValueError(f"Unsupported memory type scope: {scope}")

        # Use cypher query to retrieve memory items
        if include_embedding:
            cypher_query = f"""
                WITH t as (
                    SELECT * FROM cypher('{self.db_name}_graph', $$
                    MATCH (n:Memory)
                    WHERE n.memory_type = '{scope}' AND n.user_name = '{user_name}'
                    RETURN id(n) as id1,n
                    LIMIT 100
                    $$) AS (id1 agtype,n agtype)
                )
                SELECT
                    m.embedding,
                    t.n
                FROM t,
                     {self.db_name}_graph."Memory" m
                WHERE t.id1 = m.id;
                """
        else:
            cypher_query = f"""
                SELECT * FROM cypher('{self.db_name}_graph', $$
                MATCH (n:Memory)
                WHERE n.memory_type = '{scope}' AND n.user_name = '{user_name}'
                RETURN properties(n) as props
                LIMIT 100
                $$) AS (nprops agtype)
            """

            nodes = []
            try:
                with self.connection.cursor() as cursor:
                    cursor.execute(cypher_query)
                    results = cursor.fetchall()

                    for row in results:
                        node_agtype = row[0]

                        # Handle string-formatted data
                        if isinstance(node_agtype, str):
                            try:
                                # Remove ::vertex suffix
                                json_str = node_agtype.replace("::vertex", "")
                                node_data = json.loads(json_str)

                                if isinstance(node_data, dict) and "properties" in node_data:
                                    properties = node_data["properties"]
                                    # Build node data
                                    parsed_node_data = {
                                        "id": properties.get("id", ""),
                                        "memory": properties.get("memory", ""),
                                        "metadata": properties,
                                    }

                                    if include_embedding and "embedding" in properties:
                                        parsed_node_data["embedding"] = properties["embedding"]

                                    nodes.append(self._parse_node(parsed_node_data))
                                    logger.debug(
                                        f"[get_all_memory_items] Parsed node successfully: {properties.get('id', '')}"
                                    )
                                else:
                                    logger.warning(f"Invalid node data format: {node_data}")

                            except (json.JSONDecodeError, TypeError) as e:
                                logger.error(f"JSON parsing failed: {e}")
                        elif node_agtype and hasattr(node_agtype, "value"):
                            # Handle agtype object
                            node_props = node_agtype.value
                            if isinstance(node_props, dict):
                                # Parse node properties
                                node_data = {
                                    "id": node_props.get("id", ""),
                                    "memory": node_props.get("memory", ""),
                                    "metadata": node_props,
                                }

                                if include_embedding and "embedding" in node_props:
                                    node_data["embedding"] = node_props["embedding"]

                                nodes.append(self._parse_node(node_data))
                        else:
                            logger.warning(f"Unknown data format: {type(node_agtype)}")

            except Exception as e:
                logger.error(f"Failed to get memories: {e}", exc_info=True)

            return nodes

    @timed
    def get_structure_optimization_candidates(
        self, scope: str, include_embedding: bool = False, user_name: str | None = None
    ) -> list[dict]:
        """
        Find nodes that are likely candidates for structure optimization:
        - Isolated nodes, nodes with empty background, or nodes with exactly one child.
        - Plus: the child of any parent node that has exactly one child.
        """
        user_name = user_name if user_name else self._get_config_value("user_name")

        # Build return fields based on include_embedding flag
        if include_embedding:
            return_fields = "id(n) as id1,n"
            return_fields_agtype = " id1 agtype,n agtype"
        else:
            # Build field list without embedding
            return_fields = ",".join(
                [
                    "n.id AS id",
                    "n.memory AS memory",
                    "n.user_name AS user_name",
                    "n.user_id AS user_id",
                    "n.session_id AS session_id",
                    "n.status AS status",
                    "n.key AS key",
                    "n.confidence AS confidence",
                    "n.tags AS tags",
                    "n.created_at AS created_at",
                    "n.updated_at AS updated_at",
                    "n.memory_type AS memory_type",
                    "n.sources AS sources",
                    "n.source AS source",
                    "n.node_type AS node_type",
                    "n.visibility AS visibility",
                    "n.usage AS usage",
                    "n.background AS background",
                    "n.graph_id as graph_id",
                ]
            )
            fields = [
                "id",
                "memory",
                "user_name",
                "user_id",
                "session_id",
                "status",
                "key",
                "confidence",
                "tags",
                "created_at",
                "updated_at",
                "memory_type",
                "sources",
                "source",
                "node_type",
                "visibility",
                "usage",
                "background",
                "graph_id",
            ]
            return_fields_agtype = ", ".join([f"{field} agtype" for field in fields])

        # Use OPTIONAL MATCH to find isolated nodes (no parents or children)
        cypher_query = f"""
            SELECT * FROM cypher('{self.db_name}_graph', $$
            MATCH (n:Memory)
            WHERE n.memory_type = '{scope}'
              AND n.status = 'activated'
              AND n.user_name = '{user_name}'
            OPTIONAL MATCH (n)-[:PARENT]->(c:Memory)
            OPTIONAL MATCH (p:Memory)-[:PARENT]->(n)
            WITH n, c, p
            WHERE c IS NULL AND p IS NULL
            RETURN {return_fields}
            $$) AS ({return_fields_agtype})
        """
        if include_embedding:
            cypher_query = f"""
                    WITH t as (
                        {cypher_query}
                    )
                        SELECT
                        m.embedding,
                        t.n
                        FROM t,
                             {self.db_name}_graph."Memory" m
                        WHERE t.id1 = m.id
                    """
        logger.info(f"[get_structure_optimization_candidates] query: {cypher_query}")

        candidates = []
        node_ids = set()
        conn = self._get_connection()
        try:
            with conn.cursor() as cursor:
                cursor.execute(cypher_query)
                results = cursor.fetchall()
                logger.info(f"Found {len(results)} structure optimization candidates")
                for row in results:
                    if include_embedding:
                        # When include_embedding=True, return full node object
                        """
                        if isinstance(row, (list, tuple)) and len(row) >= 2:
                        """
                        if isinstance(row, list | tuple) and len(row) >= 2:
                            embedding_val, node_val = row[0], row[1]
                        else:
                            embedding_val, node_val = None, row[0]

                        node = self._build_node_from_agtype(node_val, embedding_val)
                        if node:
                            node_id = node["id"]
                            if node_id not in node_ids:
                                candidates.append(node)
                                node_ids.add(node_id)
                    else:
                        # When include_embedding=False, return field dictionary
                        # Define field names matching the RETURN clause
                        field_names = [
                            "id",
                            "memory",
                            "user_name",
                            "user_id",
                            "session_id",
                            "status",
                            "key",
                            "confidence",
                            "tags",
                            "created_at",
                            "updated_at",
                            "memory_type",
                            "sources",
                            "source",
                            "node_type",
                            "visibility",
                            "usage",
                            "background",
                            "graph_id",
                        ]

                        # Convert row to dictionary
                        node_data = {}
                        for i, field_name in enumerate(field_names):
                            if i < len(row):
                                value = row[i]
                                # Handle special fields
                                if field_name in ["tags", "sources", "usage"] and isinstance(
                                    value, str
                                ):
                                    try:
                                        # Try parsing JSON string
                                        node_data[field_name] = json.loads(value)
                                    except (json.JSONDecodeError, TypeError):
                                        node_data[field_name] = value
                                else:
                                    node_data[field_name] = value

                        # Parse node using _parse_node_new
                        try:
                            node = self._parse_node_new(node_data)
                            node_id = node["id"]

                            if node_id not in node_ids:
                                candidates.append(node)
                                node_ids.add(node_id)
                                logger.debug(f"Parsed node successfully: {node_id}")
                        except Exception as e:
                            logger.error(f"Failed to parse node: {e}")

        except Exception as e:
            logger.error(f"Failed to get structure optimization candidates: {e}", exc_info=True)
        finally:
            self._return_connection(conn)

        return candidates

    def drop_database(self) -> None:
        """Permanently delete the entire graph this instance is using."""
        return
        if self._get_config_value("use_multi_db", True):
            with self.connection.cursor() as cursor:
                cursor.execute(f"SELECT drop_graph('{self.db_name}_graph', true)")
                logger.info(f"Graph '{self.db_name}_graph' has been dropped.")
        else:
            raise ValueError(
                f"Refusing to drop graph '{self.db_name}_graph' in "
                f"Shared Database Multi-Tenant mode"
            )

    def _parse_node(self, node_data: dict[str, Any]) -> dict[str, Any]:
        """Parse node data from database format to standard format."""
        node = node_data.copy()

        # Convert datetime to string
        for time_field in ("created_at", "updated_at"):
            if time_field in node and hasattr(node[time_field], "isoformat"):
                node[time_field] = node[time_field].isoformat()

        return {"id": node.get("id"), "memory": node.get("memory", ""), "metadata": node}

    def _parse_node_new(self, node_data: dict[str, Any]) -> dict[str, Any]:
        """Parse node data from database format to standard format."""
        node = node_data.copy()

        # Normalize string values that may arrive as quoted literals (e.g., '"abc"')
        def _strip_wrapping_quotes(value: Any) -> Any:
            """
            if isinstance(value, str) and len(value) >= 2:
                if value[0] == value[-1] and value[0] in ("'", '"'):
                    return value[1:-1]
            return value
            """
            if (
                isinstance(value, str)
                and len(value) >= 2
                and value[0] == value[-1]
                and value[0] in ("'", '"')
            ):
                return value[1:-1]
            return value

        for k, v in list(node.items()):
            if isinstance(v, str):
                node[k] = _strip_wrapping_quotes(v)

        # Convert datetime to string
        for time_field in ("created_at", "updated_at"):
            if time_field in node and hasattr(node[time_field], "isoformat"):
                node[time_field] = node[time_field].isoformat()

        # Do not remove user_name; keep all fields

        return {"id": node.pop("id"), "memory": node.pop("memory", ""), "metadata": node}

    def __del__(self):
        """Close database connection when object is destroyed."""
        if hasattr(self, "connection") and self.connection:
            self.connection.close()

    @timed
    def add_node(
        self, id: str, memory: str, metadata: dict[str, Any], user_name: str | None = None
    ) -> None:
        """Add a memory node to the graph."""
        logger.info(f"In add node polardb: id-{id} memory-{memory}")

        # user_name comes from metadata; fallback to config if missing
        metadata["user_name"] = user_name if user_name else self.config.user_name

        # Safely process metadata
        metadata = _prepare_node_metadata(metadata)

        # Merge node and set metadata
        created_at = metadata.pop("created_at", datetime.utcnow().isoformat())
        updated_at = metadata.pop("updated_at", datetime.utcnow().isoformat())

        # Prepare properties
        properties = {
            "id": id,
            "memory": memory,
            "created_at": created_at,
            "updated_at": updated_at,
            **metadata,
        }

        # Generate embedding if not provided
        if "embedding" not in properties or not properties["embedding"]:
            properties["embedding"] = generate_vector(
                self._get_config_value("embedding_dimension", 1024)
            )

        # serialization - JSON-serialize sources and usage fields
        for field_name in ["sources", "usage"]:
            if properties.get(field_name):
                if isinstance(properties[field_name], list):
                    for idx in range(len(properties[field_name])):
                        # Serialize only when element is not a string
                        if not isinstance(properties[field_name][idx], str):
                            properties[field_name][idx] = json.dumps(properties[field_name][idx])
                elif isinstance(properties[field_name], str):
                    # If already a string, leave as-is
                    pass

        # Extract embedding for separate column
        embedding_vector = properties.pop("embedding", [])
        if not isinstance(embedding_vector, list):
            embedding_vector = []

        # Select column name based on embedding dimension
        embedding_column = "embedding"  # default column
        if len(embedding_vector) == 3072:
            embedding_column = "embedding_3072"
        elif len(embedding_vector) == 1024:
            embedding_column = "embedding"
        elif len(embedding_vector) == 768:
            embedding_column = "embedding_768"

<<<<<<< HEAD
        with self.connection.cursor() as cursor:
            # Delete existing record first (if any)
            delete_query = f"""
                DELETE FROM {self.db_name}_graph."Memory"
                WHERE id = ag_catalog._make_graph_id('{self.db_name}_graph'::name, 'Memory'::name, %s::text::cstring)
            """
            cursor.execute(delete_query, (id,))
            #
            get_graph_id_query = f"""
                              SELECT ag_catalog._make_graph_id('{self.db_name}_graph'::name, 'Memory'::name, %s::text::cstring)
                          """
            cursor.execute(get_graph_id_query, (id,))
            graph_id = cursor.fetchone()[0]
            properties["graph_id"] = str(graph_id)

            # Then insert new record
            if embedding_vector:
                insert_query = f"""
                    INSERT INTO {self.db_name}_graph."Memory"(id, properties, {embedding_column})
                    VALUES (
                        ag_catalog._make_graph_id('{self.db_name}_graph'::name, 'Memory'::name, %s::text::cstring),
                        %s,
                        %s
                    )
=======
        conn = self._get_connection()
        try:
            with conn.cursor() as cursor:
                # Delete existing record first (if any)
                delete_query = f"""
                    DELETE FROM {self.db_name}_graph."Memory"
                    WHERE id = ag_catalog._make_graph_id('{self.db_name}_graph'::name, 'Memory'::name, %s::text::cstring)
>>>>>>> 65a2daf0
                """
                cursor.execute(delete_query, (id,))
                #
                get_graph_id_query = f"""
                                  SELECT ag_catalog._make_graph_id('{self.db_name}_graph'::name, 'Memory'::name, %s::text::cstring)
                              """
                cursor.execute(get_graph_id_query, (id,))
                graph_id = cursor.fetchone()[0]
                properties["graph_id"] = str(graph_id)

                # Then insert new record
                if embedding_vector:
                    insert_query = f"""
                        INSERT INTO {self.db_name}_graph."Memory"(id, properties, {embedding_column})
                        VALUES (
                            ag_catalog._make_graph_id('{self.db_name}_graph'::name, 'Memory'::name, %s::text::cstring),
                            %s,
                            %s
                        )
                    """
                    cursor.execute(
                        insert_query, (id, json.dumps(properties), json.dumps(embedding_vector))
                    )
                else:
                    insert_query = f"""
                        INSERT INTO {self.db_name}_graph."Memory"(id, properties)
                        VALUES (
                            ag_catalog._make_graph_id('{self.db_name}_graph'::name, 'Memory'::name, %s::text::cstring),
                            %s
                        )
                    """
                    cursor.execute(insert_query, (id, json.dumps(properties)))
                    logger.info(f"Added node {id} to graph '{self.db_name}_graph'.")
        finally:
            logger.info(f"In add node polardb: id-{id} memory-{memory} query-{insert_query}")
            self._return_connection(conn)

    def _build_node_from_agtype(self, node_agtype, embedding=None):
        """
        Parse the cypher-returned column `n` (agtype or JSON string)
        into a standard node and merge embedding into properties.
        """
        try:
            # String case: '{"id":...,"label":[...],"properties":{...}}::vertex'
            if isinstance(node_agtype, str):
                json_str = node_agtype.replace("::vertex", "")
                obj = json.loads(json_str)
                if not (isinstance(obj, dict) and "properties" in obj):
                    return None
                props = obj["properties"]
            # agtype case: has `value` attribute
            elif node_agtype and hasattr(node_agtype, "value"):
                val = node_agtype.value
                if not (isinstance(val, dict) and "properties" in val):
                    return None
                props = val["properties"]
            else:
                return None

            if embedding is not None:
                props["embedding"] = embedding

            # Return standard format directly
            return {"id": props.get("id", ""), "memory": props.get("memory", ""), "metadata": props}
        except Exception:
            return None

    @timed
    def get_neighbors_by_tag(
        self,
        tags: list[str],
        exclude_ids: list[str],
        top_k: int = 5,
        min_overlap: int = 1,
        include_embedding: bool = False,
        user_name: str | None = None,
    ) -> list[dict[str, Any]]:
        """
        Find top-K neighbor nodes with maximum tag overlap.

        Args:
            tags: The list of tags to match.
            exclude_ids: Node IDs to exclude (e.g., local cluster).
            top_k: Max number of neighbors to return.
            min_overlap: Minimum number of overlapping tags required.
            include_embedding: with/without embedding
            user_name (str, optional): User name for filtering in non-multi-db mode

        Returns:
            List of dicts with node details and overlap count.
        """
        if not tags:
            return []

        user_name = user_name if user_name else self._get_config_value("user_name")

        # Build query conditions - more relaxed filters
        where_clauses = []
        params = []

        # Exclude specified IDs - use id in properties
        if exclude_ids:
            exclude_conditions = []
            for exclude_id in exclude_ids:
                exclude_conditions.append(
                    "ag_catalog.agtype_access_operator(properties, '\"id\"'::agtype) != %s::agtype"
                )
                params.append(self.format_param_value(exclude_id))
            where_clauses.append(f"({' AND '.join(exclude_conditions)})")

        # Status filter - keep only 'activated'
        where_clauses.append(
            "ag_catalog.agtype_access_operator(properties, '\"status\"'::agtype) = '\"activated\"'::agtype"
        )

        # Type filter - exclude 'reasoning' type
        where_clauses.append(
            "ag_catalog.agtype_access_operator(properties, '\"node_type\"'::agtype) != '\"reasoning\"'::agtype"
        )

        # User filter
        where_clauses.append(
            "ag_catalog.agtype_access_operator(properties, '\"user_name\"'::agtype) = %s::agtype"
        )
        params.append(self.format_param_value(user_name))

        # Testing showed no data; annotate.
        where_clauses.append(
            "ag_catalog.agtype_access_operator(properties, '\"memory_type\"'::agtype) != '\"WorkingMemory\"'::agtype"
        )

        where_clause = " AND ".join(where_clauses)

        # Fetch all candidate nodes
        query = f"""
            SELECT id, properties, embedding
            FROM "{self.db_name}_graph"."Memory"
            WHERE {where_clause}
        """

        logger.debug(f"[get_neighbors_by_tag] query: {query}, params: {params}")

        conn = self._get_connection()
        try:
            with conn.cursor() as cursor:
                cursor.execute(query, params)
                results = cursor.fetchall()

                nodes_with_overlap = []
                for row in results:
                    node_id, properties_json, embedding_json = row
                    properties = properties_json if properties_json else {}

                    # Parse embedding
                    if include_embedding and embedding_json is not None:
                        try:
                            embedding = (
                                json.loads(embedding_json)
                                if isinstance(embedding_json, str)
                                else embedding_json
                            )
                            properties["embedding"] = embedding
                        except (json.JSONDecodeError, TypeError):
                            logger.warning(f"Failed to parse embedding for node {node_id}")

                    # Compute tag overlap
                    node_tags = properties.get("tags", [])
                    if isinstance(node_tags, str):
                        try:
                            node_tags = json.loads(node_tags)
                        except (json.JSONDecodeError, TypeError):
                            node_tags = []

                    overlap_tags = [tag for tag in tags if tag in node_tags]
                    overlap_count = len(overlap_tags)

                    if overlap_count >= min_overlap:
                        node_data = self._parse_node(
                            {
                                "id": properties.get("id", node_id),
                                "memory": properties.get("memory", ""),
                                "metadata": properties,
                            }
                        )
                        nodes_with_overlap.append((node_data, overlap_count))

                # Sort by overlap count and return top_k items
                nodes_with_overlap.sort(key=lambda x: x[1], reverse=True)
                return [node for node, _ in nodes_with_overlap[:top_k]]

        except Exception as e:
            logger.error(f"Failed to get neighbors by tag: {e}", exc_info=True)
            return []
        finally:
            self._return_connection(conn)

    def get_neighbors_by_tag_ccl(
        self,
        tags: list[str],
        exclude_ids: list[str],
        top_k: int = 5,
        min_overlap: int = 1,
        include_embedding: bool = False,
        user_name: str | None = None,
    ) -> list[dict[str, Any]]:
        """
        Find top-K neighbor nodes with maximum tag overlap.

        Args:
            tags: The list of tags to match.
            exclude_ids: Node IDs to exclude (e.g., local cluster).
            top_k: Max number of neighbors to return.
            min_overlap: Minimum number of overlapping tags required.
            include_embedding: with/without embedding
            user_name (str, optional): User name for filtering in non-multi-db mode

        Returns:
            List of dicts with node details and overlap count.
        """
        if not tags:
            return []

        user_name = user_name if user_name else self._get_config_value("user_name")

        # Build query conditions; keep consistent with nebular.py
        where_clauses = [
            'n.status = "activated"',
            'NOT (n.node_type = "reasoning")',
            'NOT (n.memory_type = "WorkingMemory")',
        ]
        where_clauses = [
            'n.status = "activated"',
            'NOT (n.memory_type = "WorkingMemory")',
        ]

        if exclude_ids:
            exclude_ids_str = "[" + ", ".join(f'"{id}"' for id in exclude_ids) + "]"
            where_clauses.append(f"NOT (n.id IN {exclude_ids_str})")

        where_clauses.append(f'n.user_name = "{user_name}"')

        where_clause = " AND ".join(where_clauses)
        tag_list_literal = "[" + ", ".join(f'"{t}"' for t in tags) + "]"

        return_fields = [
            "n.id AS id",
            "n.memory AS memory",
            "n.user_name AS user_name",
            "n.user_id AS user_id",
            "n.session_id AS session_id",
            "n.status AS status",
            "n.key AS key",
            "n.confidence AS confidence",
            "n.tags AS tags",
            "n.created_at AS created_at",
            "n.updated_at AS updated_at",
            "n.memory_type AS memory_type",
            "n.sources AS sources",
            "n.source AS source",
            "n.node_type AS node_type",
            "n.visibility AS visibility",
            "n.background AS background",
        ]

        if include_embedding:
            return_fields.append("n.embedding AS embedding")

        return_fields_str = ", ".join(return_fields)
        result_fields = []
        for field in return_fields:
            # Extract field name 'id' from 'n.id AS id'
            field_name = field.split(" AS ")[-1]
            result_fields.append(f"{field_name} agtype")

        # Add overlap_count
        result_fields.append("overlap_count agtype")
        result_fields_str = ", ".join(result_fields)
        # Use Cypher query; keep consistent with nebular.py
        query = f"""
            SELECT * FROM (
                SELECT * FROM cypher('{self.db_name}_graph', $$
                WITH {tag_list_literal} AS tag_list
                MATCH (n:Memory)
                WHERE {where_clause}
                RETURN {return_fields_str},
                       size([tag IN n.tags WHERE tag IN tag_list]) AS overlap_count
                $$) AS ({result_fields_str})
            ) AS subquery
            ORDER BY (overlap_count::integer) DESC
            LIMIT {top_k}
        """
        logger.debug(f"get_neighbors_by_tag: {query}")
        try:
            with self.connection.cursor() as cursor:
                cursor.execute(query)
                results = cursor.fetchall()

                neighbors = []
                for row in results:
                    # Parse results
                    props = {}
                    overlap_count = None

                    # Manually parse each field
                    field_names = [
                        "id",
                        "memory",
                        "user_name",
                        "user_id",
                        "session_id",
                        "status",
                        "key",
                        "confidence",
                        "tags",
                        "created_at",
                        "updated_at",
                        "memory_type",
                        "sources",
                        "source",
                        "node_type",
                        "visibility",
                        "background",
                    ]

                    if include_embedding:
                        field_names.append("embedding")
                    field_names.append("overlap_count")

                    for i, field in enumerate(field_names):
                        if field == "overlap_count":
                            overlap_count = row[i].value if hasattr(row[i], "value") else row[i]
                        else:
                            props[field] = row[i].value if hasattr(row[i], "value") else row[i]
                    overlap_int = int(overlap_count)
                    if overlap_count is not None and overlap_int >= min_overlap:
                        parsed = self._parse_node(props)
                        parsed["overlap_count"] = overlap_int
                        neighbors.append(parsed)

                # Sort by overlap count
                neighbors.sort(key=lambda x: x["overlap_count"], reverse=True)
                neighbors = neighbors[:top_k]

                # Remove overlap_count field
                result = []
                for neighbor in neighbors:
                    neighbor.pop("overlap_count", None)
                    result.append(neighbor)

                return result

        except Exception as e:
            logger.error(f"Failed to get neighbors by tag: {e}", exc_info=True)
            return []

    @timed
    def import_graph(self, data: dict[str, Any], user_name: str | None = None) -> None:
        """
        Import the entire graph from a serialized dictionary.

        Args:
            data: A dictionary containing all nodes and edges to be loaded.
            user_name (str, optional): User name for filtering in non-multi-db mode
        """
        user_name = user_name if user_name else self._get_config_value("user_name")

        # Import nodes
        for node in data.get("nodes", []):
            try:
                id, memory, metadata = _compose_node(node)
                metadata["user_name"] = user_name
                metadata = _prepare_node_metadata(metadata)
                metadata.update({"id": id, "memory": memory})

                # Use add_node to insert node
                self.add_node(id, memory, metadata)

            except Exception as e:
                logger.error(f"Fail to load node: {node}, error: {e}")

        # Import edges
        for edge in data.get("edges", []):
            try:
                source_id, target_id = edge["source"], edge["target"]
                edge_type = edge["type"]

                # Use add_edge to insert edge
                self.add_edge(source_id, target_id, edge_type, user_name)

            except Exception as e:
                logger.error(f"Fail to load edge: {edge}, error: {e}")

    @timed
    def get_edges(
        self, id: str, type: str = "ANY", direction: str = "ANY", user_name: str | None = None
    ) -> list[dict[str, str]]:
        """
        Get edges connected to a node, with optional type and direction filter.

        Args:
            id: Node ID to retrieve edges for.
            type: Relationship type to match, or 'ANY' to match all.
            direction: 'OUTGOING', 'INCOMING', or 'ANY'.
            user_name (str, optional): User name for filtering in non-multi-db mode

        Returns:
            List of edges:
            [
              {"from": "source_id", "to": "target_id", "type": "RELATE"},
              ...
            ]
        """
        user_name = user_name if user_name else self._get_config_value("user_name")

        if direction == "OUTGOING":
            pattern = "(a:Memory)-[r]->(b:Memory)"
            where_clause = f"a.id = '{id}'"
        elif direction == "INCOMING":
            pattern = "(a:Memory)<-[r]-(b:Memory)"
            where_clause = f"a.id = '{id}'"
        elif direction == "ANY":
            pattern = "(a:Memory)-[r]-(b:Memory)"
            where_clause = f"a.id = '{id}' OR b.id = '{id}'"
        else:
            raise ValueError("Invalid direction. Must be 'OUTGOING', 'INCOMING', or 'ANY'.")

        # Add type filter
        if type != "ANY":
            where_clause += f" AND type(r) = '{type}'"

        # Add user filter
        where_clause += f" AND a.user_name = '{user_name}' AND b.user_name = '{user_name}'"

        query = f"""
            SELECT * FROM cypher('{self.db_name}_graph', $$
            MATCH {pattern}
            WHERE {where_clause}
            RETURN a.id AS from_id, b.id AS to_id, type(r) AS edge_type
            $$) AS (from_id agtype, to_id agtype, edge_type agtype)
        """
        conn = self._get_connection()
        try:
            with conn.cursor() as cursor:
                cursor.execute(query)
                results = cursor.fetchall()

                edges = []
                for row in results:
                    # Extract and clean from_id
                    from_id_raw = row[0].value if hasattr(row[0], "value") else row[0]
                    if (
                        isinstance(from_id_raw, str)
                        and from_id_raw.startswith('"')
                        and from_id_raw.endswith('"')
                    ):
                        from_id = from_id_raw[1:-1]
                    else:
                        from_id = str(from_id_raw)

                    # Extract and clean to_id
                    to_id_raw = row[1].value if hasattr(row[1], "value") else row[1]
                    if (
                        isinstance(to_id_raw, str)
                        and to_id_raw.startswith('"')
                        and to_id_raw.endswith('"')
                    ):
                        to_id = to_id_raw[1:-1]
                    else:
                        to_id = str(to_id_raw)

                    # Extract and clean edge_type
                    edge_type_raw = row[2].value if hasattr(row[2], "value") else row[2]
                    if (
                        isinstance(edge_type_raw, str)
                        and edge_type_raw.startswith('"')
                        and edge_type_raw.endswith('"')
                    ):
                        edge_type = edge_type_raw[1:-1]
                    else:
                        edge_type = str(edge_type_raw)

                    edges.append({"from": from_id, "to": to_id, "type": edge_type})
                return edges

        except Exception as e:
            logger.error(f"Failed to get edges: {e}", exc_info=True)
            return []
        finally:
            self._return_connection(conn)

    def _convert_graph_edges(self, core_node: dict) -> dict:
        import copy

        data = copy.deepcopy(core_node)
        id_map = {}
        core_node = data.get("core_node", {})
        if not core_node:
            return core_node
        core_meta = core_node.get("metadata", {})
        if "graph_id" in core_meta and "id" in core_node:
            id_map[core_meta["graph_id"]] = core_node["id"]
        for neighbor in data.get("neighbors", []):
            n_meta = neighbor.get("metadata", {})
            if "graph_id" in n_meta and "id" in neighbor:
                id_map[n_meta["graph_id"]] = neighbor["id"]
        for edge in data.get("edges", []):
            src = edge.get("source")
            tgt = edge.get("target")
            if src in id_map:
                edge["source"] = id_map[src]
            if tgt in id_map:
                edge["target"] = id_map[tgt]
        return data

    def format_param_value(self, value: str | None) -> str:
        """Format parameter value to handle both quoted and unquoted formats"""
        # Handle None value
        if value is None:
            logger.warning("format_param_value: value is None")
            return "null"

        # Remove outer quotes if they exist
        if value.startswith('"') and value.endswith('"'):
            # Already has double quotes, return as is
            return value
        else:
            # Add double quotes
            return f'"{value}"'<|MERGE_RESOLUTION|>--- conflicted
+++ resolved
@@ -12,11 +12,6 @@
 from memos.log import get_logger
 from memos.utils import timed
 
-<<<<<<< HEAD
-
-logger = get_logger(__name__)
-=======
->>>>>>> 65a2daf0
 
 logger = get_logger(__name__)
 
@@ -368,15 +363,10 @@
             WHERE ag_catalog.agtype_access_operator(properties, '"memory_type"'::agtype) = %s::agtype
         """
         query += "\nAND ag_catalog.agtype_access_operator(properties, '\"user_name\"'::agtype) = %s::agtype"
-<<<<<<< HEAD
-        params = [f'"{memory_type}"', f'"{user_name}"']
-
-=======
         params = [self.format_param_value(memory_type), self.format_param_value(user_name)]
 
         # Get a connection from the pool
         conn = self._get_connection()
->>>>>>> 65a2daf0
         try:
             with conn.cursor() as cursor:
                 cursor.execute(query, params)
@@ -399,15 +389,10 @@
         """
         query += "\nAND ag_catalog.agtype_access_operator(properties, '\"user_name\"'::agtype) = %s::agtype"
         query += "\nLIMIT 1"
-<<<<<<< HEAD
-        params = [f'"{scope}"', f'"{user_name}"']
-
-=======
         params = [self.format_param_value(scope), self.format_param_value(user_name)]
 
         # Get a connection from the pool
         conn = self._get_connection()
->>>>>>> 65a2daf0
         try:
             with conn.cursor() as cursor:
                 cursor.execute(query, params)
@@ -442,17 +427,12 @@
             ORDER BY ag_catalog.agtype_access_operator(properties, '"updated_at"'::agtype) DESC
             OFFSET %s
         """
-<<<<<<< HEAD
-        select_params = [f'"{memory_type}"', f'"{user_name}"', keep_latest]
-
-=======
         select_params = [
             self.format_param_value(memory_type),
             self.format_param_value(user_name),
             keep_latest,
         ]
         conn = self._get_connection()
->>>>>>> 65a2daf0
         try:
             with conn.cursor() as cursor:
                 # Execute query to get IDs to delete
@@ -543,11 +523,8 @@
             query += "\nAND ag_catalog.agtype_access_operator(properties, '\"user_name\"'::agtype) = %s::agtype"
             params.append(self.format_param_value(user_name))
 
-<<<<<<< HEAD
-=======
         # Get a connection from the pool
         conn = self._get_connection()
->>>>>>> 65a2daf0
         try:
             with conn.cursor() as cursor:
                 cursor.execute(query, params)
@@ -576,11 +553,8 @@
             query += "\nAND ag_catalog.agtype_access_operator(properties, '\"user_name\"'::agtype) = %s::agtype"
             params.append(self.format_param_value(user_name))
 
-<<<<<<< HEAD
-=======
         # Get a connection from the pool
         conn = self._get_connection()
->>>>>>> 65a2daf0
         try:
             with conn.cursor() as cursor:
                 cursor.execute(query, params)
@@ -652,11 +626,8 @@
         valid_rel_types = {"AGGREGATE_TO", "FOLLOWS", "INFERS", "MERGED_TO", "RELATE_TO", "PARENT"}
 
         for label_name in valid_rel_types:
-<<<<<<< HEAD
-=======
             print(f"🪶 Creating elabel: {label_name}")
             conn = self._get_connection()
->>>>>>> 65a2daf0
             logger.info(f"Creating elabel: {label_name}")
             try:
                 with conn.cursor() as cursor:
@@ -841,12 +812,6 @@
         query += "\nRETURN r"
         query += "\n$$) AS (r agtype)"
 
-<<<<<<< HEAD
-        with self.connection.cursor() as cursor:
-            cursor.execute(query)
-            result = cursor.fetchone()
-            return result is not None and result[0] is not None
-=======
         conn = self._get_connection()
         try:
             with conn.cursor() as cursor:
@@ -855,7 +820,6 @@
                 return result is not None and result[0] is not None
         finally:
             self._return_connection(conn)
->>>>>>> 65a2daf0
 
     @timed
     def get_node(
@@ -887,10 +851,7 @@
             query += "\nAND ag_catalog.agtype_access_operator(properties, '\"user_name\"'::agtype) = %s::agtype"
             params.append(self.format_param_value(user_name))
 
-<<<<<<< HEAD
-=======
         conn = self._get_connection()
->>>>>>> 65a2daf0
         try:
             with conn.cursor() as cursor:
                 cursor.execute(query, params)
@@ -980,17 +941,11 @@
         query += " AND ag_catalog.agtype_access_operator(properties, '\"user_name\"'::agtype) = %s::agtype"
         params.append(self.format_param_value(user_name))
 
-<<<<<<< HEAD
-        with self.connection.cursor() as cursor:
-            cursor.execute(query, params)
-            results = cursor.fetchall()
-=======
         conn = self._get_connection()
         try:
             with conn.cursor() as cursor:
                 cursor.execute(query, params)
                 results = cursor.fetchall()
->>>>>>> 65a2daf0
 
                 nodes = []
                 for row in results:
@@ -1005,25 +960,6 @@
                     else:
                         properties = properties_json if properties_json else {}
 
-<<<<<<< HEAD
-                # Parse embedding from JSONB if it exists
-                if embedding_json is not None:
-                    try:
-                        # remove embedding
-                        """
-                        embedding = json.loads(embedding_json) if isinstance(embedding_json, str) else embedding_json
-                        # properties["embedding"] = embedding
-                        """
-                    except (json.JSONDecodeError, TypeError):
-                        logger.warning(f"Failed to parse embedding for node {node_id}")
-                nodes.append(
-                    self._parse_node(
-                        {
-                            "id": properties.get("id", node_id),
-                            "memory": properties.get("memory", ""),
-                            "metadata": properties,
-                        }
-=======
                     # Parse embedding from JSONB if it exists
                     if embedding_json is not None:
                         try:
@@ -1042,7 +978,6 @@
                                 "metadata": properties,
                             }
                         )
->>>>>>> 65a2daf0
                     )
                 return nodes
         finally:
@@ -1264,10 +1199,7 @@
             WHERE t.cid::graphid = m.id;
         """
 
-<<<<<<< HEAD
-=======
         conn = self._get_connection()
->>>>>>> 65a2daf0
         try:
             with conn.cursor() as cursor:
                 cursor.execute(query)
@@ -1550,26 +1482,6 @@
                 """
         params = [vector]
 
-<<<<<<< HEAD
-        with self.connection.cursor() as cursor:
-            cursor.execute(query, params)
-            results = cursor.fetchall()
-            output = []
-            for row in results:
-                """
-                polarId = row[0]  # id
-                properties = row[1]  # properties
-                # embedding = row[3]  # embedding
-                """
-                oldid = row[3]  # old_id
-                score = row[4]  # scope
-                id_val = str(oldid)
-                score_val = float(score)
-                score_val = (score_val + 1) / 2  # align to neo4j, Normalized Cosine Score
-                if threshold is None or score_val >= threshold:
-                    output.append({"id": id_val, "score": score_val})
-            return output[:top_k]
-=======
         conn = self._get_connection()
         try:
             with conn.cursor() as cursor:
@@ -1592,7 +1504,6 @@
                 return output[:top_k]
         finally:
             self._return_connection(conn)
->>>>>>> 65a2daf0
 
     @timed
     def get_by_metadata(
@@ -1841,10 +1752,7 @@
             GROUP BY {", ".join(group_by_fields)}
         """
 
-<<<<<<< HEAD
-=======
         conn = self._get_connection()
->>>>>>> 65a2daf0
         try:
             with conn.cursor() as cursor:
                 # Handle parameterized query
@@ -2126,10 +2034,7 @@
                    """
             nodes = []
             node_ids = set()
-<<<<<<< HEAD
-=======
             conn = self._get_connection()
->>>>>>> 65a2daf0
             try:
                 with conn.cursor() as cursor:
                     cursor.execute(cypher_query)
@@ -2596,32 +2501,6 @@
         elif len(embedding_vector) == 768:
             embedding_column = "embedding_768"
 
-<<<<<<< HEAD
-        with self.connection.cursor() as cursor:
-            # Delete existing record first (if any)
-            delete_query = f"""
-                DELETE FROM {self.db_name}_graph."Memory"
-                WHERE id = ag_catalog._make_graph_id('{self.db_name}_graph'::name, 'Memory'::name, %s::text::cstring)
-            """
-            cursor.execute(delete_query, (id,))
-            #
-            get_graph_id_query = f"""
-                              SELECT ag_catalog._make_graph_id('{self.db_name}_graph'::name, 'Memory'::name, %s::text::cstring)
-                          """
-            cursor.execute(get_graph_id_query, (id,))
-            graph_id = cursor.fetchone()[0]
-            properties["graph_id"] = str(graph_id)
-
-            # Then insert new record
-            if embedding_vector:
-                insert_query = f"""
-                    INSERT INTO {self.db_name}_graph."Memory"(id, properties, {embedding_column})
-                    VALUES (
-                        ag_catalog._make_graph_id('{self.db_name}_graph'::name, 'Memory'::name, %s::text::cstring),
-                        %s,
-                        %s
-                    )
-=======
         conn = self._get_connection()
         try:
             with conn.cursor() as cursor:
@@ -2629,7 +2508,6 @@
                 delete_query = f"""
                     DELETE FROM {self.db_name}_graph."Memory"
                     WHERE id = ag_catalog._make_graph_id('{self.db_name}_graph'::name, 'Memory'::name, %s::text::cstring)
->>>>>>> 65a2daf0
                 """
                 cursor.execute(delete_query, (id,))
                 #
