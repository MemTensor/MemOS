--- conflicted
+++ resolved
@@ -152,11 +152,7 @@
         # Create connection pool
         self.connection_pool = psycopg2.pool.ThreadedConnectionPool(
             minconn=5,
-<<<<<<< HEAD
             maxconn=2000,
-=======
-            maxconn=500,
->>>>>>> 75e9d339
             host=host,
             port=port,
             user=user,
