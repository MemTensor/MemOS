--- conflicted
+++ resolved
@@ -56,7 +56,7 @@
     text_mem: list[dict[str, str | list[TextualMemoryItem]]]
     act_mem: list[dict[str, str | list[ActivationMemoryItem]]]
     para_mem: list[dict[str, str | list[ParametricMemoryItem]]]
-<<<<<<< HEAD
+    pref_mem: list[dict[str, str | list[TextualMemoryItem]]]
 
 
 # ─── API Types ────────────────────────────────────────────────────────────────────
@@ -78,7 +78,4 @@
     user_id: str | None = None
     mem_cube_id: str | None = None
     session_id: str | None = None
-    operation: list[PermissionDict] | None = None
-=======
-    pref_mem: list[dict[str, str | list[TextualMemoryItem]]]
->>>>>>> 0ee048c8
+    operation: list[PermissionDict] | None = None