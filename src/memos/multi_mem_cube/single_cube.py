from __future__ import annotations

import json
import os
import traceback

from dataclasses import dataclass
from datetime import datetime
from typing import TYPE_CHECKING, Any

from memos.api.handlers.formatters_handler import (
    format_memory_item,
    post_process_pref_mem,
)
from memos.context.context import ContextThreadPoolExecutor
from memos.log import get_logger
from memos.mem_scheduler.schemas.general_schemas import (
    ADD_LABEL,
    MEM_READ_LABEL,
    PREF_ADD_LABEL,
)
from memos.mem_scheduler.schemas.message_schemas import ScheduleMessageItem
from memos.multi_mem_cube.views import MemCubeView
from memos.types.general_types import (
    FINE_STRATEGY,
    FineStrategy,
    MOSSearchResult,
    SearchMode,
    UserContext,
)


logger = get_logger(__name__)


if TYPE_CHECKING:
    from memos.api.product_models import APIADDRequest, APISearchRequest


@dataclass
class SingleCubeView(MemCubeView):
    cube_id: str
    naive_mem_cube: Any
    mem_reader: Any
    mem_scheduler: Any
    logger: Any
    searcher: Any
    deepsearch_agent: Any

    def add_memories(self, add_req: APIADDRequest) -> list[dict[str, Any]]:
        """
        This is basically your current handle_add_memories logic,
        but scoped to a single cube_id.
        """
        user_context = UserContext(
            user_id=add_req.user_id,
            mem_cube_id=self.cube_id,
            session_id=add_req.session_id or "default_session",
        )

        target_session_id = add_req.session_id or "default_session"
        sync_mode = add_req.async_mode or self._get_sync_mode()

        self.logger.info(
            f"[SingleCubeView] cube={self.cube_id} "
            f"Processing add with mode={sync_mode}, session={target_session_id}"
        )

        with ContextThreadPoolExecutor(max_workers=2) as executor:
            text_future = executor.submit(self._process_text_mem, add_req, user_context, sync_mode)
            pref_future = executor.submit(self._process_pref_mem, add_req, user_context, sync_mode)

            text_results = text_future.result()
            pref_results = pref_future.result()

        self.logger.info(
            f"[SingleCubeView] cube={self.cube_id} text_results={len(text_results)}, "
            f"pref_results={len(pref_results)}"
        )

        for item in text_results:
            item["cube_id"] = self.cube_id
        for item in pref_results:
            item["cube_id"] = self.cube_id

        return text_results + pref_results

    def search_memories(self, search_req: APISearchRequest) -> dict[str, Any]:
        # Create UserContext object
        user_context = UserContext(
            user_id=search_req.user_id,
            mem_cube_id=self.cube_id,
            session_id=search_req.session_id or "default_session",
        )
        self.logger.info(f"Search Req is: {search_req}")

        memories_result: MOSSearchResult = {
            "text_mem": [],
            "act_mem": [],
            "para_mem": [],
            "pref_mem": [],
            "pref_note": "",
        }

        # Determine search mode
        search_mode = self._get_search_mode(search_req.mode)

        # Execute search in parallel for text and preference memories
        with ContextThreadPoolExecutor(max_workers=2) as executor:
            text_future = executor.submit(self._search_text, search_req, user_context, search_mode)
            pref_future = executor.submit(self._search_pref, search_req, user_context)

            text_formatted_memories = text_future.result()
            pref_formatted_memories = pref_future.result()

        # Build result
        memories_result["text_mem"].append(
            {
                "cube_id": self.cube_id,
                "memories": text_formatted_memories,
            }
        )

        memories_result = post_process_pref_mem(
            memories_result,
            pref_formatted_memories,
            self.cube_id,
            search_req.include_preference,
        )

        self.logger.info(f"Search memories result: {memories_result}")
        return memories_result

    def _get_search_mode(self, mode: str) -> str:
        """
        Get search mode with environment variable fallback.

        Args:
            mode: Requested search mode

        Returns:
            Search mode string
        """
        return mode

    def _search_text(
        self,
        search_req: APISearchRequest,
        user_context: UserContext,
        search_mode: str,
    ) -> list[dict[str, Any]]:
        """G
        Search text memories based on mode.

        Args:
            search_req: Search request
            user_context: User context
            search_mode: Search mode (FAST, FINE, or MIXTURE)

        Returns:
            List of formatted memory items
        """
        try:
            if search_mode == SearchMode.FAST:
                text_memories = self._fast_search(search_req, user_context)
            elif search_mode == SearchMode.FINE:
                text_memories = self._fine_search(search_req, user_context)
            elif search_mode == SearchMode.MIXTURE:
                text_memories = self._mix_search(search_req, user_context)
            else:
                self.logger.error(f"Unsupported search mode: {search_mode}")
                return []
            return text_memories

        except Exception as e:
            self.logger.error("Error in search_text: %s; traceback: %s", e, traceback.format_exc())
            return []

    def _deep_search(
        self,
        search_req: APISearchRequest,
        user_context: UserContext,
    ) -> list:
        target_session_id = search_req.session_id or "default_session"
        search_filter = {"session_id": search_req.session_id} if search_req.session_id else None

        info = {
            "user_id": search_req.user_id,
            "session_id": target_session_id,
            "chat_history": search_req.chat_history,
        }

        enhanced_memories = self.searcher.deep_search(
            query=search_req.query,
            user_name=user_context.mem_cube_id,
            top_k=search_req.top_k,
            mode=SearchMode.FINE,
            manual_close_internet=not search_req.internet_search,
            moscube=search_req.moscube,
            search_filter=search_filter,
            info=info,
        )
        formatted_memories = [format_memory_item(data) for data in enhanced_memories]
        return formatted_memories

<<<<<<< HEAD
=======
    def _deep_search(
        self, search_req: APISearchRequest, user_context: UserContext, max_thinking_depth: int
    ) -> list:
        deepsearch_results = self.deepsearch_agent.run(
            search_req.query, user_id=user_context.mem_cube_id
        )
        formatted_memories = [format_memory_item(data) for data in deepsearch_results]
        return formatted_memories

>>>>>>> 105d8a6b
    def _fine_search(
        self,
        search_req: APISearchRequest,
        user_context: UserContext,
    ) -> list:
        """
        Fine-grained search with query enhancement.

        Args:
            search_req: Search request
            user_context: User context

        Returns:
            List of enhanced search results
        """
        if FINE_STRATEGY == FineStrategy.DEEP_SEARCH:
            return self._deep_search(search_req=search_req, user_context=user_context)

        target_session_id = search_req.session_id or "default_session"
        search_filter = {"session_id": search_req.session_id} if search_req.session_id else None

        info = {
            "user_id": search_req.user_id,
            "session_id": target_session_id,
            "chat_history": search_req.chat_history,
        }

        # Fine retrieve
        raw_retrieved_memories = self.searcher.retrieve(
            query=search_req.query,
            user_name=user_context.mem_cube_id,
            top_k=search_req.top_k,
            mode=SearchMode.FINE,
            manual_close_internet=not search_req.internet_search,
            moscube=search_req.moscube,
            search_filter=search_filter,
            info=info,
        )

        # Post retrieve
        raw_memories = self.searcher.post_retrieve(
            retrieved_results=raw_retrieved_memories,
            top_k=search_req.top_k,
            user_name=user_context.mem_cube_id,
            info=info,
        )

        # Enhance with query
        enhanced_memories, _ = self.mem_scheduler.retriever.enhance_memories_with_query(
            query_history=[search_req.query],
            memories=raw_memories,
        )

        if len(enhanced_memories) < len(raw_memories):
            logger.info(
                f"Enhanced memories ({len(enhanced_memories)}) are less than raw memories ({len(raw_memories)}). Recalling for more."
            )
            missing_info_hint, trigger = self.mem_scheduler.retriever.recall_for_missing_memories(
                query=search_req.query,
                memories=raw_memories,
            )
            retrieval_size = len(raw_memories) - len(enhanced_memories)
            logger.info(f"Retrieval size: {retrieval_size}")
            if trigger:
                logger.info(f"Triggering additional search with hint: {missing_info_hint}")
                additional_memories = self.searcher.search(
                    query=missing_info_hint,
                    user_name=user_context.mem_cube_id,
                    top_k=retrieval_size,
                    mode=SearchMode.FAST,
                    memory_type="All",
                    search_filter=search_filter,
                    info=info,
                )
            else:
                logger.info("Not triggering additional search, using fast memories.")
                additional_memories = raw_memories[:retrieval_size]

            enhanced_memories += additional_memories
            logger.info(
                f"Added {len(additional_memories)} more memories. Total enhanced memories: {len(enhanced_memories)}"
            )
        formatted_memories = [format_memory_item(data) for data in enhanced_memories]

        logger.info(f"Found {len(formatted_memories)} memories for user {search_req.user_id}")

        return formatted_memories

    def _search_pref(
        self,
        search_req: APISearchRequest,
        user_context: UserContext,
    ) -> list[dict[str, Any]]:
        """
        Search preference memories.

        Args:
            search_req: Search request
            user_context: User context

        Returns:
            List of formatted preference memory items
            TODO: ADD CUBE ID IN PREFERENCE MEMORY
        """
        if os.getenv("ENABLE_PREFERENCE_MEMORY", "false").lower() != "true":
            return []

        try:
            results = self.naive_mem_cube.pref_mem.search(
                query=search_req.query,
                top_k=search_req.pref_top_k,
                info={
                    "user_id": search_req.user_id,
                    "session_id": search_req.session_id,
                    "chat_history": search_req.chat_history,
                },
            )
            return [format_memory_item(data) for data in results]
        except Exception as e:
            self.logger.error("Error in _search_pref: %s; traceback: %s", e, traceback.format_exc())
            return []

    def _fast_search(
        self,
        search_req: APISearchRequest,
        user_context: UserContext,
    ) -> list:
        """
        Fast search using vector database.

        Args:
            search_req: Search request
            user_context: User context

        Returns:
            List of search results
        """
        target_session_id = search_req.session_id or "default_session"
        search_filter = {"session_id": search_req.session_id} if search_req.session_id else None

        search_results = self.naive_mem_cube.text_mem.search(
            query=search_req.query,
            user_name=user_context.mem_cube_id,
            top_k=search_req.top_k,
            mode=SearchMode.FAST,
            manual_close_internet=not search_req.internet_search,
            search_filter=search_filter,
            info={
                "user_id": search_req.user_id,
                "session_id": target_session_id,
                "chat_history": search_req.chat_history,
            },
        )

        formatted_memories = [format_memory_item(data) for data in search_results]

        return formatted_memories

    def _mix_search(
        self,
        search_req: APISearchRequest,
        user_context: UserContext,
    ) -> list:
        """
        Mix search combining fast and fine-grained approaches.

        Args:
            search_req: Search request
            user_context: User context

        Returns:
            List of formatted search results
        """
        return self.mem_scheduler.mix_search_memories(
            search_req=search_req,
            user_context=user_context,
        )

    def _get_sync_mode(self) -> str:
        """
        Get synchronization mode from memory cube.

        Returns:
            Sync mode string ("sync" or "async")
        """
        try:
            return getattr(self.naive_mem_cube.text_mem, "mode", "sync")
        except Exception:
            return "sync"

    def _schedule_memory_tasks(
        self,
        add_req: APIADDRequest,
        user_context: UserContext,
        mem_ids: list[str],
        sync_mode: str,
    ) -> None:
        """
        Schedule memory processing tasks based on sync mode.

        Args:
            add_req: Add memory request
            user_context: User context
            mem_ids: List of memory IDs
            sync_mode: Synchronization mode
        """
        target_session_id = add_req.session_id or "default_session"

        if sync_mode == "async":
            # Async mode: submit MEM_READ_LABEL task
            try:
                message_item_read = ScheduleMessageItem(
                    user_id=add_req.user_id,
                    session_id=target_session_id,
                    mem_cube_id=self.cube_id,
                    mem_cube=self.naive_mem_cube,
                    label=MEM_READ_LABEL,
                    content=json.dumps(mem_ids),
                    timestamp=datetime.utcnow(),
                    user_name=self.cube_id,
                )
                self.mem_scheduler.memos_message_queue.submit_messages(messages=[message_item_read])
                self.logger.info(
                    f"[SingleCubeView] cube={self.cube_id} Submitted async MEM_READ: {json.dumps(mem_ids)}"
                )
            except Exception as e:
                self.logger.error(
                    f"[SingleCubeView] cube={self.cube_id} Failed to submit async memory tasks: {e}",
                    exc_info=True,
                )
        else:
            message_item_add = ScheduleMessageItem(
                user_id=add_req.user_id,
                session_id=target_session_id,
                mem_cube_id=self.cube_id,
                mem_cube=self.naive_mem_cube,
                label=ADD_LABEL,
                content=json.dumps(mem_ids),
                timestamp=datetime.utcnow(),
                user_name=self.cube_id,
            )
            self.mem_scheduler.memos_message_queue.submit_messages(messages=[message_item_add])

    def _process_pref_mem(
        self,
        add_req: APIADDRequest,
        user_context: UserContext,
        sync_mode: str,
    ) -> list[dict[str, Any]]:
        """
        Process and add preference memories.

        Extracts preferences from messages and adds them to the preference memory system.
        Handles both sync and async modes.

        Args:
            add_req: Add memory request
            user_context: User context with IDs

        Returns:
            List of formatted preference responses
        """
        if os.getenv("ENABLE_PREFERENCE_MEMORY", "false").lower() != "true":
            return []

        target_session_id = add_req.session_id or "default_session"

        if sync_mode == "async":
            try:
                messages_list = [add_req.messages]
                message_item_pref = ScheduleMessageItem(
                    user_id=add_req.user_id,
                    session_id=target_session_id,
                    mem_cube_id=self.cube_id,
                    mem_cube=self.naive_mem_cube,
                    label=PREF_ADD_LABEL,
                    content=json.dumps(messages_list),
                    timestamp=datetime.utcnow(),
                )
                self.mem_scheduler.memos_message_queue.submit_messages(messages=[message_item_pref])
                self.logger.info(f"[SingleCubeView] cube={self.cube_id} Submitted PREF_ADD async")
            except Exception as e:
                self.logger.error(
                    f"[SingleCubeView] cube={self.cube_id} Failed to submit PREF_ADD: {e}",
                    exc_info=True,
                )
            return []
        else:
            pref_memories_local = self.naive_mem_cube.pref_mem.get_memory(
                [add_req.messages],
                type="chat",
                info={
                    "user_id": add_req.user_id,
                    "session_id": target_session_id,
                    "mem_cube_id": self.cube_id,
                },
            )
            pref_ids_local: list[str] = self.naive_mem_cube.pref_mem.add(pref_memories_local)
            self.logger.info(
                f"[SingleCubeView] cube={self.cube_id} "
                f"added {len(pref_ids_local)} preferences for user {add_req.user_id}: {pref_ids_local}"
            )

            return [
                {
                    "memory": memory.memory,
                    "memory_id": memory_id,
                    "memory_type": memory.metadata.preference_type,
                }
                for memory_id, memory in zip(pref_ids_local, pref_memories_local, strict=False)
            ]

    def _process_text_mem(
        self,
        add_req: APIADDRequest,
        user_context: UserContext,
        sync_mode: str,
    ) -> list[dict[str, Any]]:
        """
        Process and add text memories.

        Extracts memories from messages and adds them to the text memory system.
        Handles both sync and async modes.

        Args:
            add_req: Add memory request
            user_context: User context with IDs

        Returns:
            List of formatted memory responses
        """
        target_session_id = add_req.session_id or "default_session"

        self.logger.info(
            f"[SingleCubeView] cube={user_context.mem_cube_id} "
            f"Processing text memory with mode: {sync_mode}"
        )

        # Extract memories
        memories_local = self.mem_reader.get_memory(
            [add_req.messages],
            type="chat",
            info={
                "user_id": add_req.user_id,
                "session_id": target_session_id,
            },
            mode="fast" if sync_mode == "async" else "fine",
        )
        flattened_local = [mm for m in memories_local for mm in m]
        self.logger.info(f"Memory extraction completed for user {add_req.user_id}")

        # Add memories to text_mem
        mem_ids_local: list[str] = self.naive_mem_cube.text_mem.add(
            flattened_local,
            user_name=user_context.mem_cube_id,
        )
        self.logger.info(
            f"Added {len(mem_ids_local)} memories for user {add_req.user_id} "
            f"in session {add_req.session_id}: {mem_ids_local}"
        )

        # Schedule async/sync tasks
        self._schedule_memory_tasks(
            add_req=add_req,
            user_context=user_context,
            mem_ids=mem_ids_local,
            sync_mode=sync_mode,
        )

        return [
            {
                "memory": memory.memory,
                "memory_id": memory_id,
                "memory_type": memory.metadata.memory_type,
            }
            for memory_id, memory in zip(mem_ids_local, flattened_local, strict=False)
        ]<|MERGE_RESOLUTION|>--- conflicted
+++ resolved
@@ -203,8 +203,6 @@
         formatted_memories = [format_memory_item(data) for data in enhanced_memories]
         return formatted_memories
 
-<<<<<<< HEAD
-=======
     def _deep_search(
         self, search_req: APISearchRequest, user_context: UserContext, max_thinking_depth: int
     ) -> list:
@@ -214,7 +212,6 @@
         formatted_memories = [format_memory_item(data) for data in deepsearch_results]
         return formatted_memories
 
->>>>>>> 105d8a6b
     def _fine_search(
         self,
         search_req: APISearchRequest,
