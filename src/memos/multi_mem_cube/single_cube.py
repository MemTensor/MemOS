from __future__ import annotations

import json
import os
import traceback

from dataclasses import dataclass
from datetime import datetime
from typing import TYPE_CHECKING, Any

from memos.api.handlers.formatters_handler import (
    format_memory_item,
    post_process_pref_mem,
    post_process_textual_mem,
)
from memos.context.context import ContextThreadPoolExecutor
from memos.log import get_logger
from memos.mem_reader.utils import parse_keep_filter_response
from memos.mem_scheduler.schemas.message_schemas import ScheduleMessageItem
from memos.mem_scheduler.schemas.task_schemas import (
    ADD_TASK_LABEL,
    MEM_FEEDBACK_TASK_LABEL,
    MEM_READ_TASK_LABEL,
    PREF_ADD_TASK_LABEL,
)
from memos.multi_mem_cube.views import MemCubeView
from memos.templates.mem_reader_prompts import PROMPT_MAPPING
from memos.types.general_types import (
    FINE_STRATEGY,
    FineStrategy,
    MOSSearchResult,
    SearchMode,
    UserContext,
)
from memos.utils import timed


logger = get_logger(__name__)


if TYPE_CHECKING:
    from memos.api.product_models import APIADDRequest, APIFeedbackRequest, APISearchRequest
    from memos.mem_cube.navie import NaiveMemCube
    from memos.mem_reader.simple_struct import SimpleStructMemReader
    from memos.mem_scheduler.optimized_scheduler import OptimizedScheduler
    from memos.memories.textual.item import TextualMemoryItem


@dataclass
class SingleCubeView(MemCubeView):
    cube_id: str
    naive_mem_cube: NaiveMemCube
    mem_reader: SimpleStructMemReader
    mem_scheduler: OptimizedScheduler
    logger: Any
    searcher: Any
    feedback_server: Any | None = None
    deepsearch_agent: Any | None = None

    @timed
    def add_memories(self, add_req: APIADDRequest) -> list[dict[str, Any]]:
        """
        This is basically your current handle_add_memories logic,
        but scoped to a single cube_id.
        """
        sync_mode = add_req.async_mode or self._get_sync_mode()
        self.logger.info(
            f"[DIAGNOSTIC] single_cube.add_memories called for cube_id: {self.cube_id}. sync_mode: {sync_mode}. Request: {add_req.model_dump_json(indent=2)}"
        )
        user_context = UserContext(
            user_id=add_req.user_id,
            mem_cube_id=self.cube_id,
            session_id=add_req.session_id or "default_session",
        )

        target_session_id = add_req.session_id or "default_session"
        sync_mode = add_req.async_mode or self._get_sync_mode()

        self.logger.info(
            f"[SingleCubeView] cube={self.cube_id} "
            f"Processing add with mode={sync_mode}, session={target_session_id}"
        )

        with ContextThreadPoolExecutor(max_workers=2) as executor:
            text_future = executor.submit(self._process_text_mem, add_req, user_context, sync_mode)
            pref_future = executor.submit(self._process_pref_mem, add_req, user_context, sync_mode)

            text_results = text_future.result()
            pref_results = pref_future.result()

        self.logger.info(
            f"[SingleCubeView] cube={self.cube_id} text_results={len(text_results)}, "
            f"pref_results={len(pref_results)}"
        )

        for item in text_results:
            item["cube_id"] = self.cube_id
        for item in pref_results:
            item["cube_id"] = self.cube_id

        all_memories = text_results + pref_results

        # TODO: search existing memories and compare

        return all_memories

    @timed
    def search_memories(self, search_req: APISearchRequest) -> dict[str, Any]:
        # Create UserContext object
        user_context = UserContext(
            user_id=search_req.user_id,
            mem_cube_id=self.cube_id,
            session_id=search_req.session_id or "default_session",
        )
        self.logger.info(f"Search Req is: {search_req}")

        memories_result: MOSSearchResult = {
            "text_mem": [],
            "act_mem": [],
            "para_mem": [],
            "pref_mem": [],
            "pref_note": "",
            "tool_mem": [],
        }

        # Determine search mode
        search_mode = self._get_search_mode(search_req.mode)

        # Execute search in parallel for text and preference memories
        with ContextThreadPoolExecutor(max_workers=2) as executor:
            text_future = executor.submit(self._search_text, search_req, user_context, search_mode)
            pref_future = executor.submit(self._search_pref, search_req, user_context)

            text_formatted_memories = text_future.result()
            pref_formatted_memories = pref_future.result()

        # Build result
        memories_result = post_process_textual_mem(
            memories_result,
            text_formatted_memories,
            self.cube_id,
        )

        memories_result = post_process_pref_mem(
            memories_result,
            pref_formatted_memories,
            self.cube_id,
            search_req.include_preference,
        )

        self.logger.info(f"Search memories result: {memories_result}")
        self.logger.info(f"Search {len(memories_result)} memories.")
        return memories_result

    @timed
    def feedback_memories(self, feedback_req: APIFeedbackRequest) -> dict[str, Any]:
        target_session_id = feedback_req.session_id or "default_session"
        if feedback_req.async_mode == "async":
            try:
                feedback_req_str = json.dumps(feedback_req.model_dump())
                message_item_feedback = ScheduleMessageItem(
                    user_id=feedback_req.user_id,
                    task_id=feedback_req.task_id,
                    session_id=target_session_id,
                    mem_cube_id=self.cube_id,
                    mem_cube=self.naive_mem_cube,
                    label=MEM_FEEDBACK_TASK_LABEL,
                    content=feedback_req_str,
                    timestamp=datetime.utcnow(),
                )
                # Use scheduler submission to ensure tracking and metrics
                self.mem_scheduler.submit_messages(messages=[message_item_feedback])
                self.logger.info(f"[SingleCubeView] cube={self.cube_id} Submitted FEEDBACK async")
            except Exception as e:
                self.logger.error(
                    f"[SingleCubeView] cube={self.cube_id} Failed to submit FEEDBACK: {e}",
                    exc_info=True,
                )
            return []
        else:
            feedback_result = self.feedback_server.process_feedback(
                user_id=feedback_req.user_id,
                user_name=self.cube_id,
                session_id=feedback_req.session_id,
                chat_history=feedback_req.history,
                retrieved_memory_ids=feedback_req.retrieved_memory_ids,
                feedback_content=feedback_req.feedback_content,
                feedback_time=feedback_req.feedback_time,
                async_mode=feedback_req.async_mode,
                corrected_answer=feedback_req.corrected_answer,
                task_id=feedback_req.task_id,
                info=feedback_req.info,
            )
            self.logger.info(f"[Feedback memories result:] {feedback_result}")
        return feedback_result

    def _get_search_mode(self, mode: str) -> str:
        """
        Get search mode with environment variable fallback.

        Args:
            mode: Requested search mode

        Returns:
            Search mode string
        """
        return mode

    @timed
    def _search_text(
        self,
        search_req: APISearchRequest,
        user_context: UserContext,
        search_mode: str,
    ) -> list[dict[str, Any]]:
        """
        Search text memories based on mode.

        Args:
            search_req: Search request
            user_context: User context
            search_mode: Search mode (fast, fine, or mixture)

        Returns:
            List of formatted memory items
        """
        try:
            if search_mode == SearchMode.FAST:
                text_memories = self._fast_search(search_req, user_context)
            elif search_mode == SearchMode.FINE:
                text_memories = self._fine_search(search_req, user_context)
            elif search_mode == SearchMode.MIXTURE:
                text_memories = self._mix_search(search_req, user_context)
            else:
                self.logger.error(f"Unsupported search mode: {search_mode}")
                return []
            return text_memories

        except Exception as e:
            self.logger.error("Error in search_text: %s; traceback: %s", e, traceback.format_exc())
            return []

    def _deep_search(
        self,
        search_req: APISearchRequest,
        user_context: UserContext,
    ) -> list:
        target_session_id = search_req.session_id or "default_session"
        search_filter = {"session_id": search_req.session_id} if search_req.session_id else None

        info = {
            "user_id": search_req.user_id,
            "session_id": target_session_id,
            "chat_history": search_req.chat_history,
        }

        enhanced_memories = self.searcher.deep_search(
            query=search_req.query,
            user_name=user_context.mem_cube_id,
            top_k=search_req.top_k,
            mode=SearchMode.FINE,
            manual_close_internet=not search_req.internet_search,
            moscube=search_req.moscube,
            search_filter=search_filter,
            info=info,
        )
        formatted_memories = [format_memory_item(data) for data in enhanced_memories]
        return formatted_memories

    def _agentic_search(
        self, search_req: APISearchRequest, user_context: UserContext, max_thinking_depth: int
    ) -> list:
        deepsearch_results = self.deepsearch_agent.run(
            search_req.query, user_id=user_context.mem_cube_id
        )
        formatted_memories = [format_memory_item(data) for data in deepsearch_results]
        return formatted_memories

    def _fine_search(
        self,
        search_req: APISearchRequest,
        user_context: UserContext,
    ) -> list:
        """
        Fine-grained search with query enhancement.

        Args:
            search_req: Search request
            user_context: User context

        Returns:
            List of enhanced search results
        """
        # TODO: support tool memory search in future

        logger.info(f"Fine strategy: {FINE_STRATEGY}")
        if FINE_STRATEGY == FineStrategy.DEEP_SEARCH:
            return self._deep_search(search_req=search_req, user_context=user_context)
        elif FINE_STRATEGY == FineStrategy.AGENTIC_SEARCH:
            return self._agentic_search(search_req=search_req, user_context=user_context)

        target_session_id = search_req.session_id or "default_session"
        search_priority = {"session_id": search_req.session_id} if search_req.session_id else None
        search_filter = search_req.filter

        info = {
            "user_id": search_req.user_id,
            "session_id": target_session_id,
            "chat_history": search_req.chat_history,
        }

        # Fine retrieve
        raw_retrieved_memories = self.searcher.retrieve(
            query=search_req.query,
            user_name=user_context.mem_cube_id,
            top_k=search_req.top_k,
            mode=SearchMode.FINE,
            manual_close_internet=not search_req.internet_search,
            moscube=search_req.moscube,
            search_filter=search_filter,
            search_priority=search_priority,
            info=info,
        )

        # Post retrieve
        raw_memories = self.searcher.post_retrieve(
            retrieved_results=raw_retrieved_memories,
            top_k=search_req.top_k,
            user_name=user_context.mem_cube_id,
            info=info,
        )

        # Enhance with query
        enhanced_memories, _ = self.mem_scheduler.retriever.enhance_memories_with_query(
            query_history=[search_req.query],
            memories=raw_memories,
        )

        if len(enhanced_memories) < len(raw_memories):
            logger.info(
                f"Enhanced memories ({len(enhanced_memories)}) are less than raw memories ({len(raw_memories)}). Recalling for more."
            )
            missing_info_hint, trigger = self.mem_scheduler.retriever.recall_for_missing_memories(
                query=search_req.query,
                memories=[mem.memory for mem in enhanced_memories],
            )
            retrieval_size = len(raw_memories) - len(enhanced_memories)
            logger.info(f"Retrieval size: {retrieval_size}")
            if trigger:
                logger.info(f"Triggering additional search with hint: {missing_info_hint}")
                additional_memories = self.searcher.search(
                    query=missing_info_hint,
                    user_name=user_context.mem_cube_id,
                    top_k=retrieval_size,
                    mode=SearchMode.FAST,
                    memory_type="All",
                    search_priority=search_priority,
                    search_filter=search_filter,
                    info=info,
                )
            else:
                logger.info("Not triggering additional search, using fast memories.")
                additional_memories = raw_memories[:retrieval_size]

            enhanced_memories += additional_memories
            logger.info(
                f"Added {len(additional_memories)} more memories. Total enhanced memories: {len(enhanced_memories)}"
            )

        def _dedup_by_content(memories: list) -> list:
            seen = set()
            unique_memories = []
            for mem in memories:
                key = " ".join(mem.memory.split())
                if key in seen:
                    continue
                seen.add(key)
                unique_memories.append(mem)
            return unique_memories

        deduped_memories = _dedup_by_content(enhanced_memories)
        formatted_memories = [format_memory_item(data) for data in deduped_memories]

        logger.info(f"Found {len(formatted_memories)} memories for user {search_req.user_id}")

        return formatted_memories

    @timed
    def _search_pref(
        self,
        search_req: APISearchRequest,
        user_context: UserContext,
    ) -> list[dict[str, Any]]:
        """
        Search preference memories.

        Args:
            search_req: Search request
            user_context: User context

        Returns:
            List of formatted preference memory items
            TODO: ADD CUBE ID IN PREFERENCE MEMORY
        """
        if os.getenv("ENABLE_PREFERENCE_MEMORY", "false").lower() != "true":
            return []
        if not search_req.include_preference:
            return []

        logger.info(f"search_req.filter for preference memory: {search_req.filter}")
        logger.info(f"type of pref_mem: {type(self.naive_mem_cube.pref_mem)}")
        try:
            results = self.naive_mem_cube.pref_mem.search(
                query=search_req.query,
                top_k=search_req.pref_top_k,
                info={
                    "user_id": search_req.user_id,
                    "mem_cube_id": user_context.mem_cube_id,
                    "session_id": search_req.session_id,
                    "chat_history": search_req.chat_history,
                },
                search_filter=search_req.filter,
            )
            return [format_memory_item(data) for data in results]
        except Exception as e:
            self.logger.error("Error in _search_pref: %s; traceback: %s", e, traceback.format_exc())
            return []

    def _fast_search(
        self,
        search_req: APISearchRequest,
        user_context: UserContext,
    ) -> list:
        """
        Fast search using vector database.

        Args:
            search_req: Search request
            user_context: User context

        Returns:
            List of search results
        """
        target_session_id = search_req.session_id or "default_session"
        search_priority = {"session_id": search_req.session_id} if search_req.session_id else None
        search_filter = search_req.filter or None
        plugin = bool(search_req.source is not None and search_req.source == "plugin")

        search_results = self.naive_mem_cube.text_mem.search(
            query=search_req.query,
            user_name=user_context.mem_cube_id,
            top_k=search_req.top_k,
            mode=SearchMode.FAST,
            manual_close_internet=not search_req.internet_search,
            memory_type=search_req.search_memory_type,
            search_filter=search_filter,
            search_priority=search_priority,
            info={
                "user_id": search_req.user_id,
                "session_id": target_session_id,
                "chat_history": search_req.chat_history,
            },
            plugin=plugin,
            search_tool_memory=search_req.search_tool_memory,
            tool_mem_top_k=search_req.tool_mem_top_k,
        )

        formatted_memories = [format_memory_item(data) for data in search_results]

        return formatted_memories

    def _mix_search(
        self,
        search_req: APISearchRequest,
        user_context: UserContext,
    ) -> list:
        """
        Mix search combining fast and fine-grained approaches.

        Args:
            search_req: Search request
            user_context: User context

        Returns:
            List of formatted search results
        """
        return self.mem_scheduler.mix_search_memories(
            search_req=search_req,
            user_context=user_context,
        )

    def _get_sync_mode(self) -> str:
        """
        Get synchronization mode from memory cube.

        Returns:
            Sync mode string ("sync" or "async")
        """
        try:
            return getattr(self.naive_mem_cube.text_mem, "mode", "sync")
        except Exception:
            return "sync"

    def _schedule_memory_tasks(
        self,
        add_req: APIADDRequest,
        user_context: UserContext,
        mem_ids: list[str],
        sync_mode: str,
    ) -> None:
        """
        Schedule memory processing tasks based on sync mode.

        Args:
            add_req: Add memory request
            user_context: User context
            mem_ids: List of memory IDs
            sync_mode: Synchronization mode
        """
        target_session_id = add_req.session_id or "default_session"

        if sync_mode == "async":
            # Async mode: submit MEM_READ_LABEL task
            try:
                message_item_read = ScheduleMessageItem(
                    user_id=add_req.user_id,
                    task_id=add_req.task_id,
                    session_id=target_session_id,
                    mem_cube_id=self.cube_id,
                    mem_cube=self.naive_mem_cube,
                    label=MEM_READ_TASK_LABEL,
                    content=json.dumps(mem_ids),
                    timestamp=datetime.utcnow(),
                    user_name=self.cube_id,
                    info=add_req.info,
                )
                self.mem_scheduler.submit_messages(messages=[message_item_read])
                self.logger.info(
                    f"[SingleCubeView] cube={self.cube_id} Submitted async MEM_READ: {json.dumps(mem_ids)}"
                )
            except Exception as e:
                self.logger.error(
                    f"[SingleCubeView] cube={self.cube_id} Failed to submit async memory tasks: {e}",
                    exc_info=True,
                )
        else:
            message_item_add = ScheduleMessageItem(
                user_id=add_req.user_id,
                task_id=add_req.task_id,
                session_id=target_session_id,
                mem_cube_id=self.cube_id,
                mem_cube=self.naive_mem_cube,
                label=ADD_TASK_LABEL,
                content=json.dumps(mem_ids),
                timestamp=datetime.utcnow(),
                user_name=self.cube_id,
            )
            self.mem_scheduler.submit_messages(messages=[message_item_add])

    @timed
    def _process_pref_mem(
        self,
        add_req: APIADDRequest,
        user_context: UserContext,
        sync_mode: str,
    ) -> list[dict[str, Any]]:
        """
        Process and add preference memories.

        Extracts preferences from messages and adds them to the preference memory system.
        Handles both sync and async modes.

        Args:
            add_req: Add memory request
            user_context: User context with IDs

        Returns:
            List of formatted preference responses
        """
        if os.getenv("ENABLE_PREFERENCE_MEMORY", "false").lower() != "true":
            return []

        if add_req.messages is None or isinstance(add_req.messages, str):
            return []

        for message in add_req.messages:
            if isinstance(message, dict) and message.get("role", None) is None:
                return []

        target_session_id = add_req.session_id or "default_session"

        if sync_mode == "async":
            try:
                messages_list = [add_req.messages]
                message_item_pref = ScheduleMessageItem(
                    user_id=add_req.user_id,
                    session_id=target_session_id,
                    mem_cube_id=user_context.mem_cube_id,
                    mem_cube=self.naive_mem_cube,
                    label=PREF_ADD_TASK_LABEL,
                    content=json.dumps(messages_list),
                    timestamp=datetime.utcnow(),
                    info=add_req.info,
                    user_name=self.cube_id,
                    task_id=add_req.task_id,
                )
                self.mem_scheduler.submit_messages(messages=[message_item_pref])
                self.logger.info(f"[SingleCubeView] cube={self.cube_id} Submitted PREF_ADD async")
            except Exception as e:
                self.logger.error(
                    f"[SingleCubeView] cube={self.cube_id} Failed to submit PREF_ADD: {e}",
                    exc_info=True,
                )
            return []
        else:
            pref_memories_local = self.naive_mem_cube.pref_mem.get_memory(
                [add_req.messages],
                type="chat",
                info={
                    **(add_req.info or {}),
                    "user_id": add_req.user_id,
                    "session_id": target_session_id,
                    "mem_cube_id": user_context.mem_cube_id,
                },
            )
            pref_ids_local: list[str] = self.naive_mem_cube.pref_mem.add(pref_memories_local)
            self.logger.info(
                f"[SingleCubeView] cube={self.cube_id} "
                f"added {len(pref_ids_local)} preferences for user {add_req.user_id}: {pref_ids_local}"
            )

            return [
                {
                    "memory": memory.metadata.preference,
                    "memory_id": memory_id,
                    "memory_type": memory.metadata.preference_type,
                }
                for memory_id, memory in zip(pref_ids_local, pref_memories_local, strict=False)
            ]

<<<<<<< HEAD
    @timed
=======
    def add_before_search(
        self,
        messages: list[dict],
        memory_list: list[TextualMemoryItem],
        user_name: str,
        info: dict[str, Any],
    ) -> list[TextualMemoryItem]:
        # Build input objects with memory text and metadata (timestamps, sources, etc.)
        template = PROMPT_MAPPING["add_before_search"]

        if not self.searcher:
            self.logger.warning("[add_before_search] Searcher is not initialized, skipping check.")
            return memory_list

        # 1. Gather candidates and search for related memories
        candidates_data = []
        for idx, mem in enumerate(memory_list):
            try:
                related_memories = self.searcher.search(
                    query=mem.memory, top_k=3, mode="fast", user_name=user_name, info=info
                )
                related_text = "None"
                if related_memories:
                    related_text = "\n".join([f"- {r.memory}" for r in related_memories])

                candidates_data.append(
                    {"idx": idx, "new_memory": mem.memory, "related_memories": related_text}
                )
            except Exception as e:
                self.logger.error(
                    f"[add_before_search] Search error for memory '{mem.memory}': {e}"
                )
                # If search fails, we can either skip this check or treat related as empty
                candidates_data.append(
                    {
                        "idx": idx,
                        "new_memory": mem.memory,
                        "related_memories": "None (Search Failed)",
                    }
                )

        if not candidates_data:
            return memory_list

        # 2. Build Prompt
        messages_inline = "\n".join(
            [
                f"- [{message.get('role', 'unknown')}]: {message.get('content', '')}"
                for message in messages
            ]
        )

        candidates_inline_dict = {
            str(item["idx"]): {
                "new_memory": item["new_memory"],
                "related_memories": item["related_memories"],
            }
            for item in candidates_data
        }

        candidates_inline = json.dumps(candidates_inline_dict, ensure_ascii=False, indent=2)

        prompt = template.format(
            messages_inline=messages_inline, candidates_inline=candidates_inline
        )

        # 3. Call LLM
        try:
            raw = self.mem_reader.llm.generate([{"role": "user", "content": prompt}])
            success, parsed_result = parse_keep_filter_response(raw)

            if not success:
                self.logger.warning(
                    "[add_before_search] Failed to parse LLM response, keeping all."
                )
                return memory_list

            # 4. Filter
            filtered_list = []
            for idx, mem in enumerate(memory_list):
                res = parsed_result.get(idx)
                if not res:
                    filtered_list.append(mem)
                    continue

                if res.get("keep", True):
                    filtered_list.append(mem)
                else:
                    self.logger.info(
                        f"[add_before_search] Dropping memory: '{mem.memory}', reason: '{res.get('reason')}'"
                    )

            return filtered_list

        except Exception as e:
            self.logger.error(f"[add_before_search] LLM execution error: {e}")
            return memory_list

>>>>>>> 374c80cb
    def _process_text_mem(
        self,
        add_req: APIADDRequest,
        user_context: UserContext,
        sync_mode: str,
    ) -> list[dict[str, Any]]:
        """
        Process and add text memories.

        Extracts memories from messages and adds them to the text memory system.
        Handles both sync and async modes.

        Args:
            add_req: Add memory request
            user_context: User context with IDs

        Returns:
            List of formatted memory responses
        """
        target_session_id = add_req.session_id or "default_session"

        # Decide extraction mode:
        # - async: always fast (ignore add_req.mode)
        # - sync: use add_req.mode == "fast" to switch to fast pipeline, otherwise fine
        if sync_mode == "async":
            extract_mode = "fast"
        else:  # sync
            extract_mode = "fast" if add_req.mode == "fast" else "fine"

        self.logger.info(
            "[SingleCubeView] cube=%s Processing text memory "
            "with sync_mode=%s, extract_mode=%s, add_mode=%s",
            user_context.mem_cube_id,
            sync_mode,
            extract_mode,
            add_req.mode,
        )

        # Extract memories
        memories_local = self.mem_reader.get_memory(
            [add_req.messages],
            type="chat",
            info={
                **(add_req.info or {}),
                "custom_tags": add_req.custom_tags,
                "user_id": add_req.user_id,
                "session_id": target_session_id,
            },
            mode=extract_mode,
        )
        flattened_local = [mm for m in memories_local for mm in m]

        # Explicitly set source_doc_id to metadata if present in info
        source_doc_id = (add_req.info or {}).get("source_doc_id")
        if source_doc_id:
            for memory in flattened_local:
                memory.metadata.source_doc_id = source_doc_id

        self.logger.info(f"Memory extraction completed for user {add_req.user_id}")

        # Add memories to text_mem
        mem_ids_local: list[str] = self.naive_mem_cube.text_mem.add(
            flattened_local,
            user_name=user_context.mem_cube_id,
        )
        self.logger.info(
            f"Added {len(mem_ids_local)} memories for user {add_req.user_id} "
            f"in session {add_req.session_id}: {mem_ids_local}"
        )

        # Schedule async/sync tasks
        self._schedule_memory_tasks(
            add_req=add_req,
            user_context=user_context,
            mem_ids=mem_ids_local,
            sync_mode=sync_mode,
        )

        text_memories = [
            {
                "memory": memory.memory,
                "memory_id": memory_id,
                "memory_type": memory.metadata.memory_type,
            }
            for memory_id, memory in zip(mem_ids_local, flattened_local, strict=False)
        ]

        return text_memories<|MERGE_RESOLUTION|>--- conflicted
+++ resolved
@@ -638,9 +638,6 @@
                 for memory_id, memory in zip(pref_ids_local, pref_memories_local, strict=False)
             ]
 
-<<<<<<< HEAD
-    @timed
-=======
     def add_before_search(
         self,
         messages: list[dict],
@@ -739,7 +736,7 @@
             self.logger.error(f"[add_before_search] LLM execution error: {e}")
             return memory_list
 
->>>>>>> 374c80cb
+    @timed
     def _process_text_mem(
         self,
         add_req: APIADDRequest,
