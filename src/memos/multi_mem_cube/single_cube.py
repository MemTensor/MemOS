from __future__ import annotations

import json
import os
import traceback

from dataclasses import dataclass
from datetime import datetime
from typing import TYPE_CHECKING, Any

from memos.api.handlers.formatters_handler import (
    format_memory_item,
    post_process_pref_mem,
    post_process_textual_mem,
)
from memos.context.context import ContextThreadPoolExecutor
from memos.log import get_logger
from memos.mem_reader.utils import parse_keep_filter_response
from memos.mem_scheduler.schemas.message_schemas import ScheduleMessageItem
from memos.mem_scheduler.schemas.task_schemas import (
    ADD_TASK_LABEL,
    MEM_FEEDBACK_TASK_LABEL,
    MEM_READ_TASK_LABEL,
    PREF_ADD_TASK_LABEL,
)
from memos.multi_mem_cube.views import MemCubeView
from memos.templates.mem_reader_prompts import PROMPT_MAPPING
from memos.types.general_types import (
    FINE_STRATEGY,
    FineStrategy,
    MOSSearchResult,
    SearchMode,
    UserContext,
)
from memos.utils import timed


logger = get_logger(__name__)


if TYPE_CHECKING:
    from memos.api.product_models import APIADDRequest, APIFeedbackRequest, APISearchRequest
    from memos.mem_cube.navie import NaiveMemCube
    from memos.mem_reader.simple_struct import SimpleStructMemReader
    from memos.mem_scheduler.optimized_scheduler import OptimizedScheduler
    from memos.memories.textual.item import TextualMemoryItem


@dataclass
class SingleCubeView(MemCubeView):
    cube_id: str
    naive_mem_cube: NaiveMemCube
    mem_reader: SimpleStructMemReader
    mem_scheduler: OptimizedScheduler
    logger: Any
    searcher: Any
    feedback_server: Any | None = None
    deepsearch_agent: Any | None = None

    @timed
    def add_memories(self, add_req: APIADDRequest) -> list[dict[str, Any]]:
        """
        This is basically your current handle_add_memories logic,
        but scoped to a single cube_id.
        """
        sync_mode = add_req.async_mode or self._get_sync_mode()
        self.logger.info(
            f"[DIAGNOSTIC] single_cube.add_memories called for cube_id: {self.cube_id}. sync_mode: {sync_mode}. Request: {add_req.model_dump_json(indent=2)}"
        )
        user_context = UserContext(
            user_id=add_req.user_id,
            mem_cube_id=self.cube_id,
            session_id=add_req.session_id or "default_session",
        )

        target_session_id = add_req.session_id or "default_session"
        sync_mode = add_req.async_mode or self._get_sync_mode()

        self.logger.info(
            f"[SingleCubeView] cube={self.cube_id} "
            f"Processing add with mode={sync_mode}, session={target_session_id}"
        )

        with ContextThreadPoolExecutor(max_workers=2) as executor:
            text_future = executor.submit(self._process_text_mem, add_req, user_context, sync_mode)
            pref_future = executor.submit(self._process_pref_mem, add_req, user_context, sync_mode)

            text_results = text_future.result()
            pref_results = pref_future.result()

        self.logger.info(
            f"[SingleCubeView] cube={self.cube_id} text_results={len(text_results)}, "
            f"pref_results={len(pref_results)}"
        )

        for item in text_results:
            item["cube_id"] = self.cube_id
        for item in pref_results:
            item["cube_id"] = self.cube_id

        all_memories = text_results + pref_results

        # TODO: search existing memories and compare

        return all_memories

    @timed
    def search_memories(self, search_req: APISearchRequest) -> dict[str, Any]:
        # Create UserContext object
        user_context = UserContext(
            user_id=search_req.user_id,
            mem_cube_id=self.cube_id,
            session_id=search_req.session_id or "default_session",
        )
        self.logger.info(f"Search Req is: {search_req}")

        memories_result: MOSSearchResult = {
            "text_mem": [],
            "act_mem": [],
            "para_mem": [],
            "pref_mem": [],
            "pref_note": "",
            "tool_mem": [],
        }

        # Determine search mode
        search_mode = self._get_search_mode(search_req.mode)

        # Execute search in parallel for text and preference memories
        with ContextThreadPoolExecutor(max_workers=2) as executor:
            text_future = executor.submit(self._search_text, search_req, user_context, search_mode)
            pref_future = executor.submit(self._search_pref, search_req, user_context)

            text_formatted_memories = text_future.result()
            pref_formatted_memories = pref_future.result()

        # Build result
        memories_result = post_process_textual_mem(
            memories_result,
            text_formatted_memories,
            self.cube_id,
        )

        memories_result = post_process_pref_mem(
            memories_result,
            pref_formatted_memories,
            self.cube_id,
            search_req.include_preference,
        )

        self.logger.info(f"Search memories result: {memories_result}")
        self.logger.info(f"Search {len(memories_result)} memories.")
        return memories_result

    @timed
    def feedback_memories(self, feedback_req: APIFeedbackRequest) -> dict[str, Any]:
        target_session_id = feedback_req.session_id or "default_session"
        if feedback_req.async_mode == "async":
            try:
                feedback_req_str = json.dumps(feedback_req.model_dump())
                message_item_feedback = ScheduleMessageItem(
                    user_id=feedback_req.user_id,
                    task_id=feedback_req.task_id,
                    session_id=target_session_id,
                    mem_cube_id=self.cube_id,
                    mem_cube=self.naive_mem_cube,
                    label=MEM_FEEDBACK_TASK_LABEL,
                    content=feedback_req_str,
                    timestamp=datetime.utcnow(),
                )
                # Use scheduler submission to ensure tracking and metrics
                self.mem_scheduler.submit_messages(messages=[message_item_feedback])
                self.logger.info(f"[SingleCubeView] cube={self.cube_id} Submitted FEEDBACK async")
            except Exception as e:
                self.logger.error(
                    f"[SingleCubeView] cube={self.cube_id} Failed to submit FEEDBACK: {e}",
                    exc_info=True,
                )
            return []
        else:
            feedback_result = self.feedback_server.process_feedback(
                user_id=feedback_req.user_id,
                user_name=self.cube_id,
                session_id=feedback_req.session_id,
                chat_history=feedback_req.history,
                retrieved_memory_ids=feedback_req.retrieved_memory_ids,
                feedback_content=feedback_req.feedback_content,
                feedback_time=feedback_req.feedback_time,
                async_mode=feedback_req.async_mode,
                corrected_answer=feedback_req.corrected_answer,
                task_id=feedback_req.task_id,
                info=feedback_req.info,
            )
            self.logger.info(f"[Feedback memories result:] {feedback_result}")
        return feedback_result

    def _get_search_mode(self, mode: str) -> str:
        """
        Get search mode with environment variable fallback.

        Args:
            mode: Requested search mode

        Returns:
            Search mode string
        """
        return mode

    @timed
    def _search_text(
        self,
        search_req: APISearchRequest,
        user_context: UserContext,
        search_mode: str,
    ) -> list[dict[str, Any]]:
        """
        Search text memories based on mode.

        Args:
            search_req: Search request
            user_context: User context
            search_mode: Search mode (fast, fine, or mixture)

        Returns:
            List of formatted memory items
        """
        try:
            if search_mode == SearchMode.FAST:
                text_memories = self._fast_search(search_req, user_context)
            elif search_mode == SearchMode.FINE:
                text_memories = self._fine_search(search_req, user_context)
            elif search_mode == SearchMode.MIXTURE:
                text_memories = self._mix_search(search_req, user_context)
            else:
                self.logger.error(f"Unsupported search mode: {search_mode}")
                return []
            return text_memories

        except Exception as e:
            self.logger.error("Error in search_text: %s; traceback: %s", e, traceback.format_exc())
            return []

    def _deep_search(
        self,
        search_req: APISearchRequest,
        user_context: UserContext,
    ) -> list:
        target_session_id = search_req.session_id or "default_session"
        search_filter = {"session_id": search_req.session_id} if search_req.session_id else None

        info = {
            "user_id": search_req.user_id,
            "session_id": target_session_id,
            "chat_history": search_req.chat_history,
        }

        enhanced_memories = self.searcher.deep_search(
            query=search_req.query,
            user_name=user_context.mem_cube_id,
            top_k=search_req.top_k,
            mode=SearchMode.FINE,
            manual_close_internet=not search_req.internet_search,
            moscube=search_req.moscube,
            search_filter=search_filter,
            info=info,
        )
        formatted_memories = [
            format_memory_item(data, include_embedding=search_req.dedup == "sim")
            for data in enhanced_memories
        ]
        return formatted_memories

    def _agentic_search(
        self, search_req: APISearchRequest, user_context: UserContext, max_thinking_depth: int
    ) -> list:
        deepsearch_results = self.deepsearch_agent.run(
            search_req.query, user_id=user_context.mem_cube_id
        )
        formatted_memories = [
            format_memory_item(data, include_embedding=search_req.dedup == "sim")
            for data in deepsearch_results
        ]
        return formatted_memories

    def _fine_search(
        self,
        search_req: APISearchRequest,
        user_context: UserContext,
    ) -> list:
        """
        Fine-grained search with query enhancement.

        Args:
            search_req: Search request
            user_context: User context

        Returns:
            List of enhanced search results
        """
        # TODO: support tool memory search in future

        logger.info(f"Fine strategy: {FINE_STRATEGY}")
        if FINE_STRATEGY == FineStrategy.DEEP_SEARCH:
            return self._deep_search(search_req=search_req, user_context=user_context)
        elif FINE_STRATEGY == FineStrategy.AGENTIC_SEARCH:
            return self._agentic_search(search_req=search_req, user_context=user_context)

        target_session_id = search_req.session_id or "default_session"
        search_priority = {"session_id": search_req.session_id} if search_req.session_id else None
        search_filter = search_req.filter

        info = {
            "user_id": search_req.user_id,
            "session_id": target_session_id,
            "chat_history": search_req.chat_history,
        }

        # Fine retrieve
        raw_retrieved_memories = self.searcher.retrieve(
            query=search_req.query,
            user_name=user_context.mem_cube_id,
            top_k=search_req.top_k,
            mode=SearchMode.FINE,
            manual_close_internet=not search_req.internet_search,
            moscube=search_req.moscube,
            search_filter=search_filter,
            search_priority=search_priority,
            info=info,
        )

        # Post retrieve
        raw_memories = self.searcher.post_retrieve(
            retrieved_results=raw_retrieved_memories,
            top_k=search_req.top_k,
            user_name=user_context.mem_cube_id,
            info=info,
            dedup=search_req.dedup,
        )

        # Enhance with query
        enhanced_memories, _ = self.mem_scheduler.retriever.enhance_memories_with_query(
            query_history=[search_req.query],
            memories=raw_memories,
        )

        if len(enhanced_memories) < len(raw_memories):
            logger.info(
                f"Enhanced memories ({len(enhanced_memories)}) are less than raw memories ({len(raw_memories)}). Recalling for more."
            )
            missing_info_hint, trigger = self.mem_scheduler.retriever.recall_for_missing_memories(
                query=search_req.query,
                memories=[mem.memory for mem in enhanced_memories],
            )
            retrieval_size = len(raw_memories) - len(enhanced_memories)
            logger.info(f"Retrieval size: {retrieval_size}")
            if trigger:
                logger.info(f"Triggering additional search with hint: {missing_info_hint}")
                additional_memories = self.searcher.search(
                    query=missing_info_hint,
                    user_name=user_context.mem_cube_id,
                    top_k=retrieval_size,
                    mode=SearchMode.FAST,
                    memory_type="All",
                    search_priority=search_priority,
                    search_filter=search_filter,
                    info=info,
                )
            else:
                logger.info("Not triggering additional search, using fast memories.")
                additional_memories = raw_memories[:retrieval_size]

            enhanced_memories += additional_memories
            logger.info(
                f"Added {len(additional_memories)} more memories. Total enhanced memories: {len(enhanced_memories)}"
            )

        def _dedup_by_content(memories: list) -> list:
            seen = set()
            unique_memories = []
            for mem in memories:
                key = " ".join(mem.memory.split())
                if key in seen:
                    continue
                seen.add(key)
                unique_memories.append(mem)
            return unique_memories

        deduped_memories = (
            enhanced_memories if search_req.dedup == "no" else _dedup_by_content(enhanced_memories)
        )
        formatted_memories = [
            format_memory_item(data, include_embedding=search_req.dedup == "sim")
            for data in deduped_memories
        ]

        logger.info(f"Found {len(formatted_memories)} memories for user {search_req.user_id}")

        return formatted_memories

    @timed
    def _search_pref(
        self,
        search_req: APISearchRequest,
        user_context: UserContext,
    ) -> list[dict[str, Any]]:
        """
        Search preference memories.

        Args:
            search_req: Search request
            user_context: User context

        Returns:
            List of formatted preference memory items
            TODO: ADD CUBE ID IN PREFERENCE MEMORY
        """
        if os.getenv("ENABLE_PREFERENCE_MEMORY", "false").lower() != "true":
            return []
        if not search_req.include_preference:
            return []

        logger.info(f"search_req.filter for preference memory: {search_req.filter}")
        logger.info(f"type of pref_mem: {type(self.naive_mem_cube.pref_mem)}")
        try:
            results = self.naive_mem_cube.pref_mem.search(
                query=search_req.query,
                top_k=search_req.pref_top_k,
                info={
                    "user_id": search_req.user_id,
                    "mem_cube_id": user_context.mem_cube_id,
                    "session_id": search_req.session_id,
                    "chat_history": search_req.chat_history,
                },
                search_filter=search_req.filter,
            )
            return [format_memory_item(data) for data in results]
        except Exception as e:
            self.logger.error("Error in _search_pref: %s; traceback: %s", e, traceback.format_exc())
            return []

    def _fast_search(
        self,
        search_req: APISearchRequest,
        user_context: UserContext,
    ) -> list:
        """
        Fast search using vector database.

        Args:
            search_req: Search request
            user_context: User context

        Returns:
            List of search results
        """
        target_session_id = search_req.session_id or "default_session"
        search_priority = {"session_id": search_req.session_id} if search_req.session_id else None
        search_filter = search_req.filter or None
        plugin = bool(search_req.source is not None and search_req.source == "plugin")

        search_results = self.naive_mem_cube.text_mem.search(
            query=search_req.query,
            user_name=user_context.mem_cube_id,
            top_k=search_req.top_k,
            mode=SearchMode.FAST,
            manual_close_internet=not search_req.internet_search,
            memory_type=search_req.search_memory_type,
            search_filter=search_filter,
            search_priority=search_priority,
            info={
                "user_id": search_req.user_id,
                "session_id": target_session_id,
                "chat_history": search_req.chat_history,
            },
            plugin=plugin,
            search_tool_memory=search_req.search_tool_memory,
            tool_mem_top_k=search_req.tool_mem_top_k,
            dedup=search_req.dedup,
        )

        formatted_memories = [
            format_memory_item(data, include_embedding=search_req.dedup == "sim")
            for data in search_results
        ]

        return formatted_memories

    def _mix_search(
        self,
        search_req: APISearchRequest,
        user_context: UserContext,
    ) -> list:
        """
        Mix search combining fast and fine-grained approaches.

        Args:
            search_req: Search request
            user_context: User context

        Returns:
            List of formatted search results
        """
        return self.mem_scheduler.mix_search_memories(
            search_req=search_req,
            user_context=user_context,
        )

    def _get_sync_mode(self) -> str:
        """
        Get synchronization mode from memory cube.

        Returns:
            Sync mode string ("sync" or "async")
        """
        try:
            return getattr(self.naive_mem_cube.text_mem, "mode", "sync")
        except Exception:
            return "sync"

    def _schedule_memory_tasks(
        self,
        add_req: APIADDRequest,
        user_context: UserContext,
        mem_ids: list[str],
        sync_mode: str,
    ) -> None:
        """
        Schedule memory processing tasks based on sync mode.

        Args:
            add_req: Add memory request
            user_context: User context
            mem_ids: List of memory IDs
            sync_mode: Synchronization mode
        """
        target_session_id = add_req.session_id or "default_session"

        if sync_mode == "async":
            # Async mode: submit MEM_READ_LABEL task
            try:
                message_item_read = ScheduleMessageItem(
                    user_id=add_req.user_id,
                    task_id=add_req.task_id,
                    session_id=target_session_id,
                    mem_cube_id=self.cube_id,
                    mem_cube=self.naive_mem_cube,
                    label=MEM_READ_TASK_LABEL,
                    content=json.dumps(mem_ids),
                    timestamp=datetime.utcnow(),
                    user_name=self.cube_id,
                    info=add_req.info,
                )
                self.mem_scheduler.submit_messages(messages=[message_item_read])
                self.logger.info(
                    f"[SingleCubeView] cube={self.cube_id} Submitted async MEM_READ: {json.dumps(mem_ids)}"
                )
            except Exception as e:
                self.logger.error(
                    f"[SingleCubeView] cube={self.cube_id} Failed to submit async memory tasks: {e}",
                    exc_info=True,
                )
        else:
            message_item_add = ScheduleMessageItem(
                user_id=add_req.user_id,
                task_id=add_req.task_id,
                session_id=target_session_id,
                mem_cube_id=self.cube_id,
                mem_cube=self.naive_mem_cube,
                label=ADD_TASK_LABEL,
                content=json.dumps(mem_ids),
                timestamp=datetime.utcnow(),
                user_name=self.cube_id,
            )
            self.mem_scheduler.submit_messages(messages=[message_item_add])

    @timed
    def _process_pref_mem(
        self,
        add_req: APIADDRequest,
        user_context: UserContext,
        sync_mode: str,
    ) -> list[dict[str, Any]]:
        """
        Process and add preference memories.

        Extracts preferences from messages and adds them to the preference memory system.
        Handles both sync and async modes.

        Args:
            add_req: Add memory request
            user_context: User context with IDs

        Returns:
            List of formatted preference responses
        """
        if os.getenv("ENABLE_PREFERENCE_MEMORY", "false").lower() != "true":
            return []

        if add_req.messages is None or isinstance(add_req.messages, str):
            return []

        for message in add_req.messages:
            if isinstance(message, dict) and message.get("role", None) is None:
                return []

        target_session_id = add_req.session_id or "default_session"

        if sync_mode == "async":
            try:
                messages_list = [add_req.messages]
                message_item_pref = ScheduleMessageItem(
                    user_id=add_req.user_id,
                    session_id=target_session_id,
                    mem_cube_id=user_context.mem_cube_id,
                    mem_cube=self.naive_mem_cube,
                    label=PREF_ADD_TASK_LABEL,
                    content=json.dumps(messages_list),
                    timestamp=datetime.utcnow(),
                    info=add_req.info,
                    user_name=self.cube_id,
                    task_id=add_req.task_id,
                )
                self.mem_scheduler.submit_messages(messages=[message_item_pref])
                self.logger.info(f"[SingleCubeView] cube={self.cube_id} Submitted PREF_ADD async")
            except Exception as e:
                self.logger.error(
                    f"[SingleCubeView] cube={self.cube_id} Failed to submit PREF_ADD: {e}",
                    exc_info=True,
                )
            return []
        else:
            pref_memories_local = self.naive_mem_cube.pref_mem.get_memory(
                [add_req.messages],
                type="chat",
                info={
                    **(add_req.info or {}),
                    "user_id": add_req.user_id,
                    "session_id": target_session_id,
                    "mem_cube_id": user_context.mem_cube_id,
                },
            )
            pref_ids_local: list[str] = self.naive_mem_cube.pref_mem.add(pref_memories_local)
            self.logger.info(
                f"[SingleCubeView] cube={self.cube_id} "
                f"added {len(pref_ids_local)} preferences for user {add_req.user_id}: {pref_ids_local}"
            )

            return [
                {
                    "memory": memory.metadata.preference,
                    "memory_id": memory_id,
                    "memory_type": memory.metadata.preference_type,
                }
                for memory_id, memory in zip(pref_ids_local, pref_memories_local, strict=False)
            ]

    def add_before_search(
        self,
        messages: list[dict],
        memory_list: list[TextualMemoryItem],
        user_name: str,
        info: dict[str, Any],
    ) -> list[TextualMemoryItem]:
        # Build input objects with memory text and metadata (timestamps, sources, etc.)
        template = PROMPT_MAPPING["add_before_search"]

        if not self.searcher:
            self.logger.warning("[add_before_search] Searcher is not initialized, skipping check.")
            return memory_list

        # 1. Gather candidates and search for related memories
        candidates_data = []
        for idx, mem in enumerate(memory_list):
            try:
                related_memories = self.searcher.search(
                    query=mem.memory, top_k=3, mode="fast", user_name=user_name, info=info
                )
                related_text = "None"
                if related_memories:
                    related_text = "\n".join([f"- {r.memory}" for r in related_memories])

                candidates_data.append(
                    {"idx": idx, "new_memory": mem.memory, "related_memories": related_text}
                )
            except Exception as e:
                self.logger.error(
                    f"[add_before_search] Search error for memory '{mem.memory}': {e}"
                )
                # If search fails, we can either skip this check or treat related as empty
                candidates_data.append(
                    {
                        "idx": idx,
                        "new_memory": mem.memory,
                        "related_memories": "None (Search Failed)",
                    }
                )

        if not candidates_data:
            return memory_list

        # 2. Build Prompt
        messages_inline = "\n".join(
            [
                f"- [{message.get('role', 'unknown')}]: {message.get('content', '')}"
                for message in messages
            ]
        )

        candidates_inline_dict = {
            str(item["idx"]): {
                "new_memory": item["new_memory"],
                "related_memories": item["related_memories"],
            }
            for item in candidates_data
        }

        candidates_inline = json.dumps(candidates_inline_dict, ensure_ascii=False, indent=2)

        prompt = template.format(
            messages_inline=messages_inline, candidates_inline=candidates_inline
        )

        # 3. Call LLM
        try:
            raw = self.mem_reader.llm.generate([{"role": "user", "content": prompt}])
            success, parsed_result = parse_keep_filter_response(raw)

            if not success:
                self.logger.warning(
                    "[add_before_search] Failed to parse LLM response, keeping all."
                )
                return memory_list

            # 4. Filter
            filtered_list = []
            for idx, mem in enumerate(memory_list):
                res = parsed_result.get(idx)
                if not res:
                    filtered_list.append(mem)
                    continue

                if res.get("keep", True):
                    filtered_list.append(mem)
                else:
                    self.logger.info(
                        f"[add_before_search] Dropping memory: '{mem.memory}', reason: '{res.get('reason')}'"
                    )

            return filtered_list

        except Exception as e:
            self.logger.error(f"[add_before_search] LLM execution error: {e}")
            return memory_list

<<<<<<< HEAD
=======
    @timed
>>>>>>> 748ef3db
    def _process_text_mem(
        self,
        add_req: APIADDRequest,
        user_context: UserContext,
        sync_mode: str,
    ) -> list[dict[str, Any]]:
        """
        Process and add text memories.

        Extracts memories from messages and adds them to the text memory system.
        Handles both sync and async modes.

        Args:
            add_req: Add memory request
            user_context: User context with IDs

        Returns:
            List of formatted memory responses
        """
        target_session_id = add_req.session_id or "default_session"

        # Decide extraction mode:
        # - async: always fast (ignore add_req.mode)
        # - sync: use add_req.mode == "fast" to switch to fast pipeline, otherwise fine
        if sync_mode == "async":
            extract_mode = "fast"
        else:  # sync
            extract_mode = "fast" if add_req.mode == "fast" else "fine"

        self.logger.info(
            "[SingleCubeView] cube=%s Processing text memory "
            "with sync_mode=%s, extract_mode=%s, add_mode=%s",
            user_context.mem_cube_id,
            sync_mode,
            extract_mode,
            add_req.mode,
        )

        # Extract memories
        memories_local = self.mem_reader.get_memory(
            [add_req.messages],
            type="chat",
            info={
                **(add_req.info or {}),
                "custom_tags": add_req.custom_tags,
                "user_id": add_req.user_id,
                "session_id": target_session_id,
            },
            mode=extract_mode,
        )
        flattened_local = [mm for m in memories_local for mm in m]

        # Explicitly set source_doc_id to metadata if present in info
        source_doc_id = (add_req.info or {}).get("source_doc_id")
        if source_doc_id:
            for memory in flattened_local:
                memory.metadata.source_doc_id = source_doc_id

        self.logger.info(f"Memory extraction completed for user {add_req.user_id}")

        # Add memories to text_mem
        mem_ids_local: list[str] = self.naive_mem_cube.text_mem.add(
            flattened_local,
            user_name=user_context.mem_cube_id,
        )
        self.logger.info(
            f"Added {len(mem_ids_local)} memories for user {add_req.user_id} "
            f"in session {add_req.session_id}: {mem_ids_local}"
        )

        # Schedule async/sync tasks
        self._schedule_memory_tasks(
            add_req=add_req,
            user_context=user_context,
            mem_ids=mem_ids_local,
            sync_mode=sync_mode,
        )

        text_memories = [
            {
                "memory": memory.memory,
                "memory_id": memory_id,
                "memory_type": memory.metadata.memory_type,
            }
            for memory_id, memory in zip(mem_ids_local, flattened_local, strict=False)
        ]

        return text_memories<|MERGE_RESOLUTION|>--- conflicted
+++ resolved
@@ -752,10 +752,7 @@
             self.logger.error(f"[add_before_search] LLM execution error: {e}")
             return memory_list
 
-<<<<<<< HEAD
-=======
     @timed
->>>>>>> 748ef3db
     def _process_text_mem(
         self,
         add_req: APIADDRequest,
