<<<<<<< HEAD
__version__ = "1.1.1"
=======
__version__ = "1.1.2"
>>>>>>> e069928d

from memos.configs.mem_cube import GeneralMemCubeConfig
from memos.configs.mem_os import MOSConfig
from memos.configs.mem_scheduler import SchedulerConfigFactory
from memos.mem_cube.general import GeneralMemCube
from memos.mem_os.main import MOS
from memos.mem_scheduler.general_scheduler import GeneralScheduler
from memos.mem_scheduler.scheduler_factory import SchedulerFactory


__all__ = [
    "MOS",
    "GeneralMemCube",
    "GeneralMemCubeConfig",
    "GeneralScheduler",
    "MOSConfig",
    "SchedulerConfigFactory",
    "SchedulerFactory",
]<|MERGE_RESOLUTION|>--- conflicted
+++ resolved
@@ -1,8 +1,4 @@
-<<<<<<< HEAD
-__version__ = "1.1.1"
-=======
 __version__ = "1.1.2"
->>>>>>> e069928d
 
 from memos.configs.mem_cube import GeneralMemCubeConfig
 from memos.configs.mem_os import MOSConfig
