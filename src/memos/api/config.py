import os

from typing import Any

from dotenv import load_dotenv

from memos.configs.mem_cube import GeneralMemCubeConfig
from memos.configs.mem_os import MOSConfig
from memos.mem_cube.general import GeneralMemCube


# Load environment variables
load_dotenv()


class APIConfig:
    """Centralized configuration management for MemOS APIs."""

    @staticmethod
    def get_openai_config() -> dict[str, Any]:
        """Get OpenAI configuration."""
        return {
            "model_name_or_path": os.getenv("MOS_OPENAI_MODEL", "gpt-4o-mini"),
            "temperature": float(os.getenv("MOS_CHAT_TEMPERATURE", "0.8")),
            "max_tokens": int(os.getenv("MOS_MAX_TOKENS", "1024")),
            "top_p": float(os.getenv("MOS_TOP_P", "0.9")),
            "top_k": int(os.getenv("MOS_TOP_K", "50")),
            "remove_think_prefix": True,
            "api_key": os.getenv("OPENAI_API_KEY", "your-api-key-here"),
            "api_base": os.getenv("OPENAI_API_BASE", "https://api.openai.com/v1"),
        }

    @staticmethod
    def qwen_config() -> dict[str, Any]:
        """Get Qwen configuration."""
        return {
            "model_name_or_path": os.getenv("MOS_CHAT_MODEL", "Qwen/Qwen3-1.7B"),
            "temperature": float(os.getenv("MOS_CHAT_TEMPERATURE", "0.8")),
            "max_tokens": int(os.getenv("MOS_MAX_TOKENS", "4096")),
            "remove_think_prefix": True,
        }

    @staticmethod
    def vllm_config() -> dict[str, Any]:
        """Get Qwen configuration."""
        return {
            "model_name_or_path": os.getenv("MOS_CHAT_MODEL", "Qwen/Qwen3-1.7B"),
            "temperature": float(os.getenv("MOS_CHAT_TEMPERATURE", "0.8")),
            "max_tokens": int(os.getenv("MOS_MAX_TOKENS", "4096")),
            "remove_think_prefix": True,
            "api_key": os.getenv("VLLM_API_KEY", ""),
            "api_base": os.getenv("VLLM_API_BASE", "http://localhost:8088/v1"),
            "model_schema": os.getenv("MOS_MODEL_SCHEMA", "memos.configs.llm.VLLMLLMConfig"),
        }

    @staticmethod
    def get_activation_config() -> dict[str, Any]:
        """Get Ollama configuration."""
        return {
            "backend": "kv_cache",
            "config": {
                "memory_filename": "activation_memory.pickle",
                "extractor_llm": {
                    "backend": "huggingface_singleton",
                    "config": {
                        "model_name_or_path": os.getenv("MOS_CHAT_MODEL", "Qwen/Qwen3-1.7B"),
                        "temperature": 0.8,
                        "max_tokens": 1024,
                        "top_p": 0.9,
                        "top_k": 50,
                        "add_generation_prompt": True,
                        "remove_think_prefix": False,
                    },
                },
            },
        }

    @staticmethod
    def get_activation_vllm_config() -> dict[str, Any]:
        """Get Ollama configuration."""
        return {
            "backend": "vllm_kv_cache",
            "config": {
                "memory_filename": "activation_memory.pickle",
                "extractor_llm": {
                    "backend": "vllm",
                    "config": APIConfig.vllm_config(),
                },
            },
        }

    @staticmethod
    def get_embedder_config() -> dict[str, Any]:
        """Get embedder configuration."""
        embedder_backend = os.getenv("MOS_EMBEDDER_BACKEND", "ollama")

        if embedder_backend == "universal_api":
            return {
                "backend": "universal_api",
                "config": {
                    "provider": os.getenv("MOS_EMBEDDER_PROVIDER", "openai"),
                    "api_key": os.getenv("OPENAI_API_KEY", "sk-xxxx"),
                    "model_name_or_path": os.getenv("MOS_EMBEDDER_MODEL", "text-embedding-3-large"),
                    "base_url": os.getenv("OPENAI_API_BASE", "http://openai.com"),
                },
            }
        else:  # ollama
            return {
                "backend": "ollama",
                "config": {
                    "model_name_or_path": os.getenv(
                        "MOS_EMBEDDER_MODEL", "nomic-embed-text:latest"
                    ),
                    "api_base": os.getenv("OLLAMA_API_BASE", "http://localhost:11434"),
                },
            }

    @staticmethod
<<<<<<< HEAD
=======
    def get_neo4j_community_config(user_id: str | None = None) -> dict[str, Any]:
        """Get Neo4j community configuration."""
        return {
            "uri": os.getenv("NEO4J_URI", "bolt://localhost:7687"),
            "user": os.getenv("NEO4J_USER", "neo4j"),
            "db_name": os.getenv("NEO4J_DB_NAME", "shared-tree-textual-memory"),
            "password": os.getenv("NEO4J_PASSWORD", "12345678"),
            "user_name": f"memos{user_id.replace('-', '')}",
            "auto_create": True,
            "use_multi_db": False,
            "embedding_dimension": 3072,
            "vec_config": {
                # Pass nested config to initialize external vector DB
                # If you use qdrant, please use Server instead of local mode.
                "backend": "qdrant",
                "config": {
                    "collection_name": "neo4j_vec_db",
                    "vector_dimension": 3072,
                    "distance_metric": "cosine",
                    "host": "localhost",
                    "port": 6333,
                },
            },
        }

    @staticmethod
>>>>>>> 727dc180
    def get_neo4j_config(user_id: str | None = None) -> dict[str, Any]:
        """Get Neo4j configuration."""
        if os.getenv("MOS_NEO4J_SHARED_DB", "false").lower() == "true":
            return APIConfig.get_neo4j_shared_config(user_id)
        else:
            return APIConfig.get_noshared_neo4j_config(user_id)

    @staticmethod
    def get_noshared_neo4j_config(user_id) -> dict[str, Any]:
<<<<<<< HEAD
=======
        """Get Neo4j configuration."""
        return {
            "uri": os.getenv("NEO4J_URI", "bolt://localhost:7687"),
            "user": os.getenv("NEO4J_USER", "neo4j"),
            "db_name": f"memos{user_id.replace('-', '')}",
            "password": os.getenv("NEO4J_PASSWORD", "12345678"),
            "auto_create": True,
            "use_multi_db": True,
            "embedding_dimension": 3072,
        }

    @staticmethod
    def get_neo4j_shared_config(user_id: str | None = None) -> dict[str, Any]:
>>>>>>> 727dc180
        """Get Neo4j configuration."""
        return {
            "uri": os.getenv("NEO4J_URI", "bolt://localhost:7687"),
            "user": os.getenv("NEO4J_USER", "neo4j"),
<<<<<<< HEAD
            "db_name": f"memos{user_id.replace('-', '')}",
=======
            "db_name": os.getenv("NEO4J_DB_NAME", "shared-tree-textual-memory"),
>>>>>>> 727dc180
            "password": os.getenv("NEO4J_PASSWORD", "12345678"),
            "user_name": f"memos{user_id.replace('-', '')}",
            "auto_create": True,
<<<<<<< HEAD
            "use_multi_db": True,
            "embedding_dimension": 3072,
        }

    @staticmethod
    def get_neo4j_shared_config(user_id: str | None = None) -> dict[str, Any]:
        """Get Neo4j configuration."""
        return {
            "uri": os.getenv("NEO4J_URI", "bolt://localhost:7687"),
            "user": os.getenv("NEO4J_USER", "neo4j"),
            "db_name": os.getenv("NEO4J_DB_NAME", "shared-tree-textual-memory"),
            "password": os.getenv("NEO4J_PASSWORD", "12345678"),
            "user_name": f"memos{user_id.replace('-', '')}",
            "auto_create": True,
=======
>>>>>>> 727dc180
            "use_multi_db": False,
            "embedding_dimension": 3072,
        }

    @staticmethod
    def get_scheduler_config() -> dict[str, Any]:
        """Get scheduler configuration."""
        return {
            "backend": "general_scheduler",
            "config": {
                "top_k": int(os.getenv("MOS_SCHEDULER_TOP_K", "10")),
                "top_n": int(os.getenv("MOS_SCHEDULER_TOP_N", "5")),
                "act_mem_update_interval": int(
                    os.getenv("MOS_SCHEDULER_ACT_MEM_UPDATE_INTERVAL", "300")
                ),
                "context_window_size": int(os.getenv("MOS_SCHEDULER_CONTEXT_WINDOW_SIZE", "5")),
                "thread_pool_max_workers": int(
                    os.getenv("MOS_SCHEDULER_THREAD_POOL_MAX_WORKERS", "10")
                ),
                "consume_interval_seconds": int(
                    os.getenv("MOS_SCHEDULER_CONSUME_INTERVAL_SECONDS", "3")
                ),
                "enable_parallel_dispatch": os.getenv(
                    "MOS_SCHEDULER_ENABLE_PARALLEL_DISPATCH", "true"
                ).lower()
                == "true",
                "enable_act_memory_update": True,
            },
        }

    @staticmethod
    def is_scheduler_enabled() -> bool:
        """Check if scheduler is enabled via environment variable."""
        return os.getenv("MOS_ENABLE_SCHEDULER", "false").lower() == "true"

    @staticmethod
    def is_default_cube_config_enabled() -> bool:
        """Check if default cube config is enabled via environment variable."""
        return os.getenv("MOS_ENABLE_DEFAULT_CUBE_CONFIG", "false").lower() == "true"

    @staticmethod
    def get_product_default_config() -> dict[str, Any]:
        """Get default configuration for Product API."""
        openai_config = APIConfig.get_openai_config()
        qwen_config = APIConfig.qwen_config()
        vllm_config = APIConfig.vllm_config()
        backend_model = {
            "openai": openai_config,
            "huggingface": qwen_config,
            "vllm": vllm_config,
        }
        backend = os.getenv("MOS_CHAT_MODEL_PROVIDER", "openai")
        config = {
            "user_id": os.getenv("MOS_USER_ID", "root"),
            "chat_model": {"backend": backend, "config": backend_model[backend]},
            "mem_reader": {
                "backend": "simple_struct",
                "config": {
                    "llm": {
                        "backend": "openai",
                        "config": openai_config,
                    },
                    "embedder": APIConfig.get_embedder_config(),
                    "chunker": {
                        "backend": "sentence",
                        "config": {
                            "tokenizer_or_token_counter": "gpt2",
                            "chunk_size": 512,
                            "chunk_overlap": 128,
                            "min_sentences_per_chunk": 1,
                        },
                    },
                },
            },
            "enable_textual_memory": True,
            "enable_activation_memory": os.getenv("ENABLE_ACTIVATION_MEMORY", "false").lower()
            == "true",
            "top_k": int(os.getenv("MOS_TOP_K", "50")),
            "max_turns_window": int(os.getenv("MOS_MAX_TURNS_WINDOW", "20")),
        }

        # Add scheduler configuration if enabled
        if APIConfig.is_scheduler_enabled():
            config["mem_scheduler"] = APIConfig.get_scheduler_config()
            config["enable_mem_scheduler"] = True
        else:
            config["enable_mem_scheduler"] = False

        return config

    @staticmethod
    def get_start_default_config() -> dict[str, Any]:
        """Get default configuration for Start API."""
        config = {
            "user_id": os.getenv("MOS_USER_ID", "default_user"),
            "session_id": os.getenv("MOS_SESSION_ID", "default_session"),
            "enable_textual_memory": True,
            "enable_activation_memory": os.getenv("ENABLE_ACTIVATION_MEMORY", "false").lower()
            == "true",
            "top_k": int(os.getenv("MOS_TOP_K", "5")),
            "chat_model": {
                "backend": os.getenv("MOS_CHAT_MODEL_PROVIDER", "openai"),
                "config": {
                    "model_name_or_path": os.getenv("MOS_CHAT_MODEL", "gpt-4o-mini"),
                    "api_key": os.getenv("OPENAI_API_KEY", "sk-xxxxxx"),
                    "temperature": float(os.getenv("MOS_CHAT_TEMPERATURE", 0.7)),
                    "api_base": os.getenv("OPENAI_API_BASE", "http://xxxxxx:3000/v1"),
                    "max_tokens": int(os.getenv("MOS_MAX_TOKENS", 1024)),
                    "top_p": float(os.getenv("MOS_TOP_P", 0.9)),
                    "top_k": int(os.getenv("MOS_TOP_K", 50)),
                    "remove_think_prefix": True,
                },
            },
        }

        # Add scheduler configuration if enabled
        if APIConfig.is_scheduler_enabled():
            config["mem_scheduler"] = APIConfig.get_scheduler_config()
            config["enable_mem_scheduler"] = True
        else:
            config["enable_mem_scheduler"] = False

        return config

    @staticmethod
    def create_user_config(user_name: str, user_id: str) -> tuple[MOSConfig, GeneralMemCube]:
        """Create configuration for a specific user."""
        openai_config = APIConfig.get_openai_config()
<<<<<<< HEAD
        neo4j_config = APIConfig.get_neo4j_config(user_id)
=======

>>>>>>> 727dc180
        qwen_config = APIConfig.qwen_config()
        vllm_config = APIConfig.vllm_config()
        backend = os.getenv("MOS_CHAT_MODEL_PROVIDER", "openai")
        backend_model = {
            "openai": openai_config,
            "huggingface": qwen_config,
            "vllm": vllm_config,
        }
        # Create MOSConfig
        config_dict = {
            "user_id": user_id,
            "chat_model": {
                "backend": backend,
                "config": backend_model[backend],
            },
            "mem_reader": {
                "backend": "simple_struct",
                "config": {
                    "llm": {
                        "backend": "openai",
                        "config": openai_config,
                    },
                    "embedder": APIConfig.get_embedder_config(),
                    "chunker": {
                        "backend": "sentence",
                        "config": {
                            "tokenizer_or_token_counter": "gpt2",
                            "chunk_size": 512,
                            "chunk_overlap": 128,
                            "min_sentences_per_chunk": 1,
                        },
                    },
                },
            },
            "enable_textual_memory": True,
            "enable_activation_memory": os.getenv("ENABLE_ACTIVATION_MEMORY", "false").lower()
            == "true",
            "top_k": 30,
            "max_turns_window": 20,
        }

        # Add scheduler configuration if enabled
        if APIConfig.is_scheduler_enabled():
            config_dict["mem_scheduler"] = APIConfig.get_scheduler_config()
            config_dict["enable_mem_scheduler"] = True
        else:
            config_dict["enable_mem_scheduler"] = False

        default_config = MOSConfig(**config_dict)

<<<<<<< HEAD
        # Create MemCube config
        default_cube_config = GeneralMemCubeConfig.model_validate(
            {
                "user_id": user_id,
                "cube_id": f"{user_name}_default_cube",
                "text_mem": {
                    "backend": "tree_text",
                    "config": {
                        "extractor_llm": {"backend": "openai", "config": openai_config},
                        "dispatcher_llm": {"backend": "openai", "config": openai_config},
                        "graph_db": {
                            "backend": "neo4j",
                            "config": neo4j_config,
=======
        if os.getenv("NEO4J_BACKEND", "neo4j_community").lower() == "neo4j_community":
            neo4j_community_config = APIConfig.get_neo4j_community_config(user_id)
            # Create MemCube config
            default_cube_config = GeneralMemCubeConfig.model_validate(
                {
                    "user_id": user_id,
                    "cube_id": f"{user_name}_default_cube",
                    "text_mem": {
                        "backend": "tree_text",
                        "config": {
                            "extractor_llm": {"backend": "openai", "config": openai_config},
                            "dispatcher_llm": {"backend": "openai", "config": openai_config},
                            "graph_db": {
                                "backend": "neo4j-community",
                                "config": neo4j_community_config,
                            },
                            "embedder": APIConfig.get_embedder_config(),
                        },
                    },
                    "act_mem": {}
                    if os.getenv("ENABLE_ACTIVATION_MEMORY", "false").lower() == "false"
                    else APIConfig.get_activation_vllm_config(),
                    "para_mem": {},
                }
            )
        else:
            neo4j_config = APIConfig.get_neo4j_config(user_id)
            # Create MemCube config
            default_cube_config = GeneralMemCubeConfig.model_validate(
                {
                    "user_id": user_id,
                    "cube_id": f"{user_name}_default_cube",
                    "text_mem": {
                        "backend": "tree_text",
                        "config": {
                            "extractor_llm": {"backend": "openai", "config": openai_config},
                            "dispatcher_llm": {"backend": "openai", "config": openai_config},
                            "graph_db": {
                                "backend": "neo4j",
                                "config": neo4j_config,
                            },
                            "embedder": APIConfig.get_embedder_config(),
>>>>>>> 727dc180
                        },
                        "embedder": APIConfig.get_embedder_config(),
                    },
                    "act_mem": {}
                    if os.getenv("ENABLE_ACTIVATION_MEMORY", "false").lower() == "false"
                    else APIConfig.get_activation_vllm_config(),
                    "para_mem": {},
                }
            )

        default_mem_cube = GeneralMemCube(default_cube_config)
        return default_config, default_mem_cube

    @staticmethod
    def get_default_cube_config() -> GeneralMemCubeConfig | None:
        """Get default cube configuration for product initialization.

        Returns:
            GeneralMemCubeConfig | None: Default cube configuration if enabled, None otherwise.
        """
        if not APIConfig.is_default_cube_config_enabled():
            return None

        openai_config = APIConfig.get_openai_config()
<<<<<<< HEAD
        neo4j_config = APIConfig.get_neo4j_config(user_id="default")

        return GeneralMemCubeConfig.model_validate(
            {
                "user_id": "default",
                "cube_id": "default_cube",
                "text_mem": {
                    "backend": "tree_text",
                    "config": {
                        "extractor_llm": {"backend": "openai", "config": openai_config},
                        "dispatcher_llm": {"backend": "openai", "config": openai_config},
                        "graph_db": {
                            "backend": "neo4j",
                            "config": neo4j_config,
                        },
                        "embedder": APIConfig.get_embedder_config(),
                        "reorganize": os.getenv("MOS_ENABLE_REORGANIZE", "false").lower() == "true",
=======

        if os.getenv("NEO4J_BACKEND", "neo4j_community").lower() == "neo4j_community":
            neo4j_community_config = APIConfig.get_neo4j_community_config(user_id="default")
            return GeneralMemCubeConfig.model_validate(
                {
                    "user_id": "default",
                    "cube_id": "default_cube",
                    "text_mem": {
                        "backend": "tree_text",
                        "config": {
                            "extractor_llm": {"backend": "openai", "config": openai_config},
                            "dispatcher_llm": {"backend": "openai", "config": openai_config},
                            "graph_db": {
                                "backend": "neo4j-community",
                                "config": neo4j_community_config,
                            },
                            "embedder": APIConfig.get_embedder_config(),
                            "reorganize": os.getenv("MOS_ENABLE_REORGANIZE", "false").lower()
                            == "true",
                        },
                    },
                    "act_mem": {}
                    if os.getenv("ENABLE_ACTIVATION_MEMORY", "false").lower() == "false"
                    else APIConfig.get_activation_vllm_config(),
                    "para_mem": {},
                }
            )
        else:
            neo4j_config = APIConfig.get_neo4j_config(user_id="default")
            return GeneralMemCubeConfig.model_validate(
                {
                    "user_id": "default",
                    "cube_id": "default_cube",
                    "text_mem": {
                        "backend": "tree_text",
                        "config": {
                            "extractor_llm": {"backend": "openai", "config": openai_config},
                            "dispatcher_llm": {"backend": "openai", "config": openai_config},
                            "graph_db": {
                                "backend": "neo4j",
                                "config": neo4j_config,
                            },
                            "embedder": APIConfig.get_embedder_config(),
                            "reorganize": os.getenv("MOS_ENABLE_REORGANIZE", "false").lower()
                            == "true",
                        },
>>>>>>> 727dc180
                    },
                    "act_mem": {}
                    if os.getenv("ENABLE_ACTIVATION_MEMORY", "false").lower() == "false"
                    else APIConfig.get_activation_vllm_config(),
                    "para_mem": {},
                }
            )<|MERGE_RESOLUTION|>--- conflicted
+++ resolved
@@ -116,8 +116,6 @@
             }
 
     @staticmethod
-<<<<<<< HEAD
-=======
     def get_neo4j_community_config(user_id: str | None = None) -> dict[str, Any]:
         """Get Neo4j community configuration."""
         return {
@@ -144,7 +142,6 @@
         }
 
     @staticmethod
->>>>>>> 727dc180
     def get_neo4j_config(user_id: str | None = None) -> dict[str, Any]:
         """Get Neo4j configuration."""
         if os.getenv("MOS_NEO4J_SHARED_DB", "false").lower() == "true":
@@ -154,8 +151,6 @@
 
     @staticmethod
     def get_noshared_neo4j_config(user_id) -> dict[str, Any]:
-<<<<<<< HEAD
-=======
         """Get Neo4j configuration."""
         return {
             "uri": os.getenv("NEO4J_URI", "bolt://localhost:7687"),
@@ -169,26 +164,6 @@
 
     @staticmethod
     def get_neo4j_shared_config(user_id: str | None = None) -> dict[str, Any]:
->>>>>>> 727dc180
-        """Get Neo4j configuration."""
-        return {
-            "uri": os.getenv("NEO4J_URI", "bolt://localhost:7687"),
-            "user": os.getenv("NEO4J_USER", "neo4j"),
-<<<<<<< HEAD
-            "db_name": f"memos{user_id.replace('-', '')}",
-=======
-            "db_name": os.getenv("NEO4J_DB_NAME", "shared-tree-textual-memory"),
->>>>>>> 727dc180
-            "password": os.getenv("NEO4J_PASSWORD", "12345678"),
-            "user_name": f"memos{user_id.replace('-', '')}",
-            "auto_create": True,
-<<<<<<< HEAD
-            "use_multi_db": True,
-            "embedding_dimension": 3072,
-        }
-
-    @staticmethod
-    def get_neo4j_shared_config(user_id: str | None = None) -> dict[str, Any]:
         """Get Neo4j configuration."""
         return {
             "uri": os.getenv("NEO4J_URI", "bolt://localhost:7687"),
@@ -197,8 +172,6 @@
             "password": os.getenv("NEO4J_PASSWORD", "12345678"),
             "user_name": f"memos{user_id.replace('-', '')}",
             "auto_create": True,
-=======
->>>>>>> 727dc180
             "use_multi_db": False,
             "embedding_dimension": 3072,
         }
@@ -327,11 +300,6 @@
     def create_user_config(user_name: str, user_id: str) -> tuple[MOSConfig, GeneralMemCube]:
         """Create configuration for a specific user."""
         openai_config = APIConfig.get_openai_config()
-<<<<<<< HEAD
-        neo4j_config = APIConfig.get_neo4j_config(user_id)
-=======
-
->>>>>>> 727dc180
         qwen_config = APIConfig.qwen_config()
         vllm_config = APIConfig.vllm_config()
         backend = os.getenv("MOS_CHAT_MODEL_PROVIDER", "openai")
@@ -382,21 +350,6 @@
 
         default_config = MOSConfig(**config_dict)
 
-<<<<<<< HEAD
-        # Create MemCube config
-        default_cube_config = GeneralMemCubeConfig.model_validate(
-            {
-                "user_id": user_id,
-                "cube_id": f"{user_name}_default_cube",
-                "text_mem": {
-                    "backend": "tree_text",
-                    "config": {
-                        "extractor_llm": {"backend": "openai", "config": openai_config},
-                        "dispatcher_llm": {"backend": "openai", "config": openai_config},
-                        "graph_db": {
-                            "backend": "neo4j",
-                            "config": neo4j_config,
-=======
         if os.getenv("NEO4J_BACKEND", "neo4j_community").lower() == "neo4j_community":
             neo4j_community_config = APIConfig.get_neo4j_community_config(user_id)
             # Create MemCube config
@@ -415,6 +368,7 @@
                             },
                             "embedder": APIConfig.get_embedder_config(),
                         },
+                        "embedder": APIConfig.get_embedder_config(),
                     },
                     "act_mem": {}
                     if os.getenv("ENABLE_ACTIVATION_MEMORY", "false").lower() == "false"
@@ -439,9 +393,7 @@
                                 "config": neo4j_config,
                             },
                             "embedder": APIConfig.get_embedder_config(),
->>>>>>> 727dc180
-                        },
-                        "embedder": APIConfig.get_embedder_config(),
+                        },
                     },
                     "act_mem": {}
                     if os.getenv("ENABLE_ACTIVATION_MEMORY", "false").lower() == "false"
@@ -464,25 +416,6 @@
             return None
 
         openai_config = APIConfig.get_openai_config()
-<<<<<<< HEAD
-        neo4j_config = APIConfig.get_neo4j_config(user_id="default")
-
-        return GeneralMemCubeConfig.model_validate(
-            {
-                "user_id": "default",
-                "cube_id": "default_cube",
-                "text_mem": {
-                    "backend": "tree_text",
-                    "config": {
-                        "extractor_llm": {"backend": "openai", "config": openai_config},
-                        "dispatcher_llm": {"backend": "openai", "config": openai_config},
-                        "graph_db": {
-                            "backend": "neo4j",
-                            "config": neo4j_config,
-                        },
-                        "embedder": APIConfig.get_embedder_config(),
-                        "reorganize": os.getenv("MOS_ENABLE_REORGANIZE", "false").lower() == "true",
-=======
 
         if os.getenv("NEO4J_BACKEND", "neo4j_community").lower() == "neo4j_community":
             neo4j_community_config = APIConfig.get_neo4j_community_config(user_id="default")
@@ -529,7 +462,6 @@
                             "reorganize": os.getenv("MOS_ENABLE_REORGANIZE", "false").lower()
                             == "true",
                         },
->>>>>>> 727dc180
                     },
                     "act_mem": {}
                     if os.getenv("ENABLE_ACTIVATION_MEMORY", "false").lower() == "false"
