import uuid

from typing import Any, Generic, Literal, TypeVar

from pydantic import BaseModel, Field

# Import message types from core types module
from memos.mem_scheduler.schemas.general_schemas import SearchMode
from memos.types import MessageDict, PermissionDict


T = TypeVar("T")


class BaseRequest(BaseModel):
    """Base model for all requests."""


class BaseResponse(BaseModel, Generic[T]):
    """Base model for all responses."""

    code: int = Field(200, description="Response status code")
    message: str = Field(..., description="Response message")
    data: T | None = Field(None, description="Response data")


# Product API Models
class UserRegisterRequest(BaseRequest):
    """Request model for user registration."""

    user_id: str = Field(
        default_factory=lambda: str(uuid.uuid4()), description="User ID for registration"
    )
    mem_cube_id: str | None = Field(None, description="Cube ID for registration")
    user_name: str | None = Field(None, description="User name for registration")
    interests: str | None = Field(None, description="User interests")


class GetMemoryPlaygroundRequest(BaseRequest):
    """Request model for getting memories."""

    user_id: str = Field(..., description="User ID")
    memory_type: Literal["text_mem", "act_mem", "param_mem", "para_mem"] = Field(
        ..., description="Memory type"
    )
    mem_cube_ids: list[str] | None = Field(None, description="Cube IDs")
    search_query: str | None = Field(None, description="Search query")


# Start API Models
class Message(BaseModel):
    role: str = Field(..., description="Role of the message (user or assistant).")
    content: str = Field(..., description="Message content.")


class MemoryCreate(BaseRequest):
    user_id: str = Field(..., description="User ID")
    messages: list[Message] | None = Field(None, description="List of messages to store.")
    memory_content: str | None = Field(None, description="Content to store as memory")
    doc_path: str | None = Field(None, description="Path to document to store")
    mem_cube_id: str | None = Field(None, description="ID of the memory cube")


class MemCubeRegister(BaseRequest):
    mem_cube_name_or_path: str = Field(..., description="Name or path of the MemCube to register.")
    mem_cube_id: str | None = Field(None, description="ID for the MemCube")


class ChatRequest(BaseRequest):
    """Request model for chat operations."""

    user_id: str = Field(..., description="User ID")
    query: str = Field(..., description="Chat query message")
    mem_cube_id: str | None = Field(None, description="Cube ID to use for chat")
    readable_cube_ids: list[str] | None = Field(
        None, description="List of cube IDs user can read for multi-cube chat"
    )
    writable_cube_ids: list[str] | None = Field(
        None, description="List of cube IDs user can write for multi-cube chat"
    )
    history: list[MessageDict] | None = Field(None, description="Chat history")
    mode: SearchMode = Field(SearchMode.FAST, description="search mode: fast, fine, or mixture")
    internet_search: bool = Field(True, description="Whether to use internet search")
    system_prompt: str | None = Field(None, description="Base system prompt to use for chat")
    top_k: int = Field(10, description="Number of results to return")
    threshold: float = Field(0.5, description="Threshold for filtering references")
    session_id: str | None = Field(None, description="Session ID for soft-filtering memories")
    include_preference: bool = Field(True, description="Whether to handle preference memory")
    pref_top_k: int = Field(6, description="Number of preference results to return")
    filter: dict[str, Any] | None = Field(None, description="Filter for the memory")
    model_name_or_path: str | None = Field(None, description="Model name to use for chat")
    max_tokens: int | None = Field(None, description="Max tokens to generate")
    temperature: float | None = Field(None, description="Temperature for sampling")
    top_p: float | None = Field(None, description="Top-p (nucleus) sampling parameter")
    add_message_on_answer: bool = Field(True, description="Add dialogs to memory after chat")


class ChatCompleteRequest(BaseRequest):
    """Request model for chat operations."""

    user_id: str = Field(..., description="User ID")
    query: str = Field(..., description="Chat query message")
    mem_cube_id: str | None = Field(None, description="Cube ID to use for chat")
    history: list[MessageDict] | None = Field(None, description="Chat history")
    internet_search: bool = Field(False, description="Whether to use internet search")
    system_prompt: str | None = Field(None, description="Base prompt to use for chat")
    top_k: int = Field(10, description="Number of results to return")
    threshold: float = Field(0.5, description="Threshold for filtering references")
    session_id: str | None = Field(None, description="Session ID for soft-filtering memories")
    include_preference: bool = Field(True, description="Whether to handle preference memory")
    pref_top_k: int = Field(6, description="Number of preference results to return")
    filter: dict[str, Any] | None = Field(None, description="Filter for the memory")
    model_name_or_path: str | None = Field(None, description="Model name to use for chat")
    max_tokens: int | None = Field(None, description="Max tokens to generate")
    temperature: float | None = Field(None, description="Temperature for sampling")
    top_p: float | None = Field(None, description="Top-p (nucleus) sampling parameter")
    add_message_on_answer: bool = Field(True, description="Add dialogs to memory after chat")


class UserCreate(BaseRequest):
    user_name: str | None = Field(None, description="Name of the user")
    role: str = Field("USER", description="Role of the user")
    user_id: str = Field(..., description="User ID")


class CubeShare(BaseRequest):
    target_user_id: str = Field(..., description="Target user ID to share with")


# Response Models
class SimpleResponse(BaseResponse[None]):
    """Simple response model for operations without data return."""


class UserRegisterResponse(BaseResponse[dict]):
    """Response model for user registration."""


class MemoryResponse(BaseResponse[list]):
    """Response model for memory operations."""


class SuggestionResponse(BaseResponse[list]):
    """Response model for suggestion operations."""

    data: dict[str, list[str]] | None = Field(None, description="Response data")


class AddStatusResponse(BaseResponse[dict]):
    """Response model for add status operations."""


class ConfigResponse(BaseResponse[None]):
    """Response model for configuration endpoint."""


class SearchResponse(BaseResponse[dict]):
    """Response model for search operations."""


class ChatResponse(BaseResponse[str]):
    """Response model for chat operations."""


class GetMemoryResponse(BaseResponse[dict]):
    """Response model for getting memories."""


class DeleteMemoryResponse(BaseResponse[dict]):
    """Response model for deleting memories."""


class UserResponse(BaseResponse[dict]):
    """Response model for user operations."""


class UserListResponse(BaseResponse[list]):
    """Response model for user list operations."""


class MemoryCreateRequest(BaseRequest):
    """Request model for creating memories."""

    user_id: str = Field(..., description="User ID")
    messages: list[MessageDict] | None = Field(None, description="List of messages to store.")
    memory_content: str | None = Field(None, description="Memory content to store")
    doc_path: str | None = Field(None, description="Path to document to store")
    mem_cube_id: str | None = Field(None, description="Cube ID")
    source: str | None = Field(None, description="Source of the memory")
    user_profile: bool = Field(False, description="User profile memory")
    session_id: str | None = Field(None, description="Session id")


class SearchRequest(BaseRequest):
    """Request model for searching memories."""

    user_id: str = Field(..., description="User ID")
    query: str = Field(..., description="Search query")
    mem_cube_id: str | None = Field(None, description="Cube ID to search in")
    top_k: int = Field(10, description="Number of results to return")
    session_id: str | None = Field(None, description="Session ID for soft-filtering memories")


class APISearchRequest(BaseRequest):
    """Request model for searching memories."""

    # ==== Basic inputs ====
    query: str = Field(
        ...,
        description=("User search query"),
    )
    user_id: str = Field(..., description="User ID")

    # ==== Cube scoping ====
    mem_cube_id: str | None = Field(
        None,
        description=(
            "(Deprecated) Single cube ID to search in. "
            "Prefer `readable_cube_ids` for multi-cube search."
        ),
    )
    readable_cube_ids: list[str] | None = Field(
        None,
        description=(
            "List of cube IDs that are readable for this request. "
            "Required for algorithm-facing API; optional for developer-facing API."
        ),
    )

    # ==== Search mode ====
    mode: SearchMode = Field(
        SearchMode.FAST,
        description="Search mode: fast, fine, or mixture.",
    )

    session_id: str | None = Field(
        None,
        description=(
            "Session ID used as a soft signal to prioritize more relevant memories. "
            "Only used for weighting, not as a hard filter."
        ),
    )

    # ==== Result control ====
    top_k: int = Field(
        10,
        ge=1,
        description="Number of textual memories to retrieve (top-K). Default: 10.",
    )

    pref_top_k: int = Field(
        6,
        ge=0,
        description="Number of preference memories to retrieve (top-K). Default: 6.",
    )

    include_preference: bool = Field(
        True,
        description=(
            "Whether to retrieve preference memories along with general memories. "
            "If enabled, the system will automatically recall user preferences "
            "relevant to the query. Default: True."
        ),
    )

    # ==== Filter conditions ====
    # TODO: maybe add detailed description later
    filter: dict[str, Any] | None = Field(
        None,
        description=("Filter for the memory"),
    )

    # ==== Extended capabilities ====
    internet_search: bool = Field(
        False,
        description=(
            "Whether to enable internet search in addition to memory search. "
            "Primarily used by internal algorithms. Default: False."
        ),
    )

    # Inner user, not supported in API yet
    threshold: float | None = Field(
        None,
        description=(
            "Internal similarity threshold for searching plaintext memories. "
            "If None, default thresholds will be applied."
        ),
    )

    # ==== Context ====
    chat_history: list[MessageDict] | None = Field(
        None,
        description=(
            "Historical chat messages used internally by algorithms. "
            "If None, internal stored history may be used; "
            "if provided (even an empty list), this value will be used as-is."
        ),
    )

    # ==== Backward compatibility ====
    moscube: bool = Field(
        False,
        description="(Deprecated / internal) Whether to use legacy MemOSCube path.",
    )

    operation: list[PermissionDict] | None = Field(
        None,
        description="(Internal) Operation definitions for multi-cube read permissions.",
    )


class APIADDRequest(BaseRequest):
    """Request model for creating memories."""

    # ==== Basic identifiers ====
    user_id: str = Field(None, description="User ID")
    session_id: str | None = Field(
        None,
        description="Session ID. If not provided, a default session will be used.",
    )
    # ==== Single-cube writing (Deprecated) ====
    mem_cube_id: str | None = Field(
        None,
        description="(Deprecated) Target cube ID for this add request (optional for developer API).",
    )

    # ==== Multi-cube writing ====
    writable_cube_ids: list[str] | None = Field(
        None, description="List of cube IDs user can write for multi-cube add"
    )
<<<<<<< HEAD

    # ==== Async control ====
    async_mode: Literal["async", "sync"] = Field(
        "async",
        description=(
            "Whether to add memory in async mode. "
            "Use 'async' to enqueue background add (non-blocking), "
            "or 'sync' to add memories in the current call. "
            "Default: 'async'."
        ),
    )

    # ==== Business tags & info ====
    custom_tags: list[str] | None = Field(
        None,
        description=(
            "Custom tags for this add request, e.g. ['Travel', 'family']. "
            "These tags can be used as filters in search."
        ),
    )

    info: dict[str, str] | None = Field(
        None,
        description=(
            "Additional metadata for the add request. "
            "All keys can be used as filters in search. "
            "Example: "
            "{'agent_id': 'xxxxxx', "
            "'app_id': 'xxxx', "
            "'source_type': 'web', "
            "'source_url': 'https://www.baidu.com', "
            "'source_content': '西湖是杭州最著名的景点'}."
        ),
    )

    # ==== Input content ====
    messages: list[MessageDict] | None = Field(
        None,
        description=(
            "List of messages to store. Supports: "
            "- system / user / assistant messages with 'content' and 'chat_time'; "
            "- tool messages including: "
            "  * tool_description (name, description, parameters), "
            "  * tool_input (call_id, name, argument), "
            "  * raw tool messages where content is str or list[str], "
            "  * tool_output with structured output items "
            "    (input_text / input_image / input_file, etc.). "
            "Also supports pure input items when there is no dialog."
        ),
    )

    # ==== Chat history ====
    chat_history: list[MessageDict] | None = Field(
        None,
        description=(
            "Historical chat messages used internally by algorithms. "
            "If None, internal stored history will be used; "
            "if provided (even an empty list), this value will be used as-is."
        ),
    )

    # ==== Feedback flag ====
    is_feedback: bool = Field(
        False,
        description=("Whether this request represents user feedback. Default: False."),
    )

    # ==== Backward compatibility fields (will delete later) ====
    memory_content: str | None = Field(
        None,
        description="(Deprecated) Plain memory content to store. Prefer using `messages`.",
    )
    doc_path: str | None = Field(
        None,
        description="(Deprecated / internal) Path to document to store.",
    )
    source: str | None = Field(
        None,
        description=(
            "(Deprecated) Simple source tag of the memory. "
            "Prefer using `info.source_type` / `info.source_url`."
        ),
    )
    operation: list[PermissionDict] | None = Field(
        None,
        description="(Internal) Operation definitions for multi-cube write permissions.",
=======
    async_mode: Literal["async", "sync"] | None = Field(
        None, description="Whether to add memory in async mode"
>>>>>>> 39a7b340
    )


class APIChatCompleteRequest(BaseRequest):
    """Request model for chat operations."""

    user_id: str = Field(..., description="User ID")
    query: str = Field(..., description="Chat query message")
    mem_cube_id: str | None = Field(None, description="Cube ID to use for chat")
    readable_cube_ids: list[str] | None = Field(
        None, description="List of cube IDs user can read for multi-cube chat"
    )
    writable_cube_ids: list[str] | None = Field(
        None, description="List of cube IDs user can write for multi-cube chat"
    )
    history: list[MessageDict] | None = Field(None, description="Chat history")
    internet_search: bool = Field(False, description="Whether to use internet search")
    system_prompt: str | None = Field(None, description="Base system prompt to use for chat")
    mode: SearchMode = Field(SearchMode.FAST, description="search mode: fast, fine, or mixture")
    top_k: int = Field(10, description="Number of results to return")
    threshold: float = Field(0.5, description="Threshold for filtering references")
    session_id: str | None = Field(
        "default_session", description="Session ID for soft-filtering memories"
    )
    include_preference: bool = Field(True, description="Whether to handle preference memory")
    pref_top_k: int = Field(6, description="Number of preference results to return")
    filter: dict[str, Any] | None = Field(None, description="Filter for the memory")
    model_name_or_path: str | None = Field(None, description="Model name to use for chat")
    max_tokens: int | None = Field(None, description="Max tokens to generate")
    temperature: float | None = Field(None, description="Temperature for sampling")
    top_p: float | None = Field(None, description="Top-p (nucleus) sampling parameter")
    add_message_on_answer: bool = Field(True, description="Add dialogs to memory after chat")


class AddStatusRequest(BaseRequest):
    """Request model for checking add status."""

    mem_cube_id: str = Field(..., description="Cube ID")
    user_id: str | None = Field(None, description="User ID")
    session_id: str | None = Field(None, description="Session ID")


class GetMemoryRequest(BaseRequest):
    """Request model for getting memories."""

    mem_cube_id: str = Field(..., description="Cube ID")
    user_id: str | None = Field(None, description="User ID")
    include_preference: bool = Field(True, description="Whether to handle preference memory")


class DeleteMemoryRequest(BaseRequest):
    """Request model for deleting memories."""

    memory_ids: list[str] = Field(..., description="Memory IDs")


class SuggestionRequest(BaseRequest):
    """Request model for getting suggestion queries."""

    user_id: str = Field(..., description="User ID")
    mem_cube_id: str = Field(..., description="Cube ID")
    language: Literal["zh", "en"] = Field("zh", description="Language for suggestions")
    message: list[MessageDict] | None = Field(None, description="List of messages to store.")


# ─── MemOS Client Response Models ──────────────────────────────────────────────


class MessageDetail(BaseModel):
    """Individual message detail model based on actual API response."""

    model_config = {"extra": "allow"}


class MemoryDetail(BaseModel):
    """Individual memory detail model based on actual API response."""

    model_config = {"extra": "allow"}


class GetMessagesData(BaseModel):
    """Data model for get messages response based on actual API."""

    message_detail_list: list[MessageDetail] = Field(
        default_factory=list, alias="message_detail_list", description="List of message details"
    )


class SearchMemoryData(BaseModel):
    """Data model for search memory response based on actual API."""

    memory_detail_list: list[MemoryDetail] = Field(
        default_factory=list, alias="memory_detail_list", description="List of memory details"
    )
    message_detail_list: list[MessageDetail] | None = Field(
        None, alias="message_detail_list", description="List of message details (usually None)"
    )


class AddMessageData(BaseModel):
    """Data model for add message response based on actual API."""

    success: bool = Field(..., description="Operation success status")


# ─── MemOS Response Models (Similar to OpenAI ChatCompletion) ──────────────────


class MemOSGetMessagesResponse(BaseModel):
    """Response model for get messages operation based on actual API."""

    code: int = Field(..., description="Response status code")
    message: str = Field(..., description="Response message")
    data: GetMessagesData = Field(..., description="Messages data")

    @property
    def messages(self) -> list[MessageDetail]:
        """Convenient access to message list."""
        return self.data.message_detail_list


class MemOSSearchResponse(BaseModel):
    """Response model for search memory operation based on actual API."""

    code: int = Field(..., description="Response status code")
    message: str = Field(..., description="Response message")
    data: SearchMemoryData = Field(..., description="Search results data")

    @property
    def memories(self) -> list[MemoryDetail]:
        """Convenient access to memory list."""
        return self.data.memory_detail_list


class MemOSAddResponse(BaseModel):
    """Response model for add message operation based on actual API."""

    code: int = Field(..., description="Response status code")
    message: str = Field(..., description="Response message")
    data: AddMessageData = Field(..., description="Add operation data")

    @property
    def success(self) -> bool:
        """Convenient access to success status."""
        return self.data.success<|MERGE_RESOLUTION|>--- conflicted
+++ resolved
@@ -319,6 +319,7 @@
         None,
         description="Session ID. If not provided, a default session will be used.",
     )
+
     # ==== Single-cube writing (Deprecated) ====
     mem_cube_id: str | None = Field(
         None,
@@ -329,7 +330,6 @@
     writable_cube_ids: list[str] | None = Field(
         None, description="List of cube IDs user can write for multi-cube add"
     )
-<<<<<<< HEAD
 
     # ==== Async control ====
     async_mode: Literal["async", "sync"] = Field(
@@ -416,10 +416,6 @@
     operation: list[PermissionDict] | None = Field(
         None,
         description="(Internal) Operation definitions for multi-cube write permissions.",
-=======
-    async_mode: Literal["async", "sync"] | None = Field(
-        None, description="Whether to add memory in async mode"
->>>>>>> 39a7b340
     )
 
 
