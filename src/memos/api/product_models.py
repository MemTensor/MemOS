import uuid

from typing import Any, Generic, Literal, TypeVar

from pydantic import BaseModel, Field, model_validator

# Import message types from core types module
from memos.log import get_logger
from memos.mem_scheduler.schemas.general_schemas import SearchMode
from memos.types import MessageDict, MessagesType, PermissionDict


logger = get_logger(__name__)
T = TypeVar("T")


class BaseRequest(BaseModel):
    """Base model for all requests."""


class BaseResponse(BaseModel, Generic[T]):
    """Base model for all responses."""

    code: int = Field(200, description="Response status code")
    message: str = Field(..., description="Response message")
    data: T | None = Field(None, description="Response data")


# Product API Models
class UserRegisterRequest(BaseRequest):
    """Request model for user registration."""

    user_id: str = Field(
        default_factory=lambda: str(uuid.uuid4()), description="User ID for registration"
    )
    mem_cube_id: str | None = Field(None, description="Cube ID for registration")
    user_name: str | None = Field(None, description="User name for registration")
    interests: str | None = Field(None, description="User interests")


class GetMemoryPlaygroundRequest(BaseRequest):
    """Request model for getting memories."""

    user_id: str = Field(..., description="User ID")
    memory_type: Literal["text_mem", "act_mem", "param_mem", "para_mem"] = Field(
        ..., description="Memory type"
    )
    mem_cube_ids: list[str] | None = Field(None, description="Cube IDs")
    search_query: str | None = Field(None, description="Search query")


# Start API Models
class Message(BaseModel):
    role: str = Field(..., description="Role of the message (user or assistant).")
    content: str = Field(..., description="Message content.")


class MemoryCreate(BaseRequest):
    user_id: str = Field(..., description="User ID")
    messages: list[Message] | None = Field(None, description="List of messages to store.")
    memory_content: str | None = Field(None, description="Content to store as memory")
    doc_path: str | None = Field(None, description="Path to document to store")
    mem_cube_id: str | None = Field(None, description="ID of the memory cube")


class MemCubeRegister(BaseRequest):
    mem_cube_name_or_path: str = Field(..., description="Name or path of the MemCube to register.")
    mem_cube_id: str | None = Field(None, description="ID for the MemCube")


class ChatRequest(BaseRequest):
    """Request model for chat operations."""

    user_id: str = Field(..., description="User ID")
    query: str = Field(..., description="Chat query message")
    mem_cube_id: str | None = Field(None, description="Cube ID to use for chat")
    readable_cube_ids: list[str] | None = Field(
        None, description="List of cube IDs user can read for multi-cube chat"
    )
    writable_cube_ids: list[str] | None = Field(
        None, description="List of cube IDs user can write for multi-cube chat"
    )
    history: list[MessageDict] | None = Field(None, description="Chat history")
    mode: SearchMode = Field(SearchMode.FAST, description="search mode: fast, fine, or mixture")
    internet_search: bool = Field(True, description="Whether to use internet search")
    system_prompt: str | None = Field(None, description="Base system prompt to use for chat")
    top_k: int = Field(10, description="Number of results to return")
    threshold: float = Field(0.5, description="Threshold for filtering references")
    session_id: str | None = Field(None, description="Session ID for soft-filtering memories")
    include_preference: bool = Field(True, description="Whether to handle preference memory")
    pref_top_k: int = Field(6, description="Number of preference results to return")
    filter: dict[str, Any] | None = Field(None, description="Filter for the memory")
    model_name_or_path: str | None = Field(None, description="Model name to use for chat")
    max_tokens: int | None = Field(None, description="Max tokens to generate")
    temperature: float | None = Field(None, description="Temperature for sampling")
    top_p: float | None = Field(None, description="Top-p (nucleus) sampling parameter")
    add_message_on_answer: bool = Field(True, description="Add dialogs to memory after chat")
    moscube: bool = Field(
        False, description="(Deprecated) Whether to use legacy MemOSCube pipeline"
    )


class ChatCompleteRequest(BaseRequest):
    """Request model for chat operations."""

    user_id: str = Field(..., description="User ID")
    query: str = Field(..., description="Chat query message")
    mem_cube_id: str | None = Field(None, description="Cube ID to use for chat")
    history: list[MessageDict] | None = Field(None, description="Chat history")
    internet_search: bool = Field(False, description="Whether to use internet search")
    system_prompt: str | None = Field(None, description="Base prompt to use for chat")
    top_k: int = Field(10, description="Number of results to return")
    threshold: float = Field(0.5, description="Threshold for filtering references")
    session_id: str | None = Field(None, description="Session ID for soft-filtering memories")
    include_preference: bool = Field(True, description="Whether to handle preference memory")
    pref_top_k: int = Field(6, description="Number of preference results to return")
    filter: dict[str, Any] | None = Field(None, description="Filter for the memory")
    model_name_or_path: str | None = Field(None, description="Model name to use for chat")
    max_tokens: int | None = Field(None, description="Max tokens to generate")
    temperature: float | None = Field(None, description="Temperature for sampling")
    top_p: float | None = Field(None, description="Top-p (nucleus) sampling parameter")
    add_message_on_answer: bool = Field(True, description="Add dialogs to memory after chat")

    base_prompt: str | None = Field(None, description="(Deprecated) Base prompt alias")
    moscube: bool = Field(
        False, description="(Deprecated) Whether to use legacy MemOSCube pipeline"
    )


class UserCreate(BaseRequest):
    user_name: str | None = Field(None, description="Name of the user")
    role: str = Field("USER", description="Role of the user")
    user_id: str = Field(..., description="User ID")


class CubeShare(BaseRequest):
    target_user_id: str = Field(..., description="Target user ID to share with")


# Response Models
class SimpleResponse(BaseResponse[None]):
    """Simple response model for operations without data return."""


class UserRegisterResponse(BaseResponse[dict]):
    """Response model for user registration."""


class MemoryResponse(BaseResponse[list]):
    """Response model for memory operations."""


class SuggestionResponse(BaseResponse[list]):
    """Response model for suggestion operations."""

    data: dict[str, list[str]] | None = Field(None, description="Response data")


class AddStatusResponse(BaseResponse[dict]):
    """Response model for add status operations."""


class ConfigResponse(BaseResponse[None]):
    """Response model for configuration endpoint."""


class SearchResponse(BaseResponse[dict]):
    """Response model for search operations."""


class ChatResponse(BaseResponse[str]):
    """Response model for chat operations."""


class GetMemoryResponse(BaseResponse[dict]):
    """Response model for getting memories."""


class DeleteMemoryResponse(BaseResponse[dict]):
    """Response model for deleting memories."""


class UserResponse(BaseResponse[dict]):
    """Response model for user operations."""


class UserListResponse(BaseResponse[list]):
    """Response model for user list operations."""


class MemoryCreateRequest(BaseRequest):
    """Request model for creating memories."""

    user_id: str = Field(..., description="User ID")
    messages: list[MessageDict] | None = Field(None, description="List of messages to store.")
    memory_content: str | None = Field(None, description="Memory content to store")
    doc_path: str | None = Field(None, description="Path to document to store")
    mem_cube_id: str | None = Field(None, description="Cube ID")
    source: str | None = Field(None, description="Source of the memory")
    user_profile: bool = Field(False, description="User profile memory")
    session_id: str | None = Field(None, description="Session id")


class SearchRequest(BaseRequest):
    """Request model for searching memories."""

    user_id: str = Field(..., description="User ID")
    query: str = Field(..., description="Search query")
    mem_cube_id: str | None = Field(None, description="Cube ID to search in")
    top_k: int = Field(10, description="Number of results to return")
    session_id: str | None = Field(None, description="Session ID for soft-filtering memories")


class APISearchRequest(BaseRequest):
    """Request model for searching memories."""

    # ==== Basic inputs ====
    query: str = Field(
        ...,
        description="User search query",
    )
    user_id: str = Field(..., description="User ID")

    # ==== Cube scoping ====
    readable_cube_ids: list[str] | None = Field(
        None,
        description=(
            "List of cube IDs that are readable for this request. "
            "Required for algorithm-facing API; optional for developer-facing API."
        ),
    )

    # ==== Search mode ====
    mode: SearchMode = Field(
        SearchMode.FAST,
        description="Search mode: fast, fine, or mixture.",
    )

    session_id: str | None = Field(
        None,
        description=(
            "Session ID used as a soft signal to prioritize more relevant memories. "
            "Only used for weighting, not as a hard filter."
        ),
    )

    # ==== Result control ====
    top_k: int = Field(
        10,
        ge=1,
        description="Number of textual memories to retrieve (top-K). Default: 10.",
    )

    pref_top_k: int = Field(
        6,
        ge=0,
        description="Number of preference memories to retrieve (top-K). Default: 6.",
    )

    include_preference: bool = Field(
        True,
        description=(
            "Whether to retrieve preference memories along with general memories. "
            "If enabled, the system will automatically recall user preferences "
            "relevant to the query. Default: True."
        ),
    )

    # ==== Filter conditions ====
    # TODO: maybe add detailed description later
    filter: dict[str, Any] | None = Field(
        None,
        description=("Filter for the memory"),
    )

    # ==== Extended capabilities ====
    internet_search: bool = Field(
        False,
        description=(
            "Whether to enable internet search in addition to memory search. "
            "Primarily used by internal algorithms. Default: False."
        ),
    )

    # Inner user, not supported in API yet
    threshold: float | None = Field(
        None,
        description=(
            "Internal similarity threshold for searching plaintext memories. "
            "If None, default thresholds will be applied."
        ),
    )

    # ==== Context ====
    chat_history: MessagesType | None = Field(
        None,
        description=(
            "Historical chat messages used internally by algorithms. "
            "If None, internal stored history may be used; "
            "if provided (even an empty list), this value will be used as-is."
        ),
    )

    # ==== Backward compatibility ====
    mem_cube_id: str | None = Field(
        None,
        description=(
            "(Deprecated) Single cube ID to search in. "
            "Prefer `readable_cube_ids` for multi-cube search."
        ),
    )

    moscube: bool = Field(
        False,
        description="(Deprecated / internal) Whether to use legacy MemOSCube path.",
    )

    operation: list[PermissionDict] | None = Field(
        None,
        description="(Internal) Operation definitions for multi-cube read permissions.",
    )

    @model_validator(mode="after")
    def _convert_deprecated_fields(self) -> "APISearchRequest":
        """
        Convert deprecated fields to new fields for backward compatibility.
        Ensures full backward compatibility:
            - mem_cube_id → readable_cube_ids
            - moscube is ignored with warning
            - operation ignored
        """
        # Convert mem_cube_id to readable_cube_ids (new field takes priority)
        if self.mem_cube_id is not None:
            if not self.readable_cube_ids:
                self.readable_cube_ids = [self.mem_cube_id]
            logger.warning(
                "Deprecated field `mem_cube_id` is used in APISearchRequest. "
                "It will be removed in a future version. "
                "Please migrate to `readable_cube_ids`."
            )

        # Reject moscube if set to True (no longer supported)
        if self.moscube:
            logger.warning(
                "Deprecated field `moscube` is used in APISearchRequest. "
                "Legacy MemOSCube pipeline will be removed soon."
            )

        # Warn about operation (internal)
        if self.operation:
            logger.warning(
                "Internal field `operation` is provided in APISearchRequest. "
                "This field is deprecated and ignored."
            )

        return self


class APIADDRequest(BaseRequest):
    """Request model for creating memories."""

    # ==== Basic identifiers ====
    user_id: str = Field(None, description="User ID")
    session_id: str | None = Field(
        None,
        description="Session ID. If not provided, a default session will be used.",
    )
<<<<<<< HEAD
    async_mode: Literal["async", "sync"] | None = Field(
        None, description="Whether to add memory in async mode"
=======

    # ==== Multi-cube writing ====
    writable_cube_ids: list[str] | None = Field(
        None, description="List of cube IDs user can write for multi-cube add"
    )

    # ==== Async control ====
    async_mode: Literal["async", "sync"] = Field(
        "async",
        description=(
            "Whether to add memory in async mode. "
            "Use 'async' to enqueue background add (non-blocking), "
            "or 'sync' to add memories in the current call. "
            "Default: 'async'."
        ),
    )

    # ==== Business tags & info ====
    custom_tags: list[str] | None = Field(
        None,
        description=(
            "Custom tags for this add request, e.g. ['Travel', 'family']. "
            "These tags can be used as filters in search."
        ),
    )

    info: dict[str, str] | None = Field(
        None,
        description=(
            "Additional metadata for the add request. "
            "All keys can be used as filters in search. "
            "Example: "
            "{'agent_id': 'xxxxxx', "
            "'app_id': 'xxxx', "
            "'source_type': 'web', "
            "'source_url': 'https://www.baidu.com', "
            "'source_content': '西湖是杭州最著名的景点'}."
        ),
    )

    # ==== Input content ====
    messages: MessagesType | None = Field(
        None,
        description=(
            "List of messages to store. Supports: "
            "- system / user / assistant messages with 'content' and 'chat_time'; "
            "- tool messages including: "
            "  * tool_description (name, description, parameters), "
            "  * tool_input (call_id, name, argument), "
            "  * raw tool messages where content is str or list[str], "
            "  * tool_output with structured output items "
            "    (input_text / input_image / input_file, etc.). "
            "Also supports pure input items when there is no dialog."
        ),
    )

    # ==== Chat history ====
    chat_history: MessagesType | None = Field(
        None,
        description=(
            "Historical chat messages used internally by algorithms. "
            "If None, internal stored history will be used; "
            "if provided (even an empty list), this value will be used as-is."
        ),
    )

    # ==== Feedback flag ====
    is_feedback: bool = Field(
        False,
        description=("Whether this request represents user feedback. Default: False."),
    )

    # ==== Backward compatibility fields (will delete later) ====
    mem_cube_id: str | None = Field(
        None,
        description="(Deprecated) Target cube ID for this add request (optional for developer API).",
>>>>>>> 0a4a935c
    )

    memory_content: str | None = Field(
        None,
        description="(Deprecated) Plain memory content to store. Prefer using `messages`.",
    )
    doc_path: str | None = Field(
        None,
        description="(Deprecated / internal) Path to document to store.",
    )
    source: str | None = Field(
        None,
        description=(
            "(Deprecated) Simple source tag of the memory. "
            "Prefer using `info.source_type` / `info.source_url`."
        ),
    )
    operation: list[PermissionDict] | None = Field(
        None,
        description="(Internal) Operation definitions for multi-cube write permissions.",
    )

    @model_validator(mode="after")
    def _convert_deprecated_fields(self) -> "APIADDRequest":
        """
        Convert deprecated fields to new fields for backward compatibility.
        This keeps the API fully backward-compatible while allowing
        internal logic to use only the new fields.

        Rules:
            - mem_cube_id → writable_cube_ids
            - memory_content → messages
            - doc_path → messages (input_file)
            - source → info["source"]
            - operation → merged into writable_cube_ids (ignored otherwise)
        """
        # Convert mem_cube_id to writable_cube_ids (new field takes priority)
        if self.mem_cube_id:
            logger.warning(
                "APIADDRequest.mem_cube_id is deprecated and will be removed in a future version. "
                "Please use `writable_cube_ids` instead."
            )
            if not self.writable_cube_ids:
                self.writable_cube_ids = [self.mem_cube_id]

        # Handle deprecated operation field
        if self.operation:
            logger.warning(
                "APIADDRequest.operation is deprecated and will be removed. "
                "Use `writable_cube_ids` for multi-cube writes."
            )

        # Convert memory_content to messages (new field takes priority)
        if self.memory_content:
            logger.warning(
                "APIADDRequest.memory_content is deprecated. "
                "Use `messages` with a structured message instead."
            )
            if self.messages is None:
                self.messages = []
            self.messages.append(
                {
                    "type": "text",
                    "text": self.memory_content,
                }
            )

        # Handle deprecated doc_path
        if self.doc_path:
            logger.warning(
                "APIADDRequest.doc_path is deprecated. "
                "Use `messages` with an input_file item instead."
            )
            if self.messages is None:
                self.messages = []
            self.messages.append(
                {
                    "type": "file",
                    "file": {"path": self.doc_path},
                }
            )

        # Convert source to info.source_type (new field takes priority)
        if self.source:
            logger.warning(
                "APIADDRequest.source is deprecated. "
                "Use `info['source_type']` / `info['source_url']` instead."
            )
            if self.info is None:
                self.info = {}
            self.info.setdefault("source", self.source)

        return self


class APIChatCompleteRequest(BaseRequest):
    """Request model for chat operations."""

    user_id: str = Field(..., description="User ID")
    query: str = Field(..., description="Chat query message")
    mem_cube_id: str | None = Field(None, description="Cube ID to use for chat")
    readable_cube_ids: list[str] | None = Field(
        None, description="List of cube IDs user can read for multi-cube chat"
    )
    writable_cube_ids: list[str] | None = Field(
        None, description="List of cube IDs user can write for multi-cube chat"
    )
    history: list[MessageDict] | None = Field(None, description="Chat history")
    internet_search: bool = Field(False, description="Whether to use internet search")
    system_prompt: str | None = Field(None, description="Base system prompt to use for chat")
    mode: SearchMode = Field(SearchMode.FAST, description="search mode: fast, fine, or mixture")
    top_k: int = Field(10, description="Number of results to return")
    threshold: float = Field(0.5, description="Threshold for filtering references")
    session_id: str | None = Field(
        "default_session", description="Session ID for soft-filtering memories"
    )
    include_preference: bool = Field(True, description="Whether to handle preference memory")
    pref_top_k: int = Field(6, description="Number of preference results to return")
    filter: dict[str, Any] | None = Field(None, description="Filter for the memory")
    model_name_or_path: str | None = Field(None, description="Model name to use for chat")
    max_tokens: int | None = Field(None, description="Max tokens to generate")
    temperature: float | None = Field(None, description="Temperature for sampling")
    top_p: float | None = Field(None, description="Top-p (nucleus) sampling parameter")
    add_message_on_answer: bool = Field(True, description="Add dialogs to memory after chat")


class AddStatusRequest(BaseRequest):
    """Request model for checking add status."""

    mem_cube_id: str = Field(..., description="Cube ID")
    user_id: str | None = Field(None, description="User ID")
    session_id: str | None = Field(None, description="Session ID")


class GetMemoryRequest(BaseRequest):
    """Request model for getting memories."""

    mem_cube_id: str = Field(..., description="Cube ID")
    user_id: str | None = Field(None, description="User ID")
    include_preference: bool = Field(True, description="Whether to handle preference memory")


class DeleteMemoryRequest(BaseRequest):
    """Request model for deleting memories."""

    memory_ids: list[str] = Field(..., description="Memory IDs")


class SuggestionRequest(BaseRequest):
    """Request model for getting suggestion queries."""

    user_id: str = Field(..., description="User ID")
    mem_cube_id: str = Field(..., description="Cube ID")
    language: Literal["zh", "en"] = Field("zh", description="Language for suggestions")
    message: list[MessageDict] | None = Field(None, description="List of messages to store.")


# ─── MemOS Client Response Models ──────────────────────────────────────────────


class MessageDetail(BaseModel):
    """Individual message detail model based on actual API response."""

    model_config = {"extra": "allow"}


class MemoryDetail(BaseModel):
    """Individual memory detail model based on actual API response."""

    model_config = {"extra": "allow"}


class GetMessagesData(BaseModel):
    """Data model for get messages response based on actual API."""

    message_detail_list: list[MessageDetail] = Field(
        default_factory=list, alias="message_detail_list", description="List of message details"
    )


class SearchMemoryData(BaseModel):
    """Data model for search memory response based on actual API."""

    memory_detail_list: list[MemoryDetail] = Field(
        default_factory=list, alias="memory_detail_list", description="List of memory details"
    )
    message_detail_list: list[MessageDetail] | None = Field(
        None, alias="message_detail_list", description="List of message details (usually None)"
    )


class AddMessageData(BaseModel):
    """Data model for add message response based on actual API."""

    success: bool = Field(..., description="Operation success status")


# ─── MemOS Response Models (Similar to OpenAI ChatCompletion) ──────────────────


class MemOSGetMessagesResponse(BaseModel):
    """Response model for get messages operation based on actual API."""

    code: int = Field(..., description="Response status code")
    message: str = Field(..., description="Response message")
    data: GetMessagesData = Field(..., description="Messages data")

    @property
    def messages(self) -> list[MessageDetail]:
        """Convenient access to message list."""
        return self.data.message_detail_list


class MemOSSearchResponse(BaseModel):
    """Response model for search memory operation based on actual API."""

    code: int = Field(..., description="Response status code")
    message: str = Field(..., description="Response message")
    data: SearchMemoryData = Field(..., description="Search results data")

    @property
    def memories(self) -> list[MemoryDetail]:
        """Convenient access to memory list."""
        return self.data.memory_detail_list


class MemOSAddResponse(BaseModel):
    """Response model for add message operation based on actual API."""

    code: int = Field(..., description="Response status code")
    message: str = Field(..., description="Response message")
    data: AddMessageData = Field(..., description="Add operation data")

    @property
    def success(self) -> bool:
        """Convenient access to success status."""
        return self.data.success<|MERGE_RESOLUTION|>--- conflicted
+++ resolved
@@ -365,10 +365,6 @@
         None,
         description="Session ID. If not provided, a default session will be used.",
     )
-<<<<<<< HEAD
-    async_mode: Literal["async", "sync"] | None = Field(
-        None, description="Whether to add memory in async mode"
-=======
 
     # ==== Multi-cube writing ====
     writable_cube_ids: list[str] | None = Field(
@@ -445,7 +441,6 @@
     mem_cube_id: str | None = Field(
         None,
         description="(Deprecated) Target cube ID for this add request (optional for developer API).",
->>>>>>> 0a4a935c
     )
 
     memory_content: str | None = Field(
