import uuid

from typing import Any, Generic, Literal, TypeVar

from pydantic import BaseModel, Field

# Import message types from core types module
from memos.mem_scheduler.schemas.general_schemas import SearchMode
from memos.types import MessageDict, PermissionDict


T = TypeVar("T")


class BaseRequest(BaseModel):
    """Base model for all requests."""


class BaseResponse(BaseModel, Generic[T]):
    """Base model for all responses."""

    code: int = Field(200, description="Response status code")
    message: str = Field(..., description="Response message")
    data: T | None = Field(None, description="Response data")


# Product API Models
class UserRegisterRequest(BaseRequest):
    """Request model for user registration."""

    user_id: str = Field(
        default_factory=lambda: str(uuid.uuid4()), description="User ID for registration"
    )
    mem_cube_id: str | None = Field(None, description="Cube ID for registration")
    user_name: str | None = Field(None, description="User name for registration")
    interests: str | None = Field(None, description="User interests")


class GetMemoryPlaygroundRequest(BaseRequest):
    """Request model for getting memories."""

    user_id: str = Field(..., description="User ID")
    memory_type: Literal["text_mem", "act_mem", "param_mem", "para_mem"] = Field(
        ..., description="Memory type"
    )
    mem_cube_ids: list[str] | None = Field(None, description="Cube IDs")
    search_query: str | None = Field(None, description="Search query")


# Start API Models
class Message(BaseModel):
    role: str = Field(..., description="Role of the message (user or assistant).")
    content: str = Field(..., description="Message content.")


class MemoryCreate(BaseRequest):
    user_id: str = Field(..., description="User ID")
    messages: list[Message] | None = Field(None, description="List of messages to store.")
    memory_content: str | None = Field(None, description="Content to store as memory")
    doc_path: str | None = Field(None, description="Path to document to store")
    mem_cube_id: str | None = Field(None, description="ID of the memory cube")


class MemCubeRegister(BaseRequest):
    mem_cube_name_or_path: str = Field(..., description="Name or path of the MemCube to register.")
    mem_cube_id: str | None = Field(None, description="ID for the MemCube")


class ChatRequest(BaseRequest):
    """Request model for chat operations."""

    user_id: str = Field(..., description="User ID")
    query: str = Field(..., description="Chat query message")
    mem_cube_id: str | None = Field(None, description="Cube ID to use for chat")
    readable_cube_ids: list[str] | None = Field(
        None, description="List of cube IDs user can read for multi-cube chat"
    )
    writable_cube_ids: list[str] | None = Field(
        None, description="List of cube IDs user can write for multi-cube chat"
    )
    history: list[MessageDict] | None = Field(None, description="Chat history")
    mode: SearchMode = Field(SearchMode.FAST, description="search mode: fast, fine, or mixture")
    internet_search: bool = Field(True, description="Whether to use internet search")
    system_prompt: str | None = Field(None, description="Base system prompt to use for chat")
    top_k: int = Field(10, description="Number of results to return")
    threshold: float = Field(0.5, description="Threshold for filtering references")
    session_id: str | None = Field(None, description="Session ID for soft-filtering memories")
    include_preference: bool = Field(True, description="Whether to handle preference memory")
    pref_top_k: int = Field(6, description="Number of preference results to return")
    filter: dict[str, Any] | None = Field(None, description="Filter for the memory")
    model_name_or_path: str | None = Field(None, description="Model name to use for chat")
    max_tokens: int | None = Field(None, description="Max tokens to generate")
    temperature: float | None = Field(None, description="Temperature for sampling")
    top_p: float | None = Field(None, description="Top-p (nucleus) sampling parameter")
    add_message_on_answer: bool = Field(True, description="Add dialogs to memory after chat")
<<<<<<< HEAD
=======
    moscube: bool = Field(
        False, description="(Deprecated) Whether to use legacy MemOSCube pipeline"
    )
>>>>>>> 8003c2f6


class ChatCompleteRequest(BaseRequest):
    """Request model for chat operations."""

    user_id: str = Field(..., description="User ID")
    query: str = Field(..., description="Chat query message")
    mem_cube_id: str | None = Field(None, description="Cube ID to use for chat")
    history: list[MessageDict] | None = Field(None, description="Chat history")
    internet_search: bool = Field(False, description="Whether to use internet search")
    system_prompt: str | None = Field(None, description="Base prompt to use for chat")
    top_k: int = Field(10, description="Number of results to return")
    threshold: float = Field(0.5, description="Threshold for filtering references")
    session_id: str | None = Field(None, description="Session ID for soft-filtering memories")
    include_preference: bool = Field(True, description="Whether to handle preference memory")
    pref_top_k: int = Field(6, description="Number of preference results to return")
    filter: dict[str, Any] | None = Field(None, description="Filter for the memory")
    model_name_or_path: str | None = Field(None, description="Model name to use for chat")
    max_tokens: int | None = Field(None, description="Max tokens to generate")
    temperature: float | None = Field(None, description="Temperature for sampling")
    top_p: float | None = Field(None, description="Top-p (nucleus) sampling parameter")
    add_message_on_answer: bool = Field(True, description="Add dialogs to memory after chat")
<<<<<<< HEAD
=======

    base_prompt: str | None = Field(None, description="(Deprecated) Base prompt alias")
    moscube: bool = Field(
        False, description="(Deprecated) Whether to use legacy MemOSCube pipeline"
    )
>>>>>>> 8003c2f6


class UserCreate(BaseRequest):
    user_name: str | None = Field(None, description="Name of the user")
    role: str = Field("USER", description="Role of the user")
    user_id: str = Field(..., description="User ID")


class CubeShare(BaseRequest):
    target_user_id: str = Field(..., description="Target user ID to share with")


# Response Models
class SimpleResponse(BaseResponse[None]):
    """Simple response model for operations without data return."""


class UserRegisterResponse(BaseResponse[dict]):
    """Response model for user registration."""


class MemoryResponse(BaseResponse[list]):
    """Response model for memory operations."""


class SuggestionResponse(BaseResponse[list]):
    """Response model for suggestion operations."""

    data: dict[str, list[str]] | None = Field(None, description="Response data")


class AddStatusResponse(BaseResponse[dict]):
    """Response model for add status operations."""


class ConfigResponse(BaseResponse[None]):
    """Response model for configuration endpoint."""


class SearchResponse(BaseResponse[dict]):
    """Response model for search operations."""


class ChatResponse(BaseResponse[str]):
    """Response model for chat operations."""


class GetMemoryResponse(BaseResponse[dict]):
    """Response model for getting memories."""


class DeleteMemoryResponse(BaseResponse[dict]):
    """Response model for deleting memories."""


class UserResponse(BaseResponse[dict]):
    """Response model for user operations."""


class UserListResponse(BaseResponse[list]):
    """Response model for user list operations."""


class MemoryCreateRequest(BaseRequest):
    """Request model for creating memories."""

    user_id: str = Field(..., description="User ID")
    messages: list[MessageDict] | None = Field(None, description="List of messages to store.")
    memory_content: str | None = Field(None, description="Memory content to store")
    doc_path: str | None = Field(None, description="Path to document to store")
    mem_cube_id: str | None = Field(None, description="Cube ID")
    source: str | None = Field(None, description="Source of the memory")
    user_profile: bool = Field(False, description="User profile memory")
    session_id: str | None = Field(None, description="Session id")


class SearchRequest(BaseRequest):
    """Request model for searching memories."""

    user_id: str = Field(..., description="User ID")
    query: str = Field(..., description="Search query")
    mem_cube_id: str | None = Field(None, description="Cube ID to search in")
    top_k: int = Field(10, description="Number of results to return")
    session_id: str | None = Field(None, description="Session ID for soft-filtering memories")


class APISearchRequest(BaseRequest):
    """Request model for searching memories."""

    # ==== Basic inputs ====
    query: str = Field(
        ...,
        description=("User search query"),
    )
    user_id: str = Field(..., description="User ID")

    # ==== Cube scoping ====
    mem_cube_id: str | None = Field(
        None,
        description=(
            "(Deprecated) Single cube ID to search in. "
            "Prefer `readable_cube_ids` for multi-cube search."
        ),
    )
    readable_cube_ids: list[str] | None = Field(
        None,
        description=(
            "List of cube IDs that are readable for this request. "
            "Required for algorithm-facing API; optional for developer-facing API."
        ),
    )
<<<<<<< HEAD
    mode: SearchMode = Field(SearchMode.FAST, description="search mode: fast, fine, or mixture")
    internet_search: bool = Field(False, description="Whether to use internet search")
    top_k: int = Field(10, description="Number of results to return")
    chat_history: list[MessageDict] | None = Field(None, description="Chat history")
    session_id: str | None = Field(None, description="Session ID for soft-filtering memories")
=======

    # ==== Search mode ====
    mode: SearchMode = Field(
        SearchMode.FAST,
        description="Search mode: fast, fine, or mixture.",
    )

    session_id: str | None = Field(
        None,
        description=(
            "Session ID used as a soft signal to prioritize more relevant memories. "
            "Only used for weighting, not as a hard filter."
        ),
    )

    # ==== Result control ====
    top_k: int = Field(
        10,
        ge=1,
        description="Number of textual memories to retrieve (top-K). Default: 10.",
    )

    pref_top_k: int = Field(
        6,
        ge=0,
        description="Number of preference memories to retrieve (top-K). Default: 6.",
    )

    include_preference: bool = Field(
        True,
        description=(
            "Whether to retrieve preference memories along with general memories. "
            "If enabled, the system will automatically recall user preferences "
            "relevant to the query. Default: True."
        ),
    )

    # ==== Filter conditions ====
    # TODO: maybe add detailed description later
    filter: dict[str, Any] | None = Field(
        None,
        description=("Filter for the memory"),
    )

    # ==== Extended capabilities ====
    internet_search: bool = Field(
        False,
        description=(
            "Whether to enable internet search in addition to memory search. "
            "Primarily used by internal algorithms. Default: False."
        ),
    )

    # Inner user, not supported in API yet
    threshold: float | None = Field(
        None,
        description=(
            "Internal similarity threshold for searching plaintext memories. "
            "If None, default thresholds will be applied."
        ),
    )

    # ==== Context ====
    chat_history: list[MessageDict] | None = Field(
        None,
        description=(
            "Historical chat messages used internally by algorithms. "
            "If None, internal stored history may be used; "
            "if provided (even an empty list), this value will be used as-is."
        ),
    )

    # ==== Backward compatibility ====
    moscube: bool = Field(
        False,
        description="(Deprecated / internal) Whether to use legacy MemOSCube path.",
    )

>>>>>>> 8003c2f6
    operation: list[PermissionDict] | None = Field(
        None,
        description="(Internal) Operation definitions for multi-cube read permissions.",
    )
<<<<<<< HEAD
    include_preference: bool = Field(True, description="Whether to handle preference memory")
    pref_top_k: int = Field(6, description="Number of preference results to return")
    filter: dict[str, Any] | None = Field(None, description="Filter for the memory")
=======
>>>>>>> 8003c2f6


class APIADDRequest(BaseRequest):
    """Request model for creating memories."""

    # ==== Basic identifiers ====
    user_id: str = Field(None, description="User ID")
    session_id: str | None = Field(
        None,
        description="Session ID. If not provided, a default session will be used.",
    )

    # ==== Single-cube writing (Deprecated) ====
    mem_cube_id: str | None = Field(
        None,
        description="(Deprecated) Target cube ID for this add request (optional for developer API).",
    )

    # ==== Multi-cube writing ====
    writable_cube_ids: list[str] | None = Field(
        None, description="List of cube IDs user can write for multi-cube add"
    )

    # ==== Async control ====
    async_mode: Literal["async", "sync"] = Field(
        "async",
        description=(
            "Whether to add memory in async mode. "
            "Use 'async' to enqueue background add (non-blocking), "
            "or 'sync' to add memories in the current call. "
            "Default: 'async'."
        ),
    )

    # ==== Business tags & info ====
    custom_tags: list[str] | None = Field(
        None,
        description=(
            "Custom tags for this add request, e.g. ['Travel', 'family']. "
            "These tags can be used as filters in search."
        ),
    )

    info: dict[str, str] | None = Field(
        None,
        description=(
            "Additional metadata for the add request. "
            "All keys can be used as filters in search. "
            "Example: "
            "{'agent_id': 'xxxxxx', "
            "'app_id': 'xxxx', "
            "'source_type': 'web', "
            "'source_url': 'https://www.baidu.com', "
            "'source_content': '西湖是杭州最著名的景点'}."
        ),
    )

    # ==== Input content ====
    messages: list[MessageDict] | None = Field(
        None,
        description=(
            "List of messages to store. Supports: "
            "- system / user / assistant messages with 'content' and 'chat_time'; "
            "- tool messages including: "
            "  * tool_description (name, description, parameters), "
            "  * tool_input (call_id, name, argument), "
            "  * raw tool messages where content is str or list[str], "
            "  * tool_output with structured output items "
            "    (input_text / input_image / input_file, etc.). "
            "Also supports pure input items when there is no dialog."
        ),
    )

    # ==== Chat history ====
    chat_history: list[MessageDict] | None = Field(
        None,
        description=(
            "Historical chat messages used internally by algorithms. "
            "If None, internal stored history will be used; "
            "if provided (even an empty list), this value will be used as-is."
        ),
    )
<<<<<<< HEAD
    async_mode: Literal["async", "sync"] = Field(
        "async", description="Whether to add memory in async mode"
    )
    custom_tags: list[str] | None = Field(None, description="Custom tags for the memory")
    info: dict[str, str] | None = Field(None, description="Additional information for the memory")
    is_feedback: bool = Field(
        False, description="Whether the user feedback in knowladge base service"
=======

    # ==== Feedback flag ====
    is_feedback: bool = Field(
        False,
        description=("Whether this request represents user feedback. Default: False."),
    )

    # ==== Backward compatibility fields (will delete later) ====
    memory_content: str | None = Field(
        None,
        description="(Deprecated) Plain memory content to store. Prefer using `messages`.",
    )
    doc_path: str | None = Field(
        None,
        description="(Deprecated / internal) Path to document to store.",
    )
    source: str | None = Field(
        None,
        description=(
            "(Deprecated) Simple source tag of the memory. "
            "Prefer using `info.source_type` / `info.source_url`."
        ),
    )
    operation: list[PermissionDict] | None = Field(
        None,
        description="(Internal) Operation definitions for multi-cube write permissions.",
>>>>>>> 8003c2f6
    )


class APIChatCompleteRequest(BaseRequest):
    """Request model for chat operations."""

    user_id: str = Field(..., description="User ID")
    query: str = Field(..., description="Chat query message")
    mem_cube_id: str | None = Field(None, description="Cube ID to use for chat")
    readable_cube_ids: list[str] | None = Field(
        None, description="List of cube IDs user can read for multi-cube chat"
    )
    writable_cube_ids: list[str] | None = Field(
        None, description="List of cube IDs user can write for multi-cube chat"
    )
    history: list[MessageDict] | None = Field(None, description="Chat history")
    internet_search: bool = Field(False, description="Whether to use internet search")
    system_prompt: str | None = Field(None, description="Base system prompt to use for chat")
    mode: SearchMode = Field(SearchMode.FAST, description="search mode: fast, fine, or mixture")
    top_k: int = Field(10, description="Number of results to return")
    threshold: float = Field(0.5, description="Threshold for filtering references")
    session_id: str | None = Field(
        "default_session", description="Session ID for soft-filtering memories"
    )
    include_preference: bool = Field(True, description="Whether to handle preference memory")
    pref_top_k: int = Field(6, description="Number of preference results to return")
    filter: dict[str, Any] | None = Field(None, description="Filter for the memory")
    model_name_or_path: str | None = Field(None, description="Model name to use for chat")
    max_tokens: int | None = Field(None, description="Max tokens to generate")
    temperature: float | None = Field(None, description="Temperature for sampling")
    top_p: float | None = Field(None, description="Top-p (nucleus) sampling parameter")
    add_message_on_answer: bool = Field(True, description="Add dialogs to memory after chat")


class AddStatusRequest(BaseRequest):
    """Request model for checking add status."""

    mem_cube_id: str = Field(..., description="Cube ID")
    user_id: str | None = Field(None, description="User ID")
    session_id: str | None = Field(None, description="Session ID")


class GetMemoryRequest(BaseRequest):
    """Request model for getting memories."""

    mem_cube_id: str = Field(..., description="Cube ID")
    user_id: str | None = Field(None, description="User ID")
    include_preference: bool = Field(True, description="Whether to handle preference memory")


class DeleteMemoryRequest(BaseRequest):
    """Request model for deleting memories."""

    memory_ids: list[str] = Field(..., description="Memory IDs")


class SuggestionRequest(BaseRequest):
    """Request model for getting suggestion queries."""

    user_id: str = Field(..., description="User ID")
    mem_cube_id: str = Field(..., description="Cube ID")
    language: Literal["zh", "en"] = Field("zh", description="Language for suggestions")
    message: list[MessageDict] | None = Field(None, description="List of messages to store.")


# ─── MemOS Client Response Models ──────────────────────────────────────────────


class MessageDetail(BaseModel):
    """Individual message detail model based on actual API response."""

    model_config = {"extra": "allow"}


class MemoryDetail(BaseModel):
    """Individual memory detail model based on actual API response."""

    model_config = {"extra": "allow"}


class GetMessagesData(BaseModel):
    """Data model for get messages response based on actual API."""

    message_detail_list: list[MessageDetail] = Field(
        default_factory=list, alias="message_detail_list", description="List of message details"
    )


class SearchMemoryData(BaseModel):
    """Data model for search memory response based on actual API."""

    memory_detail_list: list[MemoryDetail] = Field(
        default_factory=list, alias="memory_detail_list", description="List of memory details"
    )
    message_detail_list: list[MessageDetail] | None = Field(
        None, alias="message_detail_list", description="List of message details (usually None)"
    )


class AddMessageData(BaseModel):
    """Data model for add message response based on actual API."""

    success: bool = Field(..., description="Operation success status")


# ─── MemOS Response Models (Similar to OpenAI ChatCompletion) ──────────────────


class MemOSGetMessagesResponse(BaseModel):
    """Response model for get messages operation based on actual API."""

    code: int = Field(..., description="Response status code")
    message: str = Field(..., description="Response message")
    data: GetMessagesData = Field(..., description="Messages data")

    @property
    def messages(self) -> list[MessageDetail]:
        """Convenient access to message list."""
        return self.data.message_detail_list


class MemOSSearchResponse(BaseModel):
    """Response model for search memory operation based on actual API."""

    code: int = Field(..., description="Response status code")
    message: str = Field(..., description="Response message")
    data: SearchMemoryData = Field(..., description="Search results data")

    @property
    def memories(self) -> list[MemoryDetail]:
        """Convenient access to memory list."""
        return self.data.memory_detail_list


class MemOSAddResponse(BaseModel):
    """Response model for add message operation based on actual API."""

    code: int = Field(..., description="Response status code")
    message: str = Field(..., description="Response message")
    data: AddMessageData = Field(..., description="Add operation data")

    @property
    def success(self) -> bool:
        """Convenient access to success status."""
        return self.data.success<|MERGE_RESOLUTION|>--- conflicted
+++ resolved
@@ -93,12 +93,9 @@
     temperature: float | None = Field(None, description="Temperature for sampling")
     top_p: float | None = Field(None, description="Top-p (nucleus) sampling parameter")
     add_message_on_answer: bool = Field(True, description="Add dialogs to memory after chat")
-<<<<<<< HEAD
-=======
     moscube: bool = Field(
         False, description="(Deprecated) Whether to use legacy MemOSCube pipeline"
     )
->>>>>>> 8003c2f6
 
 
 class ChatCompleteRequest(BaseRequest):
@@ -121,14 +118,11 @@
     temperature: float | None = Field(None, description="Temperature for sampling")
     top_p: float | None = Field(None, description="Top-p (nucleus) sampling parameter")
     add_message_on_answer: bool = Field(True, description="Add dialogs to memory after chat")
-<<<<<<< HEAD
-=======
 
     base_prompt: str | None = Field(None, description="(Deprecated) Base prompt alias")
     moscube: bool = Field(
         False, description="(Deprecated) Whether to use legacy MemOSCube pipeline"
     )
->>>>>>> 8003c2f6
 
 
 class UserCreate(BaseRequest):
@@ -240,13 +234,6 @@
             "Required for algorithm-facing API; optional for developer-facing API."
         ),
     )
-<<<<<<< HEAD
-    mode: SearchMode = Field(SearchMode.FAST, description="search mode: fast, fine, or mixture")
-    internet_search: bool = Field(False, description="Whether to use internet search")
-    top_k: int = Field(10, description="Number of results to return")
-    chat_history: list[MessageDict] | None = Field(None, description="Chat history")
-    session_id: str | None = Field(None, description="Session ID for soft-filtering memories")
-=======
 
     # ==== Search mode ====
     mode: SearchMode = Field(
@@ -325,17 +312,10 @@
         description="(Deprecated / internal) Whether to use legacy MemOSCube path.",
     )
 
->>>>>>> 8003c2f6
     operation: list[PermissionDict] | None = Field(
         None,
         description="(Internal) Operation definitions for multi-cube read permissions.",
     )
-<<<<<<< HEAD
-    include_preference: bool = Field(True, description="Whether to handle preference memory")
-    pref_top_k: int = Field(6, description="Number of preference results to return")
-    filter: dict[str, Any] | None = Field(None, description="Filter for the memory")
-=======
->>>>>>> 8003c2f6
 
 
 class APIADDRequest(BaseRequest):
@@ -418,15 +398,6 @@
             "if provided (even an empty list), this value will be used as-is."
         ),
     )
-<<<<<<< HEAD
-    async_mode: Literal["async", "sync"] = Field(
-        "async", description="Whether to add memory in async mode"
-    )
-    custom_tags: list[str] | None = Field(None, description="Custom tags for the memory")
-    info: dict[str, str] | None = Field(None, description="Additional information for the memory")
-    is_feedback: bool = Field(
-        False, description="Whether the user feedback in knowladge base service"
-=======
 
     # ==== Feedback flag ====
     is_feedback: bool = Field(
@@ -453,7 +424,6 @@
     operation: list[PermissionDict] | None = Field(
         None,
         description="(Internal) Operation definitions for multi-cube write permissions.",
->>>>>>> 8003c2f6
     )
 
 
