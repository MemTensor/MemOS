--- conflicted
+++ resolved
@@ -226,12 +226,11 @@
             "Required for algorithm-facing API; optional for developer-facing API."
         ),
     )
-<<<<<<< HEAD
 
     # ==== Search mode ====
     mode: SearchMode = Field(
-        os.getenv("SEARCH_MODE", SearchMode.FAST),
-        description="Search mode: FAST, FINE, or MIXTURE.",
+        SearchMode.FAST,
+        description="Search mode: fast, fine, or mixture.",
     )
 
     session_id: str | None = Field(
@@ -265,17 +264,10 @@
     )
 
     # ==== Filter conditions ====
+    # TODO: maybe add detailed description later
     filter: dict[str, Any] | None = Field(
         None,
-        description=(
-            "Structured filter conditions for searching memories. "
-            "Supports logical operators: AND, OR, NOT; "
-            "comparison: E (==), NE (!=), GT (>), LT (<), GTE (>=), LTE (<=); "
-            "arithmetic: +, -, *, /, %, **; "
-            "set: IN, CONTAINS, ICONTAINS; "
-            "string: LIKE. "
-            "This nested dict will be converted into an internal expression tree."
-        ),
+        description=("Filter for the memory"),
     )
 
     # ==== Extended capabilities ====
@@ -312,23 +304,10 @@
         description="(Deprecated / internal) Whether to use legacy MemOSCube path.",
     )
 
-=======
-    mode: SearchMode = Field(SearchMode.FAST, description="search mode: fast, fine, or mixture")
-    internet_search: bool = Field(False, description="Whether to use internet search")
-    top_k: int = Field(10, description="Number of results to return")
-    chat_history: list[MessageDict] | None = Field(None, description="Chat history")
-    session_id: str | None = Field(None, description="Session ID for soft-filtering memories")
->>>>>>> 3f87a63f
     operation: list[PermissionDict] | None = Field(
         None,
         description="(Internal) Operation definitions for multi-cube read permissions.",
     )
-<<<<<<< HEAD
-=======
-    include_preference: bool = Field(True, description="Whether to handle preference memory")
-    pref_top_k: int = Field(6, description="Number of preference results to return")
-    filter: dict[str, Any] | None = Field(None, description="Filter for the memory")
->>>>>>> 3f87a63f
 
 
 class APIADDRequest(BaseRequest):
@@ -361,7 +340,6 @@
             "Default: 'async'."
         ),
     )
-<<<<<<< HEAD
 
     # ==== Business tags & info ====
     custom_tags: list[str] | None = Field(
@@ -402,10 +380,6 @@
         ),
     )
 
-    # pure input (no role)
-    # e.g. {\"type\": \"input_text\", \"text\": \"你好\"} etc。
-    # If there is no dialog, higher-level code can wrap raw inputs into MessageDict.
-
     # ==== Chat history ====
     chat_history: list[MessageDict] | None = Field(
         None,
@@ -440,16 +414,7 @@
     )
     operation: list[PermissionDict] | None = Field(
         None,
-        description=("(Internal) Operation definitions for multi-cube write permissions."),
-=======
-    async_mode: Literal["async", "sync"] = Field(
-        "async", description="Whether to add memory in async mode"
-    )
-    custom_tags: list[str] | None = Field(None, description="Custom tags for the memory")
-    info: dict[str, str] | None = Field(None, description="Additional information for the memory")
-    is_feedback: bool = Field(
-        False, description="Whether the user feedback in knowladge base service"
->>>>>>> 3f87a63f
+        description="(Internal) Operation definitions for multi-cube write permissions.",
     )
 
 
