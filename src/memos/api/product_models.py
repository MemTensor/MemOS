import os
import uuid

from typing import Any, Generic, Literal, TypeVar

from pydantic import BaseModel, Field

# Import message types from core types module
from memos.mem_scheduler.schemas.general_schemas import SearchMode
from memos.types import MessageDict, PermissionDict


T = TypeVar("T")


class BaseRequest(BaseModel):
    """Base model for all requests."""


class BaseResponse(BaseModel, Generic[T]):
    """Base model for all responses."""

    code: int = Field(200, description="Response status code")
    message: str = Field(..., description="Response message")
    data: T | None = Field(None, description="Response data")


# Product API Models
class UserRegisterRequest(BaseRequest):
    """Request model for user registration."""

    user_id: str = Field(
        default_factory=lambda: str(uuid.uuid4()), description="User ID for registration"
    )
    mem_cube_id: str | None = Field(None, description="Cube ID for registration")
    user_name: str | None = Field(None, description="User name for registration")
    interests: str | None = Field(None, description="User interests")


class GetMemoryPlaygroundRequest(BaseRequest):
    """Request model for getting memories."""

    user_id: str = Field(..., description="User ID")
    memory_type: Literal["text_mem", "act_mem", "param_mem", "para_mem"] = Field(
        ..., description="Memory type"
    )
    mem_cube_ids: list[str] | None = Field(None, description="Cube IDs")
    search_query: str | None = Field(None, description="Search query")


# Start API Models
class Message(BaseModel):
    role: str = Field(..., description="Role of the message (user or assistant).")
    content: str = Field(..., description="Message content.")


class MemoryCreate(BaseRequest):
    user_id: str = Field(..., description="User ID")
    messages: list[Message] | None = Field(None, description="List of messages to store.")
    memory_content: str | None = Field(None, description="Content to store as memory")
    doc_path: str | None = Field(None, description="Path to document to store")
    mem_cube_id: str | None = Field(None, description="ID of the memory cube")


class MemCubeRegister(BaseRequest):
    mem_cube_name_or_path: str = Field(..., description="Name or path of the MemCube to register.")
    mem_cube_id: str | None = Field(None, description="ID for the MemCube")


class ChatRequest(BaseRequest):
    """Request model for chat operations."""

    user_id: str = Field(..., description="User ID")
    query: str = Field(..., description="Chat query message")
    mem_cube_id: str | None = Field(None, description="Cube ID to use for chat")
    readable_cube_ids: list[str] | None = Field(
        None, description="List of cube IDs user can read for multi-cube chat"
    )
    writable_cube_ids: list[str] | None = Field(
        None, description="List of cube IDs user can write for multi-cube chat"
    )
    history: list[MessageDict] | None = Field(None, description="Chat history")
    mode: SearchMode = Field(SearchMode.FAST, description="search mode: fast, fine, or mixture")
    internet_search: bool = Field(True, description="Whether to use internet search")
    system_prompt: str | None = Field(None, description="Base system prompt to use for chat")
    top_k: int = Field(10, description="Number of results to return")
    threshold: float = Field(0.5, description="Threshold for filtering references")
    session_id: str | None = Field(None, description="Session ID for soft-filtering memories")
    include_preference: bool = Field(True, description="Whether to handle preference memory")
    pref_top_k: int = Field(6, description="Number of preference results to return")
    filter: dict[str, Any] | None = Field(None, description="Filter for the memory")
    model_name_or_path: str | None = Field(None, description="Model name to use for chat")
    max_tokens: int | None = Field(None, description="Max tokens to generate")
    temperature: float | None = Field(None, description="Temperature for sampling")
    top_p: float | None = Field(None, description="Top-p (nucleus) sampling parameter")
    add_message_on_answer: bool = Field(True, description="Add dialogs to memory after chat")


class ChatCompleteRequest(BaseRequest):
    """Request model for chat operations."""

    user_id: str = Field(..., description="User ID")
    query: str = Field(..., description="Chat query message")
    mem_cube_id: str | None = Field(None, description="Cube ID to use for chat")
    history: list[MessageDict] | None = Field(None, description="Chat history")
    internet_search: bool = Field(False, description="Whether to use internet search")
    system_prompt: str | None = Field(None, description="Base prompt to use for chat")
    top_k: int = Field(10, description="Number of results to return")
    threshold: float = Field(0.5, description="Threshold for filtering references")
    session_id: str | None = Field(None, description="Session ID for soft-filtering memories")
    include_preference: bool = Field(True, description="Whether to handle preference memory")
    pref_top_k: int = Field(6, description="Number of preference results to return")
    filter: dict[str, Any] | None = Field(None, description="Filter for the memory")
    model_name_or_path: str | None = Field(None, description="Model name to use for chat")
    max_tokens: int | None = Field(None, description="Max tokens to generate")
    temperature: float | None = Field(None, description="Temperature for sampling")
    top_p: float | None = Field(None, description="Top-p (nucleus) sampling parameter")
    add_message_on_answer: bool = Field(True, description="Add dialogs to memory after chat")


class UserCreate(BaseRequest):
    user_name: str | None = Field(None, description="Name of the user")
    role: str = Field("USER", description="Role of the user")
    user_id: str = Field(..., description="User ID")


class CubeShare(BaseRequest):
    target_user_id: str = Field(..., description="Target user ID to share with")


# Response Models
class SimpleResponse(BaseResponse[None]):
    """Simple response model for operations without data return."""


class UserRegisterResponse(BaseResponse[dict]):
    """Response model for user registration."""


class MemoryResponse(BaseResponse[list]):
    """Response model for memory operations."""


class SuggestionResponse(BaseResponse[list]):
    """Response model for suggestion operations."""

    data: dict[str, list[str]] | None = Field(None, description="Response data")


class AddStatusResponse(BaseResponse[dict]):
    """Response model for add status operations."""


class ConfigResponse(BaseResponse[None]):
    """Response model for configuration endpoint."""


class SearchResponse(BaseResponse[dict]):
    """Response model for search operations."""


class ChatResponse(BaseResponse[str]):
    """Response model for chat operations."""


class GetMemoryResponse(BaseResponse[dict]):
    """Response model for getting memories."""


class DeleteMemoryResponse(BaseResponse[dict]):
    """Response model for deleting memories."""


class UserResponse(BaseResponse[dict]):
    """Response model for user operations."""


class UserListResponse(BaseResponse[list]):
    """Response model for user list operations."""


class MemoryCreateRequest(BaseRequest):
    """Request model for creating memories."""

    user_id: str = Field(..., description="User ID")
    messages: list[MessageDict] | None = Field(None, description="List of messages to store.")
    memory_content: str | None = Field(None, description="Memory content to store")
    doc_path: str | None = Field(None, description="Path to document to store")
    mem_cube_id: str | None = Field(None, description="Cube ID")
    source: str | None = Field(None, description="Source of the memory")
    user_profile: bool = Field(False, description="User profile memory")
    session_id: str | None = Field(None, description="Session id")


class SearchRequest(BaseRequest):
    """Request model for searching memories."""

    user_id: str = Field(..., description="User ID")
    query: str = Field(..., description="Search query")
    mem_cube_id: str | None = Field(None, description="Cube ID to search in")
    top_k: int = Field(10, description="Number of results to return")
    session_id: str | None = Field(None, description="Session ID for soft-filtering memories")


class APISearchRequest(BaseRequest):
    """Request model for searching memories."""

    query: str = Field(..., description="Search query")
    user_id: str = Field(None, description="User ID")
    mem_cube_id: str | None = Field(None, description="Cube ID to search in")
<<<<<<< HEAD
    readable_cube_ids: list[str] | None = Field(
        None, description="List of cube IDs user can read for multi-cube search"
    )
    mode: SearchMode = Field(
        os.getenv("SEARCH_MODE", SearchMode.FAST), description="search mode: fast, fine, or mixture"
    )
=======
    mode: SearchMode = Field(SearchMode.FAST, description="search mode: fast, fine, or mixture")
>>>>>>> b1053c41
    internet_search: bool = Field(False, description="Whether to use internet search")
    top_k: int = Field(10, description="Number of results to return")
    chat_history: list[MessageDict] | None = Field(None, description="Chat history")
    session_id: str | None = Field(None, description="Session ID for soft-filtering memories")
    operation: list[PermissionDict] | None = Field(
        None, description="operation ids for multi cubes"
    )
    include_preference: bool = Field(True, description="Whether to handle preference memory")
    pref_top_k: int = Field(6, description="Number of preference results to return")
    filter: dict[str, Any] | None = Field(None, description="Filter for the memory")


class APIADDRequest(BaseRequest):
    """Request model for creating memories."""

    user_id: str = Field(None, description="User ID")
    mem_cube_id: str | None = Field(None, description="Cube ID")
    writable_cube_ids: list[str] | None = Field(
        None, description="List of cube IDs user can write for multi-cube add"
    )
    messages: list[MessageDict] | None = Field(None, description="List of messages to store.")
    memory_content: str | None = Field(None, description="Memory content to store")
    doc_path: str | None = Field(None, description="Path to document to store")
    source: str | None = Field(None, description="Source of the memory")
    chat_history: list[MessageDict] | None = Field(None, description="Chat history")
    session_id: str | None = Field(None, description="Session id")
    operation: list[PermissionDict] | None = Field(
        None, description="operation ids for multi cubes"
    )
    async_mode: Literal["async", "sync"] | None = Field(
        None, description="Whether to add memory in async mode"
    )
    custom_tags: list[str] | None = Field(None, description="Custom tags for the memory")
    info: dict[str, str] | None = Field(None, description="Additional information for the memory")
    is_feedback: bool = Field(
        False, description="Whether the user feedback in knowladge base service"
    )


class APIChatCompleteRequest(BaseRequest):
    """Request model for chat operations."""

    user_id: str = Field(..., description="User ID")
    query: str = Field(..., description="Chat query message")
    mem_cube_id: str | None = Field(None, description="Cube ID to use for chat")
    readable_cube_ids: list[str] | None = Field(
        None, description="List of cube IDs user can read for multi-cube chat"
    )
    writable_cube_ids: list[str] | None = Field(
        None, description="List of cube IDs user can write for multi-cube chat"
    )
    history: list[MessageDict] | None = Field(None, description="Chat history")
    internet_search: bool = Field(False, description="Whether to use internet search")
    system_prompt: str | None = Field(None, description="Base system prompt to use for chat")
    mode: SearchMode = Field(SearchMode.FAST, description="search mode: fast, fine, or mixture")
    top_k: int = Field(10, description="Number of results to return")
    threshold: float = Field(0.5, description="Threshold for filtering references")
    session_id: str | None = Field(
        "default_session", description="Session ID for soft-filtering memories"
    )
    include_preference: bool = Field(True, description="Whether to handle preference memory")
    pref_top_k: int = Field(6, description="Number of preference results to return")
    filter: dict[str, Any] | None = Field(None, description="Filter for the memory")
    model_name_or_path: str | None = Field(None, description="Model name to use for chat")
    max_tokens: int | None = Field(None, description="Max tokens to generate")
    temperature: float | None = Field(None, description="Temperature for sampling")
    top_p: float | None = Field(None, description="Top-p (nucleus) sampling parameter")
    add_message_on_answer: bool = Field(True, description="Add dialogs to memory after chat")


class AddStatusRequest(BaseRequest):
    """Request model for checking add status."""

    mem_cube_id: str = Field(..., description="Cube ID")
    user_id: str | None = Field(None, description="User ID")
    session_id: str | None = Field(None, description="Session ID")


class GetMemoryRequest(BaseRequest):
    """Request model for getting memories."""

    mem_cube_id: str = Field(..., description="Cube ID")
    user_id: str | None = Field(None, description="User ID")
    include_preference: bool = Field(True, description="Whether to handle preference memory")


class DeleteMemoryRequest(BaseRequest):
    """Request model for deleting memories."""

    memory_ids: list[str] = Field(..., description="Memory IDs")


class SuggestionRequest(BaseRequest):
    """Request model for getting suggestion queries."""

    user_id: str = Field(..., description="User ID")
    mem_cube_id: str = Field(..., description="Cube ID")
    language: Literal["zh", "en"] = Field("zh", description="Language for suggestions")
    message: list[MessageDict] | None = Field(None, description="List of messages to store.")


# ─── MemOS Client Response Models ──────────────────────────────────────────────


class MessageDetail(BaseModel):
    """Individual message detail model based on actual API response."""

    model_config = {"extra": "allow"}


class MemoryDetail(BaseModel):
    """Individual memory detail model based on actual API response."""

    model_config = {"extra": "allow"}


class GetMessagesData(BaseModel):
    """Data model for get messages response based on actual API."""

    message_detail_list: list[MessageDetail] = Field(
        default_factory=list, alias="message_detail_list", description="List of message details"
    )


class SearchMemoryData(BaseModel):
    """Data model for search memory response based on actual API."""

    memory_detail_list: list[MemoryDetail] = Field(
        default_factory=list, alias="memory_detail_list", description="List of memory details"
    )
    message_detail_list: list[MessageDetail] | None = Field(
        None, alias="message_detail_list", description="List of message details (usually None)"
    )


class AddMessageData(BaseModel):
    """Data model for add message response based on actual API."""

    success: bool = Field(..., description="Operation success status")


# ─── MemOS Response Models (Similar to OpenAI ChatCompletion) ──────────────────


class MemOSGetMessagesResponse(BaseModel):
    """Response model for get messages operation based on actual API."""

    code: int = Field(..., description="Response status code")
    message: str = Field(..., description="Response message")
    data: GetMessagesData = Field(..., description="Messages data")

    @property
    def messages(self) -> list[MessageDetail]:
        """Convenient access to message list."""
        return self.data.message_detail_list


class MemOSSearchResponse(BaseModel):
    """Response model for search memory operation based on actual API."""

    code: int = Field(..., description="Response status code")
    message: str = Field(..., description="Response message")
    data: SearchMemoryData = Field(..., description="Search results data")

    @property
    def memories(self) -> list[MemoryDetail]:
        """Convenient access to memory list."""
        return self.data.memory_detail_list


class MemOSAddResponse(BaseModel):
    """Response model for add message operation based on actual API."""

    code: int = Field(..., description="Response status code")
    message: str = Field(..., description="Response message")
    data: AddMessageData = Field(..., description="Add operation data")

    @property
    def success(self) -> bool:
        """Convenient access to success status."""
        return self.data.success<|MERGE_RESOLUTION|>--- conflicted
+++ resolved
@@ -1,4 +1,3 @@
-import os
 import uuid
 
 from typing import Any, Generic, Literal, TypeVar
@@ -208,16 +207,10 @@
     query: str = Field(..., description="Search query")
     user_id: str = Field(None, description="User ID")
     mem_cube_id: str | None = Field(None, description="Cube ID to search in")
-<<<<<<< HEAD
     readable_cube_ids: list[str] | None = Field(
         None, description="List of cube IDs user can read for multi-cube search"
     )
-    mode: SearchMode = Field(
-        os.getenv("SEARCH_MODE", SearchMode.FAST), description="search mode: fast, fine, or mixture"
-    )
-=======
     mode: SearchMode = Field(SearchMode.FAST, description="search mode: fast, fine, or mixture")
->>>>>>> b1053c41
     internet_search: bool = Field(False, description="Whether to use internet search")
     top_k: int = Field(10, description="Number of results to return")
     chat_history: list[MessageDict] | None = Field(None, description="Chat history")
@@ -247,8 +240,8 @@
     operation: list[PermissionDict] | None = Field(
         None, description="operation ids for multi cubes"
     )
-    async_mode: Literal["async", "sync"] | None = Field(
-        None, description="Whether to add memory in async mode"
+    async_mode: Literal["async", "sync"] = Field(
+        "async", description="Whether to add memory in async mode"
     )
     custom_tags: list[str] | None = Field(None, description="Custom tags for the memory")
     info: dict[str, str] | None = Field(None, description="Additional information for the memory")
