import uuid

from typing import Any, Generic, Literal, TypeVar

from pydantic import BaseModel, Field, model_validator

# Import message types from core types module
from memos.log import get_logger
from memos.types import MessageList, MessagesType, PermissionDict, SearchMode


logger = get_logger(__name__)
T = TypeVar("T")


class BaseRequest(BaseModel):
    """Base model for all requests."""


class BaseResponse(BaseModel, Generic[T]):
    """Base model for all responses."""

    code: int = Field(200, description="Response status code")
    message: str = Field(..., description="Response message")
    data: T | None = Field(None, description="Response data")


# Product API Models
class UserRegisterRequest(BaseRequest):
    """Request model for user registration."""

    user_id: str = Field(
        default_factory=lambda: str(uuid.uuid4()), description="User ID for registration"
    )
    mem_cube_id: str | None = Field(None, description="Cube ID for registration")
    user_name: str | None = Field(None, description="User name for registration")
    interests: str | None = Field(None, description="User interests")


class GetMemoryPlaygroundRequest(BaseRequest):
    """Request model for getting memories."""

    user_id: str = Field(..., description="User ID")
    memory_type: Literal["text_mem", "act_mem", "param_mem", "para_mem"] = Field(
        ..., description="Memory type"
    )
    mem_cube_ids: list[str] | None = Field(None, description="Cube IDs")
    search_query: str | None = Field(None, description="Search query")


# Start API Models
class Message(BaseModel):
    role: str = Field(..., description="Role of the message (user or assistant).")
    content: str = Field(..., description="Message content.")


class MemoryCreate(BaseRequest):
    user_id: str = Field(..., description="User ID")
    messages: MessageList | None = Field(None, description="List of messages to store.")
    memory_content: str | None = Field(None, description="Content to store as memory")
    doc_path: str | None = Field(None, description="Path to document to store")
    mem_cube_id: str | None = Field(None, description="ID of the memory cube")


class MemCubeRegister(BaseRequest):
    mem_cube_name_or_path: str = Field(..., description="Name or path of the MemCube to register.")
    mem_cube_id: str | None = Field(None, description="ID for the MemCube")


class ChatRequest(BaseRequest):
    """Request model for chat operations.

    This model is used as the algorithm-facing chat interface, while also
    remaining backward compatible with older developer-facing APIs.
    """

    # ==== Basic identifiers ====
    user_id: str = Field(..., description="User ID")
    query: str = Field(..., description="Chat query message")
    readable_cube_ids: list[str] | None = Field(
        None, description="List of cube IDs user can read for multi-cube chat"
    )
    writable_cube_ids: list[str] | None = Field(
        None, description="List of cube IDs user can write for multi-cube chat"
    )
    history: MessageList | None = Field(None, description="Chat history")
    mode: SearchMode = Field(SearchMode.FAST, description="search mode: fast, fine, or mixture")
    system_prompt: str | None = Field(None, description="Base system prompt to use for chat")
    top_k: int = Field(10, description="Number of results to return")
    session_id: str | None = Field(None, description="Session ID for soft-filtering memories")
    include_preference: bool = Field(True, description="Whether to handle preference memory")
    pref_top_k: int = Field(6, description="Number of preference results to return")
    model_name_or_path: str | None = Field(None, description="Model name to use for chat")
    max_tokens: int | None = Field(None, description="Max tokens to generate")
    temperature: float | None = Field(None, description="Temperature for sampling")
    top_p: float | None = Field(None, description="Top-p (nucleus) sampling parameter")
    add_message_on_answer: bool = Field(True, description="Add dialogs to memory after chat")

    # ==== Filter conditions ====
    filter: dict[str, Any] | None = Field(
        None,
        description="""
        Filter for the memory, example:
        {
            "`and` or `or`": [
                {"id": "uuid-xxx"},
                {"created_at": {"gt": "2024-01-01"}},
            ]
        }
        """,
    )

    # ==== Extended capabilities ====
    internet_search: bool = Field(False, description="Whether to use internet search")
    threshold: float = Field(0.5, description="Threshold for filtering references")

    # ==== Backward compatibility ====
    moscube: bool = Field(
        False,
        description="(Deprecated) Whether to use legacy MemOSCube pipeline.",
    )

    mem_cube_id: str | None = Field(
        None,
        description=(
            "(Deprecated) Single cube ID to use for chat. "
            "Prefer `readable_cube_ids` / `writable_cube_ids` for multi-cube chat."
        ),
    )

    @model_validator(mode="after")
    def _convert_deprecated_fields(self):
        """
        Normalize fields for algorithm interface while preserving backward compatibility.

        Rules:
        - mem_cube_id → readable_cube_ids / writable_cube_ids if they are missing
        - moscube: log warning when True (deprecated)
        """

        # ---- mem_cube_id backward compatibility ----
        if self.mem_cube_id is not None:
            logger.warning(
                "ChatRequest.mem_cube_id is deprecated and will be removed in a future version. "
                "Please migrate to `readable_cube_ids` / `writable_cube_ids`."
            )
            if not self.readable_cube_ids:
                self.readable_cube_ids = [self.mem_cube_id]
            if not self.writable_cube_ids:
                self.writable_cube_ids = [self.mem_cube_id]

        # ---- Deprecated moscube flag ----
        if self.moscube:
            logger.warning(
                "ChatRequest.moscube is deprecated. Legacy MemOSCube pipeline "
                "will be removed in a future version."
            )

        return self


class ChatPlaygroundRequest(ChatRequest):
    """Request model for chat operations in playground."""

    beginner_guide_step: str | None = Field(
        None, description="Whether to use beginner guide, option: [first, second]"
    )


class ChatCompleteRequest(BaseRequest):
    """Request model for chat operations. will (Deprecated), instead use APIChatCompleteRequest."""

    user_id: str = Field(..., description="User ID")
    query: str = Field(..., description="Chat query message")
    mem_cube_id: str | None = Field(None, description="Cube ID to use for chat")
    history: MessageList | None = Field(None, description="Chat history")
    internet_search: bool = Field(False, description="Whether to use internet search")
    system_prompt: str | None = Field(None, description="Base prompt to use for chat")
    top_k: int = Field(10, description="Number of results to return")
    threshold: float = Field(0.5, description="Threshold for filtering references")
    session_id: str | None = Field(None, description="Session ID for soft-filtering memories")
    include_preference: bool = Field(True, description="Whether to handle preference memory")
    pref_top_k: int = Field(6, description="Number of preference results to return")
    filter: dict[str, Any] | None = Field(None, description="Filter for the memory")
    model_name_or_path: str | None = Field(None, description="Model name to use for chat")
    max_tokens: int | None = Field(None, description="Max tokens to generate")
    temperature: float | None = Field(None, description="Temperature for sampling")
    top_p: float | None = Field(None, description="Top-p (nucleus) sampling parameter")
    add_message_on_answer: bool = Field(True, description="Add dialogs to memory after chat")

    base_prompt: str | None = Field(None, description="(Deprecated) Base prompt alias")
    moscube: bool = Field(
        False, description="(Deprecated) Whether to use legacy MemOSCube pipeline"
    )


class UserCreate(BaseRequest):
    user_name: str | None = Field(None, description="Name of the user")
    role: str = Field("USER", description="Role of the user")
    user_id: str = Field(..., description="User ID")


class CubeShare(BaseRequest):
    target_user_id: str = Field(..., description="Target user ID to share with")


# Response Models
class SimpleResponse(BaseResponse[None]):
    """Simple response model for operations without data return."""


class UserRegisterResponse(BaseResponse[dict]):
    """Response model for user registration."""


class MemoryResponse(BaseResponse[list]):
    """Response model for memory operations."""


class SuggestionResponse(BaseResponse[list]):
    """Response model for suggestion operations."""

    data: dict[str, list[str]] | None = Field(None, description="Response data")


class AddStatusResponse(BaseResponse[dict]):
    """Response model for add status operations."""


class ConfigResponse(BaseResponse[None]):
    """Response model for configuration endpoint."""


class SearchResponse(BaseResponse[dict]):
    """Response model for search operations."""


class ChatResponse(BaseResponse[str]):
    """Response model for chat operations."""


class GetMemoryResponse(BaseResponse[dict]):
    """Response model for getting memories."""


class DeleteMemoryResponse(BaseResponse[dict]):
    """Response model for deleting memories."""


class UserResponse(BaseResponse[dict]):
    """Response model for user operations."""


class UserListResponse(BaseResponse[list]):
    """Response model for user list operations."""


class MemoryCreateRequest(BaseRequest):
    """Request model for creating memories."""

    user_id: str = Field(..., description="User ID")
    messages: str | MessagesType | None = Field(None, description="List of messages to store.")
    memory_content: str | None = Field(None, description="Memory content to store")
    doc_path: str | None = Field(None, description="Path to document to store")
    mem_cube_id: str | None = Field(None, description="Cube ID")
    source: str | None = Field(None, description="Source of the memory")
    user_profile: bool = Field(False, description="User profile memory")
    session_id: str | None = Field(None, description="Session id")
    task_id: str | None = Field(None, description="Task ID for monitoring async tasks")


class SearchRequest(BaseRequest):
    """Request model for searching memories."""

    user_id: str = Field(..., description="User ID")
    query: str = Field(..., description="Search query")
    mem_cube_id: str | None = Field(None, description="Cube ID to search in")
    top_k: int = Field(10, description="Number of results to return")
    session_id: str | None = Field(None, description="Session ID for soft-filtering memories")


class APISearchRequest(BaseRequest):
    """Request model for searching memories."""

    # ==== Basic inputs ====
    query: str = Field(
        ...,
        description="User search query",
    )
    user_id: str = Field(..., description="User ID")

    # ==== Cube scoping ====
    readable_cube_ids: list[str] | None = Field(
        None,
        description=(
            "List of cube IDs that are readable for this request. "
            "Required for algorithm-facing API; optional for developer-facing API."
        ),
    )

    # ==== Search mode ====
    mode: SearchMode = Field(
        SearchMode.FAST,
        description="Search mode: fast, fine, or mixture.",
    )

    session_id: str | None = Field(
        None,
        description=(
            "Session ID used as a soft signal to prioritize more relevant memories. "
            "Only used for weighting, not as a hard filter."
        ),
    )

    # ==== Result control ====
    top_k: int = Field(
        10,
        ge=1,
        description="Number of textual memories to retrieve (top-K). Default: 10.",
    )

    pref_top_k: int = Field(
        6,
        ge=0,
        description="Number of preference memories to retrieve (top-K). Default: 6.",
    )

    include_preference: bool = Field(
        True,
        description=(
            "Whether to retrieve preference memories along with general memories. "
            "If enabled, the system will automatically recall user preferences "
            "relevant to the query. Default: True."
        ),
    )

    search_tool_memory: bool = Field(
        True,
        description=(
            "Whether to retrieve tool memories along with general memories. "
            "If enabled, the system will automatically recall tool memories "
            "relevant to the query. Default: True."
        ),
    )

    tool_mem_top_k: int = Field(
        6,
        ge=0,
        description="Number of tool memories to retrieve (top-K). Default: 6.",
    )

    # ==== Filter conditions ====
    # TODO: maybe add detailed description later
    filter: dict[str, Any] | None = Field(
        None,
        description="""
        Filter for the memory, example:
        {
            "`and` or `or`": [
                {"id": "uuid-xxx"},
                {"created_at": {"gt": "2024-01-01"}},
            ]
        }
        """,
    )

    # ==== Extended capabilities ====
    internet_search: bool = Field(
        False,
        description=(
            "Whether to enable internet search in addition to memory search. "
            "Primarily used by internal algorithms. Default: False."
        ),
    )

    # Inner user, not supported in API yet
    threshold: float | None = Field(
        None,
        description=(
            "Internal similarity threshold for searching plaintext memories. "
            "If None, default thresholds will be applied."
        ),
    )
    # Internal field for search memory type
    search_memory_type: str = Field(
        "All",
        description="Type of memory to search: All, WorkingMemory, LongTermMemory, UserMemory, OuterMemory, ToolSchemaMemory, ToolTrajectoryMemory",
    )

    # ==== Context ====
    chat_history: MessageList | None = Field(
        None,
        description=(
            "Historical chat messages used internally by algorithms. "
            "If None, internal stored history may be used; "
            "if provided (even an empty list), this value will be used as-is."
        ),
    )

    # ==== Backward compatibility ====
    mem_cube_id: str | None = Field(
        None,
        description=(
            "(Deprecated) Single cube ID to search in. "
            "Prefer `readable_cube_ids` for multi-cube search."
        ),
    )

    moscube: bool = Field(
        False,
        description="(Deprecated / internal) Whether to use legacy MemOSCube path.",
    )

    operation: list[PermissionDict] | None = Field(
        None,
        description="(Internal) Operation definitions for multi-cube read permissions.",
    )

    # ==== Source for  plugin ====
    source: str | None = Field(
        None,
        description="Source of the search query [plugin will router diff search]",
    )

    @model_validator(mode="after")
    def _convert_deprecated_fields(self) -> "APISearchRequest":
        """
        Convert deprecated fields to new fields for backward compatibility.
        Ensures full backward compatibility:
            - mem_cube_id → readable_cube_ids
            - moscube is ignored with warning
            - operation ignored
        """
        # Convert mem_cube_id to readable_cube_ids (new field takes priority)
        if self.mem_cube_id is not None:
            if not self.readable_cube_ids:
                self.readable_cube_ids = [self.mem_cube_id]
            logger.warning(
                "Deprecated field `mem_cube_id` is used in APISearchRequest. "
                "It will be removed in a future version. "
                "Please migrate to `readable_cube_ids`."
            )

        # Reject moscube if set to True (no longer supported)
        if self.moscube:
            logger.warning(
                "Deprecated field `moscube` is used in APISearchRequest. "
                "Legacy MemOSCube pipeline will be removed soon."
            )

        # Warn about operation (internal)
        if self.operation:
            logger.warning(
                "Internal field `operation` is provided in APISearchRequest. "
                "This field is deprecated and ignored."
            )

        return self


class APISearchPlaygroundRequest(APISearchRequest):
    """Request model for searching memories in playground."""

    # TODO: tmp field for playground search goal parser, will be removed later
    playground_search_goal_parser: bool = Field(False, description="Playground search goal parser")


class APIADDRequest(BaseRequest):
    """Request model for creating memories."""

    # ==== Basic identifiers ====
    user_id: str = Field(None, description="User ID")
    session_id: str | None = Field(
        None,
        description="Session ID. If not provided, a default session will be used.",
    )
    task_id: str | None = Field(None, description="Task ID for monitering async tasks")

    # ==== Multi-cube writing ====
    writable_cube_ids: list[str] | None = Field(
        None, description="List of cube IDs user can write for multi-cube add"
    )

    # ==== Async control ====
    async_mode: Literal["async", "sync"] = Field(
        "async",
        description=(
            "Whether to add memory in async mode. "
            "Use 'async' to enqueue background add (non-blocking), "
            "or 'sync' to add memories in the current call. "
            "Default: 'async'."
        ),
    )

    mode: Literal["fast", "fine"] | None = Field(
        None,
        description=(
            "(Internal) Add mode used only when async_mode='sync'. "
            "If set to 'fast', the handler will use a fast add pipeline. "
            "Ignored when async_mode='async'."
        ),
    )

    # ==== Business tags & info ====
    custom_tags: list[str] | None = Field(
        None,
        description=(
            "Custom tags for this add request, e.g. ['Travel', 'family']. "
            "These tags can be used as filters in search."
        ),
    )

    info: dict[str, Any] | None = Field(
        None,
        description=(
            "Additional metadata for the add request. "
            "All keys can be used as filters in search. "
            "Example: "
            "{'agent_id': 'xxxxxx', "
            "'app_id': 'xxxx', "
            "'source_type': 'web', "
            "'source_url': 'https://www.baidu.com', "
            "'source_content': '西湖是杭州最著名的景点'}."
        ),
    )

    # ==== Input content ====
    messages: MessagesType | None = Field(
        None,
        description=(
            "List of messages to store. Supports: "
            "- system / user / assistant messages with 'content' and 'chat_time'; "
            "- tool messages including: "
            "  * tool_description (name, description, parameters), "
            "  * tool_input (call_id, name, argument), "
            "  * raw tool messages where content is str or list[str], "
            "  * tool_output with structured output items "
            "    (input_text / input_image / input_file, etc.). "
            "Also supports pure input items when there is no dialog."
        ),
    )

    # ==== Chat history ====
    chat_history: MessageList | None = Field(
        None,
        description=(
            "Historical chat messages used internally by algorithms. "
            "If None, internal stored history will be used; "
            "if provided (even an empty list), this value will be used as-is."
        ),
    )

    # ==== Feedback flag ====
    is_feedback: bool = Field(
        False,
        description=("Whether this request represents user feedback. Default: False."),
    )

    # ==== Backward compatibility fields (will delete later) ====
    mem_cube_id: str | None = Field(
        None,
        description="(Deprecated) Target cube ID for this add request (optional for developer API).",
    )

    memory_content: str | None = Field(
        None,
        description="(Deprecated) Plain memory content to store. Prefer using `messages`.",
    )
    doc_path: str | None = Field(
        None,
        description="(Deprecated / internal) Path to document to store.",
    )
    source: str | None = Field(
        None,
        description=(
            "(Deprecated) Simple source tag of the memory. "
            "Prefer using `info.source_type` / `info.source_url`."
        ),
    )
    operation: list[PermissionDict] | None = Field(
        None,
        description="(Internal) Operation definitions for multi-cube write permissions.",
    )

    @model_validator(mode="after")
    def _convert_deprecated_fields(self) -> "APIADDRequest":
        """
        Convert deprecated fields to new fields for backward compatibility.
        This keeps the API fully backward-compatible while allowing
        internal logic to use only the new fields.

        Rules:
            - mem_cube_id → writable_cube_ids
            - memory_content → messages
            - doc_path → messages (input_file)
            - source → info["source"]
            - operation → merged into writable_cube_ids (ignored otherwise)
        """
        # ---- async_mode / mode relationship ----
        if self.async_mode == "async" and self.mode is not None:
            logger.warning(
                "APIADDRequest.mode is ignored when async_mode='async'. "
                "Fast add pipeline is only available in sync mode."
            )
            self.mode = None

        # Convert mem_cube_id to writable_cube_ids (new field takes priority)
        if self.mem_cube_id:
            logger.warning(
                "APIADDRequest.mem_cube_id is deprecated and will be removed in a future version. "
                "Please use `writable_cube_ids` instead."
            )
            if not self.writable_cube_ids:
                self.writable_cube_ids = [self.mem_cube_id]

        # Handle deprecated operation field
        if self.operation:
            logger.warning(
                "APIADDRequest.operation is deprecated and will be removed. "
                "Use `writable_cube_ids` for multi-cube writes."
            )

        # Convert memory_content to messages (new field takes priority)
        if self.memory_content:
            logger.warning(
                "APIADDRequest.memory_content is deprecated. "
                "Use `messages` with a structured message instead."
            )
            if self.messages is None:
                self.messages = []
            self.messages.append(
                {
                    "type": "text",
                    "text": self.memory_content,
                }
            )

        # Handle deprecated doc_path
        if self.doc_path:
            logger.warning(
                "APIADDRequest.doc_path is deprecated. "
                "Use `messages` with an input_file item instead."
            )
            if self.messages is None:
                self.messages = []
            self.messages.append(
                {
                    "type": "file",
                    "file": {"path": self.doc_path},
                }
            )

        # Convert source to info.source_type (new field takes priority)
        if self.source:
            logger.warning(
                "APIADDRequest.source is deprecated. "
                "Use `info['source_type']` / `info['source_url']` instead."
            )
            if self.info is None:
                self.info = {}
            self.info.setdefault("source", self.source)

        return self


class APIFeedbackRequest(BaseRequest):
    """Request model for processing feedback info."""

    user_id: str = Field(..., description="User ID")
    session_id: str | None = Field(
        "default_session", description="Session ID for soft-filtering memories"
    )
    task_id: str | None = Field(None, description="Task ID for monitering async tasks")
    history: MessageList | None = Field(..., description="Chat history")
    retrieved_memory_ids: list[str] | None = Field(
        None, description="Retrieved memory ids at last turn"
    )
    feedback_content: str | None = Field(..., description="Feedback content to process")
    feedback_time: str | None = Field(None, description="Feedback time")
    writable_cube_ids: list[str] | None = Field(
        None, description="List of cube IDs user can write for multi-cube add"
    )
    async_mode: Literal["sync", "async"] = Field(
        "async", description="feedback mode: sync or async"
    )
    corrected_answer: bool = Field(False, description="Whether need return corrected answer")
    # ==== mem_cube_id is NOT enabled====
    mem_cube_id: str | None = Field(
        None,
        description=(
            "(Deprecated) Single cube ID to search in. "
            "Prefer `readable_cube_ids` for multi-cube search."
        ),
    )


class APIChatCompleteRequest(BaseRequest):
    """Request model for chat operations."""

    user_id: str = Field(..., description="User ID")
    query: str = Field(..., description="Chat query message")
    readable_cube_ids: list[str] | None = Field(
        None, description="List of cube IDs user can read for multi-cube chat"
    )
    writable_cube_ids: list[str] | None = Field(
        None, description="List of cube IDs user can write for multi-cube chat"
    )
    history: MessageList | None = Field(None, description="Chat history")
    mode: SearchMode = Field(SearchMode.FAST, description="search mode: fast, fine, or mixture")
    system_prompt: str | None = Field(None, description="Base system prompt to use for chat")
    top_k: int = Field(10, description="Number of results to return")
    session_id: str | None = Field(None, description="Session ID for soft-filtering memories")
    include_preference: bool = Field(True, description="Whether to handle preference memory")
    pref_top_k: int = Field(6, description="Number of preference results to return")
    model_name_or_path: str | None = Field(None, description="Model name to use for chat")
    max_tokens: int | None = Field(None, description="Max tokens to generate")
    temperature: float | None = Field(None, description="Temperature for sampling")
    top_p: float | None = Field(None, description="Top-p (nucleus) sampling parameter")
    add_message_on_answer: bool = Field(True, description="Add dialogs to memory after chat")

    # ==== Filter conditions ====
    filter: dict[str, Any] | None = Field(
        None,
        description="""
        Filter for the memory, example:
        {
            "`and` or `or`": [
                {"id": "uuid-xxx"},
                {"created_at": {"gt": "2024-01-01"}},
            ]
        }
        """,
    )

    # ==== Extended capabilities ====
    internet_search: bool = Field(False, description="Whether to use internet search")
    threshold: float = Field(0.5, description="Threshold for filtering references")

    # ==== Backward compatibility ====
    mem_cube_id: str | None = Field(None, description="Cube ID to use for chat")
    moscube: bool = Field(
        False, description="(Deprecated) Whether to use legacy MemOSCube pipeline"
    )


class AddStatusRequest(BaseRequest):
    """Request model for checking add status."""

    mem_cube_id: str = Field(..., description="Cube ID")
    user_id: str | None = Field(None, description="User ID")
    session_id: str | None = Field(None, description="Session ID")


class GetMemoryRequest(BaseRequest):
    """Request model for getting memories."""

    mem_cube_id: str = Field(..., description="Cube ID")
    user_id: str | None = Field(None, description="User ID")
    include_preference: bool = Field(True, description="Whether to handle preference memory")


class DeleteMemoryRequest(BaseRequest):
    """Request model for deleting memories."""

    writable_cube_ids: list[str] = Field(..., description="Writable cube IDs")
    memory_ids: list[str] | None = Field(None, description="Memory IDs")
    file_ids: list[str] | None = Field(None, description="File IDs")
    filter: dict[str, Any] | None = Field(None, description="Filter for the memory")


class SuggestionRequest(BaseRequest):
    """Request model for getting suggestion queries."""

    user_id: str = Field(..., description="User ID")
    mem_cube_id: str = Field(..., description="Cube ID")
    language: Literal["zh", "en"] = Field("zh", description="Language for suggestions")
    message: MessagesType | None = Field(None, description="List of messages to store.")


# ─── MemOS Client Response Models ──────────────────────────────────────────────


class MessageDetail(BaseModel):
    """Individual message detail model based on actual API response."""

    model_config = {"extra": "allow"}


class MemoryDetail(BaseModel):
    """Individual memory detail model based on actual API response."""

    model_config = {"extra": "allow"}


class GetMessagesData(BaseModel):
    """Data model for get messages response based on actual API."""

    message_detail_list: list[MessageDetail] = Field(
        default_factory=list, alias="message_detail_list", description="List of message details"
    )


class SearchMemoryData(BaseModel):
    """Data model for search memory response based on actual API."""

    memory_detail_list: list[MemoryDetail] = Field(
        default_factory=list, alias="memory_detail_list", description="List of memory details"
    )
    message_detail_list: list[MessageDetail] | None = Field(
        None, alias="message_detail_list", description="List of message details (usually None)"
    )


class AddMessageData(BaseModel):
    """Data model for add message response based on actual API."""

    success: bool = Field(..., description="Operation success status")


# ─── MemOS Response Models (Similar to OpenAI ChatCompletion) ──────────────────


class MemOSGetMessagesResponse(BaseModel):
    """Response model for get messages operation based on actual API."""

    code: int = Field(..., description="Response status code")
    message: str = Field(..., description="Response message")
    data: GetMessagesData = Field(..., description="Messages data")

    @property
    def messages(self) -> list[MessageDetail]:
        """Convenient access to message list."""
        return self.data.message_detail_list


class MemOSSearchResponse(BaseModel):
    """Response model for search memory operation based on actual API."""

    code: int = Field(..., description="Response status code")
    message: str = Field(..., description="Response message")
    data: SearchMemoryData = Field(..., description="Search results data")

    @property
    def memories(self) -> list[MemoryDetail]:
        """Convenient access to memory list."""
        return self.data.memory_detail_list


class MemOSAddResponse(BaseModel):
    """Response model for add message operation based on actual API."""

    code: int = Field(..., description="Response status code")
    message: str = Field(..., description="Response message")
    data: AddMessageData = Field(..., description="Add operation data")

    @property
    def success(self) -> bool:
        """Convenient access to success status."""
        return self.data.success


# ─── Scheduler Status Models ───────────────────────────────────────────────────


class StatusRequest(BaseRequest):
    """Request model for querying scheduler task status."""

    user_id: str = Field(..., description="User ID")
    task_id: str | None = Field(None, description="Optional Task ID to query a specific task")


class StatusResponseItem(BaseModel):
    """Individual task status item."""

    task_id: str = Field(..., description="The ID of the task")
    status: Literal["in_progress", "completed", "waiting", "failed", "cancelled"] = Field(
        ..., description="The current status of the task"
    )


class StatusResponse(BaseResponse[list[StatusResponseItem]]):
    """Response model for scheduler status operations."""

    message: str = "Memory get status successfully"


<<<<<<< HEAD
class TaskQueueResponse(BaseResponse[dict]):
    user_id: str = Field(..., description="The ID of the task")
    user_name: str = Field(..., description="The ID of the task")
    mem_cube_id: str = Field(..., description="The ID of the task")
    stream_key: str = Field(..., description="The ID of the task")
    users_count: int = Field(..., description="The ID of the task")
    pending_tasks_count: int = Field(..., description="The ID of the task")
    remaining_tasks_count: int = Field(..., description="The ID of the task")
    pending_tasks_detail: list[str] = Field(..., description="The ID of the task")
    remaining_tasks_detail: list[str] = Field(..., description="The ID of the task")
=======
class TaskQueueData(BaseModel):
    """Queue-level metrics for scheduler tasks."""

    user_id: str = Field(..., description="User ID the query is scoped to")
    user_name: str | None = Field(None, description="User name if available")
    mem_cube_id: str | None = Field(
        None, description="MemCube ID if a single cube is targeted; otherwise None"
    )
    stream_keys: list[str] = Field(..., description="Matched Redis stream keys for this user")
    users_count: int = Field(..., description="Distinct users currently present in queue streams")
    pending_tasks_count: int = Field(
        ..., description="Count of pending (delivered, not acked) tasks"
    )
    remaining_tasks_count: int = Field(..., description="Count of enqueued tasks (xlen)")
    pending_tasks_detail: list[str] = Field(
        ..., description="Per-stream pending counts, formatted as '{stream_key}:{count}'"
    )
    remaining_tasks_detail: list[str] = Field(
        ..., description="Per-stream remaining counts, formatted as '{stream_key}:{count}'"
    )


class TaskQueueResponse(BaseResponse[TaskQueueData]):
    """Response model for scheduler task queue status."""

    message: str = "Scheduler task queue status retrieved successfully"
>>>>>>> 5679474f


class TaskSummary(BaseModel):
    """Aggregated counts of tasks by status."""

    waiting: int = Field(0, description="Number of tasks waiting to run")
    in_progress: int = Field(0, description="Number of tasks currently running")
    pending: int = Field(
        0, description="Number of tasks fetched by workers but not yet acknowledged"
    )
    completed: int = Field(0, description="Number of tasks completed")
    failed: int = Field(0, description="Number of tasks failed")
    cancelled: int = Field(0, description="Number of tasks cancelled")
    total: int = Field(0, description="Total number of tasks counted")


class AllStatusResponseData(BaseModel):
    """Aggregated scheduler status metrics."""

    scheduler_summary: TaskSummary = Field(
        ..., description="Aggregated status for scheduler-managed tasks"
    )
    all_tasks_summary: TaskSummary = Field(
        ..., description="Aggregated status for all tracked tasks"
    )


class AllStatusResponse(BaseResponse[AllStatusResponseData]):
    """Response model for full scheduler status operations."""

    message: str = "Scheduler status summary retrieved successfully"<|MERGE_RESOLUTION|>--- conflicted
+++ resolved
@@ -884,18 +884,6 @@
     message: str = "Memory get status successfully"
 
 
-<<<<<<< HEAD
-class TaskQueueResponse(BaseResponse[dict]):
-    user_id: str = Field(..., description="The ID of the task")
-    user_name: str = Field(..., description="The ID of the task")
-    mem_cube_id: str = Field(..., description="The ID of the task")
-    stream_key: str = Field(..., description="The ID of the task")
-    users_count: int = Field(..., description="The ID of the task")
-    pending_tasks_count: int = Field(..., description="The ID of the task")
-    remaining_tasks_count: int = Field(..., description="The ID of the task")
-    pending_tasks_detail: list[str] = Field(..., description="The ID of the task")
-    remaining_tasks_detail: list[str] = Field(..., description="The ID of the task")
-=======
 class TaskQueueData(BaseModel):
     """Queue-level metrics for scheduler tasks."""
 
@@ -922,7 +910,6 @@
     """Response model for scheduler task queue status."""
 
     message: str = "Scheduler task queue status retrieved successfully"
->>>>>>> 5679474f
 
 
 class TaskSummary(BaseModel):
