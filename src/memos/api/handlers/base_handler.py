"""
Base handler for MemOS API handlers.

This module provides the base class for all API handlers, implementing
dependency injection and common functionality.
"""

from typing import Any

from memos.log import get_logger
from memos.mem_scheduler.base_scheduler import BaseScheduler
from memos.memories.textual.tree_text_memory.retrieve.advanced_searcher import AdvancedSearcher


logger = get_logger(__name__)


class HandlerDependencies:
    """
    Container for handler dependencies.

    This class acts as a dependency injection container, holding all
    shared resources needed by handlers.
    """

    def __init__(
        self,
        llm: Any | None = None,
        naive_mem_cube: Any | None = None,
        mem_reader: Any | None = None,
        mem_scheduler: Any | None = None,
        searcher: Any | None = None,
        embedder: Any | None = None,
        reranker: Any | None = None,
        graph_db: Any | None = None,
        vector_db: Any | None = None,
        internet_retriever: Any | None = None,
        memory_manager: Any | None = None,
        mos_server: Any | None = None,
        feedback_server: Any | None = None,
        **kwargs,
    ):
        """
        Initialize handler dependencies.

        Args:
            llm: Language model instance
            naive_mem_cube: Memory cube instance
            mem_reader: Memory reader instance
            mem_scheduler: Scheduler instance
            embedder: Embedder instance
            reranker: Reranker instance
            graph_db: Graph database instance
            vector_db: Vector database instance
            internet_retriever: Internet retriever instance
            memory_manager: Memory manager instance
            mos_server: MOS server instance
            **kwargs: Additional dependencies
        """
        self.llm = llm
        self.naive_mem_cube = naive_mem_cube
        self.mem_reader = mem_reader
        self.mem_scheduler = mem_scheduler
        self.searcher = searcher
        self.embedder = embedder
        self.reranker = reranker
        self.graph_db = graph_db
        self.vector_db = vector_db
        self.internet_retriever = internet_retriever
        self.memory_manager = memory_manager
        self.mos_server = mos_server
        self.feedback_server = feedback_server

        # Store any additional dependencies
        for key, value in kwargs.items():
            setattr(self, key, value)

    @classmethod
    def from_init_server(cls, components: dict[str, Any]):
        """
        Create dependencies from init_server() return values.

        Args:
            components: Dictionary of components returned by init_server().
                       All components will be automatically unpacked as dependencies.

        Returns:
            HandlerDependencies instance

        Note:
            This method uses **kwargs unpacking, so any new components added to
            init_server() will automatically become available as dependencies
            without modifying this code.
        """
        return cls(**components)


class BaseHandler:
    """
    Base class for all API handlers.

    Provides common functionality and dependency injection for handlers.
    All specific handlers should inherit from this class.
    """

    def __init__(self, dependencies: HandlerDependencies):
        """
        Initialize base handler.

        Args:
            dependencies: HandlerDependencies instance containing all shared resources
        """
        self.deps = dependencies
        self.logger = get_logger(self.__class__.__name__)

    @property
    def llm(self):
        """Get LLM instance."""
        return self.deps.llm

    @property
    def naive_mem_cube(self):
        """Get memory cube instance."""
        return self.deps.naive_mem_cube

    @property
    def mem_reader(self):
        """Get memory reader instance."""
        return self.deps.mem_reader

    @property
    def mem_scheduler(self) -> BaseScheduler:
        """Get scheduler instance."""
        return self.deps.mem_scheduler

    @property
    def searcher(self) -> AdvancedSearcher:
        """Get scheduler instance."""
        return self.deps.searcher

    @property
    def embedder(self):
        """Get embedder instance."""
        return self.deps.embedder

    @property
    def reranker(self):
        """Get reranker instance."""
        return self.deps.reranker

    @property
    def graph_db(self):
        """Get graph database instance."""
        return self.deps.graph_db

    @property
    def vector_db(self):
        """Get vector database instance."""
        return self.deps.vector_db

    @property
    def mos_server(self):
        """Get MOS server instance."""
        return self.deps.mos_server

    @property
<<<<<<< HEAD
    def feedback_server(self):
        """Get feedback server instance."""
        return self.deps.feedback_server
=======
    def deepsearch_agent(self):
        """Get deepsearch agent instance."""
        return self.deps.deepsearch_agent
>>>>>>> 81ec5200

    def _validate_dependencies(self, *required_deps: str) -> None:
        """
        Validate that required dependencies are available.

        Args:
            *required_deps: Names of required dependency attributes

        Raises:
            ValueError: If any required dependency is None
        """
        missing = []
        for dep_name in required_deps:
            if not hasattr(self.deps, dep_name) or getattr(self.deps, dep_name) is None:
                missing.append(dep_name)

        if missing:
            raise ValueError(
                f"{self.__class__.__name__} requires the following dependencies: {', '.join(missing)}"
            )<|MERGE_RESOLUTION|>--- conflicted
+++ resolved
@@ -164,15 +164,14 @@
         return self.deps.mos_server
 
     @property
-<<<<<<< HEAD
+    def deepsearch_agent(self):
+        """Get deepsearch agent instance."""
+        return self.deps.deepsearch_agent
+
+    @property
     def feedback_server(self):
         """Get feedback server instance."""
         return self.deps.feedback_server
-=======
-    def deepsearch_agent(self):
-        """Get deepsearch agent instance."""
-        return self.deps.deepsearch_agent
->>>>>>> 81ec5200
 
     def _validate_dependencies(self, *required_deps: str) -> None:
         """
