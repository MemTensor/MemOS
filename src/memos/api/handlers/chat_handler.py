--- conflicted
+++ resolved
@@ -113,14 +113,7 @@
                 query=chat_req.query,
                 user_id=chat_req.user_id,
                 mem_cube_id=chat_req.mem_cube_id,
-<<<<<<< HEAD
-                query=chat_req.query,
-                top_k=chat_req.top_k or 10,
-                session_id=chat_req.session_id,
-                mode=SearchMode.FAST,
-=======
                 mode=chat_req.mode,
->>>>>>> b1053c41
                 internet_search=chat_req.internet_search,
                 top_k=chat_req.top_k,
                 chat_history=chat_req.history,
@@ -370,18 +363,9 @@
                         query=chat_req.query,
                         user_id=chat_req.user_id,
                         mem_cube_id=chat_req.mem_cube_id,
-<<<<<<< HEAD
-                        query=chat_req.query,
-                        top_k=20,
-                        session_id=chat_req.session_id,
-                        mode=SearchMode.FAST,
-                        internet_search=chat_req.internet_search,  # TODO this param is not worked at fine mode
-                        moscube=chat_req.moscube,
-=======
                         mode=chat_req.mode,
                         internet_search=chat_req.internet_search,
                         top_k=chat_req.top_k,
->>>>>>> b1053c41
                         chat_history=chat_req.history,
                         session_id=chat_req.session_id,
                         include_preference=chat_req.include_preference,
