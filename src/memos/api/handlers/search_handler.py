--- conflicted
+++ resolved
@@ -54,12 +54,8 @@
 
         results = cube_view.search_memories(search_req)
 
-<<<<<<< HEAD
-        self.logger.info(f"[AddHandler] Final add results count={len(results)}")
-=======
         self.logger.info(f"[SearchHandler] Final search results count={len(results)}")
 
->>>>>>> 105d8a6b
         return SearchResponse(
             message="Search completed successfully",
             data=results,
