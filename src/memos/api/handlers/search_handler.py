"""
Search handler for memory search functionality (Class-based version).

This module provides a class-based implementation of search handlers,
using dependency injection for better modularity and testability.
"""

from memos.api.handlers.base_handler import BaseHandler, HandlerDependencies
from memos.api.product_models import APISearchRequest, SearchResponse
<<<<<<< HEAD
from memos.multi_mem_cube.composite_cube import CompositeCubeView
from memos.multi_mem_cube.single_cube import SingleCubeView
from memos.multi_mem_cube.views import MemCubeView
=======
from memos.context.context import ContextThreadPoolExecutor
from memos.log import get_logger
from memos.mem_scheduler.schemas.general_schemas import FINE_STRATEGY, FineStrategy, SearchMode
from memos.types import MOSSearchResult, UserContext
>>>>>>> bdc536e8


logger = get_logger(__name__)


class SearchHandler(BaseHandler):
    """
    Handler for memory search operations.

    Provides fast, fine-grained, and mixture-based search modes.
    """

    def __init__(self, dependencies: HandlerDependencies):
        """
        Initialize search handler.

        Args:
            dependencies: HandlerDependencies instance
        """
        super().__init__(dependencies)
        self._validate_dependencies("naive_mem_cube", "mem_scheduler", "searcher")

    def handle_search_memories(self, search_req: APISearchRequest) -> SearchResponse:
        """
        Main handler for search memories endpoint.

        Orchestrates the search process based on the requested search mode,
        supporting both text and preference memory searches.

        Args:
            search_req: Search request containing query and parameters

        Returns:
            SearchResponse with formatted results
        """
        self.logger.info(f"[SearchHandler] Search Req is: {search_req}")

        cube_view = self._build_cube_view(search_req)

        results = cube_view.search_memories(search_req)

        self.logger.info(f"[AddHandler] Final add results count={len(results)}")

        return SearchResponse(
            message="Memory searched successfully",
            data=results,
        )

<<<<<<< HEAD
    def _resolve_cube_ids(self, search_req: APISearchRequest) -> list[str]:
        """
        Normalize target cube ids from search_req.
        Priority:
        1) readable_cube_ids
        2) mem_cube_id
        3) fallback to user_id
        """
        if getattr(search_req, "readable_cube_ids", None):
            return list(dict.fromkeys(search_req.readable_cube_ids))
=======
    def _get_search_mode(self, mode: str) -> str:
        return mode
>>>>>>> bdc536e8

        if search_req.mem_cube_id:
            return [search_req.mem_cube_id]

        return [search_req.user_id]

<<<<<<< HEAD
    def _build_cube_view(self, search_req: APISearchRequest) -> MemCubeView:
        cube_ids = self._resolve_cube_ids(search_req)
=======
        Returns:
            List of formatted memory items
        """
        try:
            if search_mode == SearchMode.FAST:
                text_memories = self._fast_search(search_req, user_context)
            elif search_mode == SearchMode.FINE:
                text_memories = self._fine_search(search_req, user_context)
            elif search_mode == SearchMode.MIXTURE:
                text_memories = self._mix_search(search_req, user_context)
            else:
                self.logger.error(f"Unsupported search mode: {search_mode}")
                return []

            return text_memories

        except Exception as e:
            self.logger.error("Error in search_text: %s; traceback: %s", e, traceback.format_exc())
            return []

    def _search_pref(
        self,
        search_req: APISearchRequest,
        user_context: UserContext,
    ) -> list[dict[str, Any]]:
        """
        Search preference memories.

        Args:
            search_req: Search request
            user_context: User context

        Returns:
            List of formatted preference memory items
        """
        if os.getenv("ENABLE_PREFERENCE_MEMORY", "false").lower() != "true":
            return []
>>>>>>> bdc536e8

        if len(cube_ids) == 1:
            cube_id = cube_ids[0]
            return SingleCubeView(
                cube_id=cube_id,
                naive_mem_cube=self.naive_mem_cube,
                mem_reader=self.mem_reader,
                mem_scheduler=self.mem_scheduler,
                logger=self.logger,
            )
<<<<<<< HEAD
        else:
            single_views = [
                SingleCubeView(
                    cube_id=cube_id,
                    naive_mem_cube=self.naive_mem_cube,
                    mem_reader=self.mem_reader,
                    mem_scheduler=self.mem_scheduler,
                    logger=self.logger,
                )
                for cube_id in cube_ids
            ]
            return CompositeCubeView(cube_views=single_views, logger=self.logger)
=======
            return [format_memory_item(data) for data in results]
        except Exception as e:
            self.logger.error("Error in _search_pref: %s; traceback: %s", e, traceback.format_exc())
            return []

    def _fast_search(
        self,
        search_req: APISearchRequest,
        user_context: UserContext,
    ) -> list:
        """
        Fast search using vector database.

        Args:
            search_req: Search request
            user_context: User context

        Returns:
            List of search results
        """
        target_session_id = search_req.session_id or "default_session"
        search_filter = {"session_id": search_req.session_id} if search_req.session_id else None

        search_results = self.naive_mem_cube.text_mem.search(
            query=search_req.query,
            user_name=user_context.mem_cube_id,
            top_k=search_req.top_k,
            mode=SearchMode.FAST,
            manual_close_internet=not search_req.internet_search,
            moscube=search_req.moscube,
            search_filter=search_filter,
            info={
                "user_id": search_req.user_id,
                "session_id": target_session_id,
                "chat_history": search_req.chat_history,
            },
        )

        formatted_memories = [format_memory_item(data) for data in search_results]

        return formatted_memories

    def _deep_search(
        self, search_req: APISearchRequest, user_context: UserContext, max_thinking_depth: int
    ) -> list:
        logger.error("waiting to be implemented")
        return []

    def _fine_search(
        self,
        search_req: APISearchRequest,
        user_context: UserContext,
    ) -> list[str]:
        """
        Fine-grained search with query enhancement.

        Args:
            search_req: Search request
            user_context: User context

        Returns:
            List of enhanced search results
        """
        if FINE_STRATEGY == FineStrategy.DEEP_SEARCH:
            return self._deep_search(
                search_req=search_req, user_context=user_context, max_thinking_depth=3
            )

        target_session_id = search_req.session_id or "default_session"
        search_filter = {"session_id": search_req.session_id} if search_req.session_id else None

        info = {
            "user_id": search_req.user_id,
            "session_id": target_session_id,
            "chat_history": search_req.chat_history,
        }

        # Fine retrieve
        raw_retrieved_memories = self.searcher.retrieve(
            query=search_req.query,
            user_name=user_context.mem_cube_id,
            top_k=search_req.top_k,
            mode=SearchMode.FINE,
            manual_close_internet=not search_req.internet_search,
            moscube=search_req.moscube,
            search_filter=search_filter,
            info=info,
        )

        # Post retrieve
        raw_memories = self.searcher.post_retrieve(
            retrieved_results=raw_retrieved_memories,
            top_k=search_req.top_k,
            user_name=user_context.mem_cube_id,
            info=info,
        )

        # Enhance with query
        enhanced_memories, _ = self.mem_scheduler.retriever.enhance_memories_with_query(
            query_history=[search_req.query],
            memories=raw_memories,
        )

        if len(enhanced_memories) < len(raw_memories):
            logger.info(
                f"Enhanced memories ({len(enhanced_memories)}) are less than raw memories ({len(raw_memories)}). Recalling for more."
            )
            missing_info_hint, trigger = self.mem_scheduler.retriever.recall_for_missing_memories(
                query=search_req.query,
                memories=raw_memories,
            )
            retrieval_size = len(raw_memories) - len(enhanced_memories)
            logger.info(f"Retrieval size: {retrieval_size}")
            if trigger:
                logger.info(f"Triggering additional search with hint: {missing_info_hint}")
                additional_memories = self.searcher.search(
                    query=missing_info_hint,
                    user_name=user_context.mem_cube_id,
                    top_k=retrieval_size,
                    mode=SearchMode.FAST,
                    memory_type="All",
                    search_filter=search_filter,
                    info=info,
                )
            else:
                logger.info("Not triggering additional search, using fast memories.")
                additional_memories = raw_memories[:retrieval_size]

            enhanced_memories += additional_memories
            logger.info(
                f"Added {len(additional_memories)} more memories. Total enhanced memories: {len(enhanced_memories)}"
            )
        formatted_memories = [format_memory_item(data) for data in enhanced_memories]

        logger.info(f"Found {len(formatted_memories)} memories for user {search_req.user_id}")

        return formatted_memories

    def _mix_search(
        self,
        search_req: APISearchRequest,
        user_context: UserContext,
    ) -> list:
        """
        Mix search combining fast and fine-grained approaches.

        Args:
            search_req: Search request
            user_context: User context

        Returns:
            List of formatted search results
        """
        return self.mem_scheduler.mix_search_memories(
            search_req=search_req,
            user_context=user_context,
        )
>>>>>>> bdc536e8
<|MERGE_RESOLUTION|>--- conflicted
+++ resolved
@@ -7,16 +7,10 @@
 
 from memos.api.handlers.base_handler import BaseHandler, HandlerDependencies
 from memos.api.product_models import APISearchRequest, SearchResponse
-<<<<<<< HEAD
+from memos.log import get_logger
 from memos.multi_mem_cube.composite_cube import CompositeCubeView
 from memos.multi_mem_cube.single_cube import SingleCubeView
 from memos.multi_mem_cube.views import MemCubeView
-=======
-from memos.context.context import ContextThreadPoolExecutor
-from memos.log import get_logger
-from memos.mem_scheduler.schemas.general_schemas import FINE_STRATEGY, FineStrategy, SearchMode
-from memos.types import MOSSearchResult, UserContext
->>>>>>> bdc536e8
 
 
 logger = get_logger(__name__)
@@ -65,7 +59,6 @@
             data=results,
         )
 
-<<<<<<< HEAD
     def _resolve_cube_ids(self, search_req: APISearchRequest) -> list[str]:
         """
         Normalize target cube ids from search_req.
@@ -76,58 +69,14 @@
         """
         if getattr(search_req, "readable_cube_ids", None):
             return list(dict.fromkeys(search_req.readable_cube_ids))
-=======
-    def _get_search_mode(self, mode: str) -> str:
-        return mode
->>>>>>> bdc536e8
 
         if search_req.mem_cube_id:
             return [search_req.mem_cube_id]
 
         return [search_req.user_id]
 
-<<<<<<< HEAD
     def _build_cube_view(self, search_req: APISearchRequest) -> MemCubeView:
         cube_ids = self._resolve_cube_ids(search_req)
-=======
-        Returns:
-            List of formatted memory items
-        """
-        try:
-            if search_mode == SearchMode.FAST:
-                text_memories = self._fast_search(search_req, user_context)
-            elif search_mode == SearchMode.FINE:
-                text_memories = self._fine_search(search_req, user_context)
-            elif search_mode == SearchMode.MIXTURE:
-                text_memories = self._mix_search(search_req, user_context)
-            else:
-                self.logger.error(f"Unsupported search mode: {search_mode}")
-                return []
-
-            return text_memories
-
-        except Exception as e:
-            self.logger.error("Error in search_text: %s; traceback: %s", e, traceback.format_exc())
-            return []
-
-    def _search_pref(
-        self,
-        search_req: APISearchRequest,
-        user_context: UserContext,
-    ) -> list[dict[str, Any]]:
-        """
-        Search preference memories.
-
-        Args:
-            search_req: Search request
-            user_context: User context
-
-        Returns:
-            List of formatted preference memory items
-        """
-        if os.getenv("ENABLE_PREFERENCE_MEMORY", "false").lower() != "true":
-            return []
->>>>>>> bdc536e8
 
         if len(cube_ids) == 1:
             cube_id = cube_ids[0]
@@ -137,8 +86,8 @@
                 mem_reader=self.mem_reader,
                 mem_scheduler=self.mem_scheduler,
                 logger=self.logger,
+                searcher=self.searcher,
             )
-<<<<<<< HEAD
         else:
             single_views = [
                 SingleCubeView(
@@ -147,166 +96,8 @@
                     mem_reader=self.mem_reader,
                     mem_scheduler=self.mem_scheduler,
                     logger=self.logger,
+                    searcher=self.searcher,
                 )
                 for cube_id in cube_ids
             ]
-            return CompositeCubeView(cube_views=single_views, logger=self.logger)
-=======
-            return [format_memory_item(data) for data in results]
-        except Exception as e:
-            self.logger.error("Error in _search_pref: %s; traceback: %s", e, traceback.format_exc())
-            return []
-
-    def _fast_search(
-        self,
-        search_req: APISearchRequest,
-        user_context: UserContext,
-    ) -> list:
-        """
-        Fast search using vector database.
-
-        Args:
-            search_req: Search request
-            user_context: User context
-
-        Returns:
-            List of search results
-        """
-        target_session_id = search_req.session_id or "default_session"
-        search_filter = {"session_id": search_req.session_id} if search_req.session_id else None
-
-        search_results = self.naive_mem_cube.text_mem.search(
-            query=search_req.query,
-            user_name=user_context.mem_cube_id,
-            top_k=search_req.top_k,
-            mode=SearchMode.FAST,
-            manual_close_internet=not search_req.internet_search,
-            moscube=search_req.moscube,
-            search_filter=search_filter,
-            info={
-                "user_id": search_req.user_id,
-                "session_id": target_session_id,
-                "chat_history": search_req.chat_history,
-            },
-        )
-
-        formatted_memories = [format_memory_item(data) for data in search_results]
-
-        return formatted_memories
-
-    def _deep_search(
-        self, search_req: APISearchRequest, user_context: UserContext, max_thinking_depth: int
-    ) -> list:
-        logger.error("waiting to be implemented")
-        return []
-
-    def _fine_search(
-        self,
-        search_req: APISearchRequest,
-        user_context: UserContext,
-    ) -> list[str]:
-        """
-        Fine-grained search with query enhancement.
-
-        Args:
-            search_req: Search request
-            user_context: User context
-
-        Returns:
-            List of enhanced search results
-        """
-        if FINE_STRATEGY == FineStrategy.DEEP_SEARCH:
-            return self._deep_search(
-                search_req=search_req, user_context=user_context, max_thinking_depth=3
-            )
-
-        target_session_id = search_req.session_id or "default_session"
-        search_filter = {"session_id": search_req.session_id} if search_req.session_id else None
-
-        info = {
-            "user_id": search_req.user_id,
-            "session_id": target_session_id,
-            "chat_history": search_req.chat_history,
-        }
-
-        # Fine retrieve
-        raw_retrieved_memories = self.searcher.retrieve(
-            query=search_req.query,
-            user_name=user_context.mem_cube_id,
-            top_k=search_req.top_k,
-            mode=SearchMode.FINE,
-            manual_close_internet=not search_req.internet_search,
-            moscube=search_req.moscube,
-            search_filter=search_filter,
-            info=info,
-        )
-
-        # Post retrieve
-        raw_memories = self.searcher.post_retrieve(
-            retrieved_results=raw_retrieved_memories,
-            top_k=search_req.top_k,
-            user_name=user_context.mem_cube_id,
-            info=info,
-        )
-
-        # Enhance with query
-        enhanced_memories, _ = self.mem_scheduler.retriever.enhance_memories_with_query(
-            query_history=[search_req.query],
-            memories=raw_memories,
-        )
-
-        if len(enhanced_memories) < len(raw_memories):
-            logger.info(
-                f"Enhanced memories ({len(enhanced_memories)}) are less than raw memories ({len(raw_memories)}). Recalling for more."
-            )
-            missing_info_hint, trigger = self.mem_scheduler.retriever.recall_for_missing_memories(
-                query=search_req.query,
-                memories=raw_memories,
-            )
-            retrieval_size = len(raw_memories) - len(enhanced_memories)
-            logger.info(f"Retrieval size: {retrieval_size}")
-            if trigger:
-                logger.info(f"Triggering additional search with hint: {missing_info_hint}")
-                additional_memories = self.searcher.search(
-                    query=missing_info_hint,
-                    user_name=user_context.mem_cube_id,
-                    top_k=retrieval_size,
-                    mode=SearchMode.FAST,
-                    memory_type="All",
-                    search_filter=search_filter,
-                    info=info,
-                )
-            else:
-                logger.info("Not triggering additional search, using fast memories.")
-                additional_memories = raw_memories[:retrieval_size]
-
-            enhanced_memories += additional_memories
-            logger.info(
-                f"Added {len(additional_memories)} more memories. Total enhanced memories: {len(enhanced_memories)}"
-            )
-        formatted_memories = [format_memory_item(data) for data in enhanced_memories]
-
-        logger.info(f"Found {len(formatted_memories)} memories for user {search_req.user_id}")
-
-        return formatted_memories
-
-    def _mix_search(
-        self,
-        search_req: APISearchRequest,
-        user_context: UserContext,
-    ) -> list:
-        """
-        Mix search combining fast and fine-grained approaches.
-
-        Args:
-            search_req: Search request
-            user_context: User context
-
-        Returns:
-            List of formatted search results
-        """
-        return self.mem_scheduler.mix_search_memories(
-            search_req=search_req,
-            user_context=user_context,
-        )
->>>>>>> bdc536e8
+            return CompositeCubeView(cube_views=single_views, logger=self.logger)