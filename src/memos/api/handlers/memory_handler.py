"""
Memory handler for retrieving and managing memories.

This module handles retrieving all memories or specific subgraphs based on queries.
"""

from typing import TYPE_CHECKING, Any, Literal

from memos.api.handlers.formatters_handler import format_memory_item
from memos.api.product_models import (
    DeleteMemoryRequest,
    DeleteMemoryResponse,
    GetMemoryRequest,
    GetMemoryResponse,
    MemoryResponse,
)
from memos.log import get_logger
from memos.mem_cube.navie import NaiveMemCube
from memos.mem_os.utils.format_utils import (
    convert_graph_to_tree_forworkmem,
    ensure_unique_tree_ids,
    filter_nodes_by_tree_ids,
    remove_embedding_recursive,
    sort_children_by_memory_type,
)
from memos.memories.textual.tree_text_memory.retrieve.retrieve_utils import (
    cosine_similarity_matrix,
    find_best_unrelated_subgroup,
)


if TYPE_CHECKING:
    from memos.memories.textual.preference import TextualMemoryItem


logger = get_logger(__name__)


def handle_get_all_memories(
    user_id: str,
    mem_cube_id: str,
    memory_type: Literal["text_mem", "act_mem", "param_mem", "para_mem"],
    naive_mem_cube: Any,
    embedder: Any,
) -> MemoryResponse:
    """
    Main handler for getting all memories.

    Retrieves all memories of specified type for a user and formats them appropriately.

    Args:
        user_id: User ID
        mem_cube_id: Memory cube ID
        memory_type: Type of memory to retrieve
        naive_mem_cube: Memory cube instance

    Returns:
        MemoryResponse with formatted memory data
    """
    try:
        reformat_memory_list = []

        if memory_type == "text_mem":
            # Get all text memories from the graph database
            memories = naive_mem_cube.text_mem.get_all(user_name=mem_cube_id)

            mems = [mem.get("memory", "") for mem in memories.get("nodes", [])]
            embeddings = embedder.embed(mems)
            similarity_matrix = cosine_similarity_matrix(embeddings)
            selected_indices, _ = find_best_unrelated_subgroup(
                embeddings, similarity_matrix, bar=0.9
            )
            memories["nodes"] = [memories["nodes"][i] for i in selected_indices]

            # Format and convert to tree structure
            memories_cleaned = remove_embedding_recursive(memories)
            custom_type_ratios = {
                "WorkingMemory": 0.20,
                "LongTermMemory": 0.40,
                "UserMemory": 0.40,
            }
            tree_result, node_type_count = convert_graph_to_tree_forworkmem(
                memories_cleaned, target_node_count=200, type_ratios=custom_type_ratios
            )
            # Ensure all node IDs are unique in the tree structure
            tree_result = ensure_unique_tree_ids(tree_result)
            memories_filtered = filter_nodes_by_tree_ids(tree_result, memories_cleaned)
            children = tree_result["children"]
            children_sort = sort_children_by_memory_type(children)
            tree_result["children"] = children_sort
            memories_filtered["tree_structure"] = tree_result

            reformat_memory_list.append(
                {
                    "cube_id": mem_cube_id,
                    "memories": [memories_filtered],
                    "memory_statistics": node_type_count,
                }
            )

        elif memory_type == "act_mem":
            logger.warning("Activity memory retrieval not implemented yet.")
        elif memory_type == "para_mem":
            logger.warning("Parameter memory retrieval not implemented yet.")
        return MemoryResponse(
            message="Memories retrieved successfully",
            data=reformat_memory_list,
        )

    except Exception as e:
        logger.error(f"Failed to get all memories: {e}", exc_info=True)
        raise


def handle_get_subgraph(
    user_id: str,
    mem_cube_id: str,
    query: str,
    top_k: int,
    naive_mem_cube: Any,
) -> MemoryResponse:
    """
    Main handler for getting memory subgraph based on query.

    Retrieves relevant memory subgraph and formats it as a tree structure.

    Args:
        user_id: User ID
        mem_cube_id: Memory cube ID
        query: Search query
        top_k: Number of top results to return
        naive_mem_cube: Memory cube instance

    Returns:
        MemoryResponse with formatted subgraph data
    """
    try:
        # Get relevant subgraph from text memory
        memories = naive_mem_cube.text_mem.get_relevant_subgraph(
            query, top_k=top_k, user_name=mem_cube_id
        )

        # Format and convert to tree structure
        memories_cleaned = remove_embedding_recursive(memories)
        custom_type_ratios = {
            "WorkingMemory": 0.20,
            "LongTermMemory": 0.40,
            "UserMemory": 0.40,
        }
        tree_result, node_type_count = convert_graph_to_tree_forworkmem(
            memories_cleaned, target_node_count=150, type_ratios=custom_type_ratios
        )
        # Ensure all node IDs are unique in the tree structure
        tree_result = ensure_unique_tree_ids(tree_result)
        memories_filtered = filter_nodes_by_tree_ids(tree_result, memories_cleaned)
        children = tree_result["children"]
        children_sort = sort_children_by_memory_type(children)
        tree_result["children"] = children_sort
        memories_filtered["tree_structure"] = tree_result

        reformat_memory_list = [
            {
                "cube_id": mem_cube_id,
                "memories": [memories_filtered],
                "memory_statistics": node_type_count,
            }
        ]

        return MemoryResponse(
            message="Memories retrieved successfully",
            data=reformat_memory_list,
        )

    except Exception as e:
        logger.error(f"Failed to get subgraph: {e}", exc_info=True)
        raise


def handle_get_memories(
    get_mem_req: GetMemoryRequest, naive_mem_cube: NaiveMemCube
) -> GetMemoryResponse:
    # TODO: Implement get memory with filter
    memories = naive_mem_cube.text_mem.get_all(
        user_name=get_mem_req.mem_cube_id,
        user_id=get_mem_req.user_id,
        page=get_mem_req.page,
        page_size=get_mem_req.page_size,
    )
    total_nodes = memories["total_nodes"]
    total_edges = memories["total_edges"]
    del memories["total_nodes"]
    del memories["total_edges"]

    preferences: list[TextualMemoryItem] = []
    total_explicit_nodes, total_implicit_nodes = 0, 0
    if get_mem_req.include_preference and naive_mem_cube.pref_mem is not None:
        filter_params: dict[str, Any] = {}
        if get_mem_req.user_id is not None:
            filter_params["user_id"] = get_mem_req.user_id
        if get_mem_req.mem_cube_id is not None:
            filter_params["mem_cube_id"] = get_mem_req.mem_cube_id
<<<<<<< HEAD

        preferences, total_pref = naive_mem_cube.pref_mem.get_memory_by_filter(
            filter_params, page=get_mem_req.page, page_size=get_mem_req.page_size
        )
        format_preferences = [format_memory_item(item) for item in preferences]
=======
        preferences = naive_mem_cube.pref_mem.get_memory_by_filter(
            filter_params, page=get_mem_req.page, page_size=get_mem_req.page_size
        )

        for key, value_list in preferences.items():
            if key in ["explicit_preference", "implicit_preference"]:
                formatted_list = [format_memory_item(item) for item in value_list]
                preferences[key] = formatted_list

        total_explicit_nodes = preferences["total_explicit_nodes"]
        total_implicit_nodes = preferences["total_implicit_nodes"]
        del preferences["total_explicit_nodes"]
        del preferences["total_implicit_nodes"]
>>>>>>> 963aa910

    return GetMemoryResponse(
        message="Memories retrieved successfully",
        data={
            "text_mem": [
                {
                    "cube_id": get_mem_req.mem_cube_id,
                    "memories": memories,
                    "total_nodes": total_nodes,
                    "total_edges": total_edges,
                }
            ],
            "pref_mem": [
                {
                    "cube_id": get_mem_req.mem_cube_id,
<<<<<<< HEAD
                    "memories": format_preferences,
                    "total_nodes": total_pref,
=======
                    "memories": preferences,
                    "total_explicit_nodes": total_explicit_nodes,
                    "total_implicit_nodes": total_implicit_nodes,
>>>>>>> 963aa910
                }
            ],
        },
    )


def handle_delete_memories(delete_mem_req: DeleteMemoryRequest, naive_mem_cube: NaiveMemCube):
    logger.info(
        f"[Delete memory request] writable_cube_ids: {delete_mem_req.writable_cube_ids}, memory_ids: {delete_mem_req.memory_ids}"
    )
    # Validate that only one of memory_ids, file_ids, or filter is provided
    provided_params = [
        delete_mem_req.memory_ids is not None,
        delete_mem_req.file_ids is not None,
        delete_mem_req.filter is not None,
    ]
    if sum(provided_params) != 1:
        return DeleteMemoryResponse(
            message="Exactly one of memory_ids, file_ids, or filter must be provided",
            data={"status": "failure"},
        )

    try:
        if delete_mem_req.memory_ids is not None:
            for cube_id in delete_mem_req.writable_cube_ids:
                naive_mem_cube.text_mem.delete(delete_mem_req.memory_ids, user_name=cube_id)
            if naive_mem_cube.pref_mem is not None:
                naive_mem_cube.pref_mem.delete(delete_mem_req.memory_ids)
        elif delete_mem_req.file_ids is not None:
            naive_mem_cube.text_mem.delete_by_filter(
                writable_cube_ids=delete_mem_req.writable_cube_ids, file_ids=delete_mem_req.file_ids
            )
        elif delete_mem_req.filter is not None:
            # TODO: Implement deletion by filter
            # Need to find memories matching filter and delete them
            logger.warning("Deletion by filter not implemented yet")
            return DeleteMemoryResponse(
                message="Deletion by filter not implemented yet",
                data={"status": "failure"},
            )
    except Exception as e:
        logger.error(f"Failed to delete memories: {e}", exc_info=True)
        return DeleteMemoryResponse(
            message="Failed to delete memories",
            data={"status": "failure"},
        )
    return DeleteMemoryResponse(
        message="Memories deleted successfully",
        data={"status": "success"},
    )<|MERGE_RESOLUTION|>--- conflicted
+++ resolved
@@ -192,34 +192,18 @@
     del memories["total_edges"]
 
     preferences: list[TextualMemoryItem] = []
-    total_explicit_nodes, total_implicit_nodes = 0, 0
+
     if get_mem_req.include_preference and naive_mem_cube.pref_mem is not None:
         filter_params: dict[str, Any] = {}
         if get_mem_req.user_id is not None:
             filter_params["user_id"] = get_mem_req.user_id
         if get_mem_req.mem_cube_id is not None:
             filter_params["mem_cube_id"] = get_mem_req.mem_cube_id
-<<<<<<< HEAD
 
         preferences, total_pref = naive_mem_cube.pref_mem.get_memory_by_filter(
             filter_params, page=get_mem_req.page, page_size=get_mem_req.page_size
         )
         format_preferences = [format_memory_item(item) for item in preferences]
-=======
-        preferences = naive_mem_cube.pref_mem.get_memory_by_filter(
-            filter_params, page=get_mem_req.page, page_size=get_mem_req.page_size
-        )
-
-        for key, value_list in preferences.items():
-            if key in ["explicit_preference", "implicit_preference"]:
-                formatted_list = [format_memory_item(item) for item in value_list]
-                preferences[key] = formatted_list
-
-        total_explicit_nodes = preferences["total_explicit_nodes"]
-        total_implicit_nodes = preferences["total_implicit_nodes"]
-        del preferences["total_explicit_nodes"]
-        del preferences["total_implicit_nodes"]
->>>>>>> 963aa910
 
     return GetMemoryResponse(
         message="Memories retrieved successfully",
@@ -235,14 +219,8 @@
             "pref_mem": [
                 {
                     "cube_id": get_mem_req.mem_cube_id,
-<<<<<<< HEAD
                     "memories": format_preferences,
                     "total_nodes": total_pref,
-=======
-                    "memories": preferences,
-                    "total_explicit_nodes": total_explicit_nodes,
-                    "total_implicit_nodes": total_implicit_nodes,
->>>>>>> 963aa910
                 }
             ],
         },
