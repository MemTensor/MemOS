import os
import traceback

<<<<<<< HEAD
from typing import Any
=======
from concurrent.futures import ThreadPoolExecutor
from typing import TYPE_CHECKING, Any
>>>>>>> 3680286d

from fastapi import APIRouter, HTTPException

from memos.api.config import APIConfig
from memos.api.product_models import (
    APIADDRequest,
    APIChatCompleteRequest,
    APISearchRequest,
    MemoryResponse,
    SearchResponse,
)
from memos.configs.embedder import EmbedderConfigFactory
from memos.configs.graph_db import GraphDBConfigFactory
from memos.configs.internet_retriever import InternetRetrieverConfigFactory
from memos.configs.llm import LLMConfigFactory
from memos.configs.mem_reader import MemReaderConfigFactory
from memos.configs.mem_scheduler import SchedulerConfigFactory
from memos.configs.reranker import RerankerConfigFactory
from memos.configs.vec_db import VectorDBConfigFactory
from memos.context.context import ContextThreadPoolExecutor
from memos.embedders.factory import EmbedderFactory
from memos.graph_dbs.factory import GraphStoreFactory
from memos.llms.factory import LLMFactory
from memos.log import get_logger
from memos.mem_cube.navie import NaiveMemCube
from memos.mem_os.product_server import MOSServer
from memos.mem_reader.factory import MemReaderFactory
from memos.mem_scheduler.orm_modules.base_model import BaseDBManager
from memos.mem_scheduler.scheduler_factory import SchedulerFactory
from memos.mem_scheduler.schemas.general_schemas import (
    SearchMode,
)
from memos.memories.textual.prefer_text_memory.config import (
    AdderConfigFactory,
    ExtractorConfigFactory,
    RetrieverConfigFactory,
)
from memos.memories.textual.prefer_text_memory.factory import (
    AdderFactory,
    ExtractorFactory,
    RetrieverFactory,
)
from memos.memories.textual.tree_text_memory.organize.manager import MemoryManager
from memos.memories.textual.tree_text_memory.retrieve.internet_retriever_factory import (
    InternetRetrieverFactory,
)
from memos.reranker.factory import RerankerFactory
from memos.templates.instruction_completion import instruct_completion


if TYPE_CHECKING:
    from memos.mem_scheduler.optimized_scheduler import OptimizedScheduler
from memos.types import MOSSearchResult, UserContext
from memos.vec_dbs.factory import VecDBFactory


logger = get_logger(__name__)

router = APIRouter(prefix="/product", tags=["Server API"])


def _build_graph_db_config(user_id: str = "default") -> dict[str, Any]:
    """Build graph database configuration."""
    graph_db_backend_map = {
        "neo4j-community": APIConfig.get_neo4j_community_config(user_id=user_id),
        "neo4j": APIConfig.get_neo4j_config(user_id=user_id),
        "nebular": APIConfig.get_nebular_config(user_id=user_id),
        "polardb": APIConfig.get_polardb_config(user_id=user_id),
    }

    graph_db_backend = os.getenv("NEO4J_BACKEND", "nebular").lower()
    return GraphDBConfigFactory.model_validate(
        {
            "backend": graph_db_backend,
            "config": graph_db_backend_map[graph_db_backend],
        }
    )


def _build_vec_db_config() -> dict[str, Any]:
    """Build vector database configuration."""
    return VectorDBConfigFactory.model_validate(
        {
            "backend": "milvus",
            "config": APIConfig.get_milvus_config(),
        }
    )


def _build_llm_config() -> dict[str, Any]:
    """Build LLM configuration."""
    return LLMConfigFactory.model_validate(
        {
            "backend": "openai",
            "config": APIConfig.get_openai_config(),
        }
    )


def _build_embedder_config() -> dict[str, Any]:
    """Build embedder configuration."""
    return EmbedderConfigFactory.model_validate(APIConfig.get_embedder_config())


def _build_mem_reader_config() -> dict[str, Any]:
    """Build memory reader configuration."""
    return MemReaderConfigFactory.model_validate(
        APIConfig.get_product_default_config()["mem_reader"]
    )


def _build_reranker_config() -> dict[str, Any]:
    """Build reranker configuration."""
    return RerankerConfigFactory.model_validate(APIConfig.get_reranker_config())


def _build_internet_retriever_config() -> dict[str, Any]:
    """Build internet retriever configuration."""
    return InternetRetrieverConfigFactory.model_validate(APIConfig.get_internet_config())


def _build_pref_extractor_config() -> dict[str, Any]:
    """Build extractor configuration."""
    return ExtractorConfigFactory.model_validate({"backend": "naive", "config": {}})


def _build_pref_adder_config() -> dict[str, Any]:
    """Build adder configuration."""
    return AdderConfigFactory.model_validate({"backend": "naive", "config": {}})


def _build_pref_retriever_config() -> dict[str, Any]:
    """Build retriever configuration."""
    return RetrieverConfigFactory.model_validate({"backend": "naive", "config": {}})


def _get_default_memory_size(cube_config) -> dict[str, int]:
    """Get default memory size configuration."""
    return getattr(cube_config.text_mem.config, "memory_size", None) or {
        "WorkingMemory": 20,
        "LongTermMemory": 1500,
        "UserMemory": 480,
    }


def init_server():
    """Initialize server components and configurations."""
    # Get default cube configuration
    default_cube_config = APIConfig.get_default_cube_config()

    # Build component configurations
    graph_db_config = _build_graph_db_config()
    llm_config = _build_llm_config()
    embedder_config = _build_embedder_config()
    mem_reader_config = _build_mem_reader_config()
    reranker_config = _build_reranker_config()
    internet_retriever_config = _build_internet_retriever_config()
    vector_db_config = _build_vec_db_config()
    pref_extractor_config = _build_pref_extractor_config()
    pref_adder_config = _build_pref_adder_config()
    pref_retriever_config = _build_pref_retriever_config()

    # Create component instances
    graph_db = GraphStoreFactory.from_config(graph_db_config)
    vector_db = VecDBFactory.from_config(vector_db_config)
    llm = LLMFactory.from_config(llm_config)
    embedder = EmbedderFactory.from_config(embedder_config)
    mem_reader = MemReaderFactory.from_config(mem_reader_config)
    reranker = RerankerFactory.from_config(reranker_config)
    internet_retriever = InternetRetrieverFactory.from_config(
        internet_retriever_config, embedder=embedder
    )
    pref_extractor = ExtractorFactory.from_config(
        config_factory=pref_extractor_config,
        llm_provider=llm,
        embedder=embedder,
        vector_db=vector_db,
    )
    pref_adder = AdderFactory.from_config(
        config_factory=pref_adder_config,
        llm_provider=llm,
        embedder=embedder,
        vector_db=vector_db,
    )
    pref_retriever = RetrieverFactory.from_config(
        config_factory=pref_retriever_config,
        llm_provider=llm,
        embedder=embedder,
        reranker=reranker,
        vector_db=vector_db,
    )

    # Initialize memory manager
    memory_manager = MemoryManager(
        graph_db,
        embedder,
        llm,
        memory_size=_get_default_memory_size(default_cube_config),
        is_reorganize=getattr(default_cube_config.text_mem.config, "reorganize", False),
    )
    mos_server = MOSServer(
        mem_reader=mem_reader,
        llm=llm,
        online_bot=False,
    )

    naive_mem_cube = NaiveMemCube(
        llm=llm,
        embedder=embedder,
        mem_reader=mem_reader,
        graph_db=graph_db,
        reranker=reranker,
        internet_retriever=internet_retriever,
        memory_manager=memory_manager,
        default_cube_config=default_cube_config,
        vector_db=vector_db,
        pref_extractor=pref_extractor,
        pref_adder=pref_adder,
        pref_retriever=pref_retriever,
    )

    # Initialize Scheduler
    scheduler_config_dict = APIConfig.get_scheduler_config()
    scheduler_config = SchedulerConfigFactory(
        backend="optimized_scheduler", config=scheduler_config_dict
    )
    mem_scheduler: OptimizedScheduler = SchedulerFactory.from_config(scheduler_config)
    mem_scheduler.initialize_modules(
        chat_llm=llm,
        process_llm=mem_reader.llm,
        db_engine=BaseDBManager.create_default_sqlite_engine(),
    )
    mem_scheduler.current_mem_cube = naive_mem_cube
    mem_scheduler.start()

    # Initialize SchedulerAPIModule
    api_module = mem_scheduler.api_module

    return (
        graph_db,
        mem_reader,
        llm,
        embedder,
        reranker,
        internet_retriever,
        memory_manager,
        default_cube_config,
        mos_server,
        mem_scheduler,
        naive_mem_cube,
        api_module,
        vector_db,
        pref_extractor,
        pref_adder,
        pref_retriever,
    )


# Initialize global components
(
    graph_db,
    mem_reader,
    llm,
    embedder,
    reranker,
    internet_retriever,
    memory_manager,
    default_cube_config,
    mos_server,
    mem_scheduler,
    naive_mem_cube,
    api_module,
    vector_db,
    pref_extractor,
    pref_adder,
    pref_retriever,
) = init_server()


def _format_memory_item(memory_data: Any) -> dict[str, Any]:
    """Format a single memory item for API response."""
    memory = memory_data.model_dump()
    memory_id = memory["id"]
    ref_id = f"[{memory_id.split('-')[0]}]"

    memory["ref_id"] = ref_id
    memory["metadata"]["embedding"] = []
    memory["metadata"]["sources"] = []
    memory["metadata"]["ref_id"] = ref_id
    memory["metadata"]["id"] = memory_id
    memory["metadata"]["memory"] = memory["memory"]

    return memory


def _post_process_pref_mem(
    memories_result: list[dict[str, Any]],
    pref_formatted_mem: list[dict[str, Any]],
    mem_cube_id: str,
    handle_pref_mem: bool,
):
    if os.getenv("RETURN_ORIGINAL_PREF_MEM", "false").lower() == "true" and pref_formatted_mem:
        memories_result["prefs"] = []
        memories_result["prefs"].append(
            {
                "cube_id": mem_cube_id,
                "memories": pref_formatted_mem,
            }
        )

    if handle_pref_mem:
        pref_instruction: str = instruct_completion(pref_formatted_mem)
        memories_result["pref_mem"] = pref_instruction

    return memories_result


@router.post("/search", summary="Search memories", response_model=SearchResponse)
def search_memories(search_req: APISearchRequest):
    """Search memories for a specific user."""
    # Create UserContext object - how to assign values
    user_context = UserContext(
        user_id=search_req.user_id,
        mem_cube_id=search_req.mem_cube_id,
        session_id=search_req.session_id or "default_session",
    )
    logger.info(f"Search user_id is: {user_context.mem_cube_id}")
    memories_result: MOSSearchResult = {
        "text_mem": [],
        "act_mem": [],
        "para_mem": [],
        "pref_mem": "",
    }

    search_mode = search_req.mode

    def _search_text():
        if search_mode == SearchMode.FAST:
            formatted_memories = fast_search_memories(
                search_req=search_req, user_context=user_context
            )
        elif search_mode == SearchMode.FINE:
            formatted_memories = fine_search_memories(
                search_req=search_req, user_context=user_context
            )
        elif search_mode == SearchMode.MIXTURE:
            formatted_memories = mix_search_memories(
                search_req=search_req, user_context=user_context
            )
        else:
            logger.error(f"Unsupported search mode: {search_mode}")
            raise HTTPException(status_code=400, detail=f"Unsupported search mode: {search_mode}")
        return formatted_memories

    def _search_pref():
        if os.getenv("ENABLE_PREFERENCE_MEMORY", "false").lower() != "true":
            return []
        results = naive_mem_cube.pref_mem.search(
            query=search_req.query,
            top_k=search_req.top_k,
            info={
                "user_id": search_req.user_id,
                "session_id": search_req.session_id,
                "chat_history": search_req.chat_history,
            },
        )
        return [_format_memory_item(data) for data in results]

    with ContextThreadPoolExecutor(max_workers=2) as executor:
        text_future = executor.submit(_search_text)
        pref_future = executor.submit(_search_pref)
        text_formatted_memories = text_future.result()
        pref_formatted_memories = pref_future.result()

    memories_result["text_mem"].append(
        {
            "cube_id": search_req.mem_cube_id,
            "memories": text_formatted_memories,
        }
    )

    memories_result = _post_process_pref_mem(
        memories_result, pref_formatted_memories, search_req.mem_cube_id, search_req.handle_pref_mem
    )

    return SearchResponse(
        message="Search completed successfully",
        data=memories_result,
    )


def mix_search_memories(
    search_req: APISearchRequest,
    user_context: UserContext,
):
    """
    Mix search memories: fast search + async fine search
    """

    formatted_memories = mem_scheduler.mix_search_memories(
        search_req=search_req,
        user_context=user_context,
    )
    return formatted_memories


def fine_search_memories(
    search_req: APISearchRequest,
    user_context: UserContext,
):
    target_session_id = search_req.session_id
    if not target_session_id:
        target_session_id = "default_session"
    search_filter = {"session_id": search_req.session_id} if search_req.session_id else None

    # Create MemCube and perform search
    search_results = naive_mem_cube.text_mem.search(
        query=search_req.query,
        user_name=user_context.mem_cube_id,
        top_k=search_req.top_k,
        mode=SearchMode.FINE,
        manual_close_internet=not search_req.internet_search,
        moscube=search_req.moscube,
        search_filter=search_filter,
        info={
            "user_id": search_req.user_id,
            "session_id": target_session_id,
            "chat_history": search_req.chat_history,
        },
    )
    formatted_memories = [_format_memory_item(data) for data in search_results]

    return formatted_memories


def fast_search_memories(
    search_req: APISearchRequest,
    user_context: UserContext,
):
    target_session_id = search_req.session_id
    if not target_session_id:
        target_session_id = "default_session"
    search_filter = {"session_id": search_req.session_id} if search_req.session_id else None

    # Create MemCube and perform search
    search_results = naive_mem_cube.text_mem.search(
        query=search_req.query,
        user_name=user_context.mem_cube_id,
        top_k=search_req.top_k,
        mode=SearchMode.FAST,
        manual_close_internet=not search_req.internet_search,
        moscube=search_req.moscube,
        search_filter=search_filter,
        info={
            "user_id": search_req.user_id,
            "session_id": target_session_id,
            "chat_history": search_req.chat_history,
        },
    )
    formatted_memories = [_format_memory_item(data) for data in search_results]

    return formatted_memories


@router.post("/add", summary="Add memories", response_model=MemoryResponse)
def add_memories(add_req: APIADDRequest):
    """Add memories for a specific user."""
    # Create UserContext object - how to assign values
    user_context = UserContext(
        user_id=add_req.user_id,
        mem_cube_id=add_req.mem_cube_id,
        session_id=add_req.session_id or "default_session",
    )
    target_session_id = add_req.session_id
    if not target_session_id:
        target_session_id = "default_session"

    def _process_text_mem() -> list[dict[str, str]]:
        memories_local = mem_reader.get_memory(
            [add_req.messages],
            type="chat",
            info={
                "user_id": add_req.user_id,
                "session_id": target_session_id,
            },
        )
        flattened_local = [mm for m in memories_local for mm in m]
        logger.info(f"Memory extraction completed for user {add_req.user_id}")
        mem_ids_local: list[str] = naive_mem_cube.text_mem.add(
            flattened_local,
            user_name=user_context.mem_cube_id,
        )
        logger.info(
            f"Added {len(mem_ids_local)} memories for user {add_req.user_id} "
            f"in session {add_req.session_id}: {mem_ids_local}"
        )
        return [
            {
                "memory": memory.memory,
                "memory_id": memory_id,
                "memory_type": memory.metadata.memory_type,
            }
            for memory_id, memory in zip(mem_ids_local, flattened_local, strict=False)
        ]

    def _process_pref_mem() -> list[dict[str, str]]:
        if os.getenv("ENABLE_PREFERENCE_MEMORY", "false").lower() != "true":
            return []
        pref_memories_local = naive_mem_cube.pref_mem.get_memory(
            [add_req.messages],
            type="chat",
            info={
                "user_id": add_req.user_id,
                "session_id": target_session_id,
            },
        )
        pref_ids_local: list[str] = naive_mem_cube.pref_mem.add(pref_memories_local)
        logger.info(
            f"Added {len(pref_ids_local)} preferences for user {add_req.user_id} "
            f"in session {add_req.session_id}: {pref_ids_local}"
        )
        return [
            {
                "memory": memory.memory,
                "memory_id": memory_id,
                "memory_type": memory.metadata.preference_type,
            }
            for memory_id, memory in zip(pref_ids_local, pref_memories_local, strict=False)
        ]

    with ContextThreadPoolExecutor(max_workers=2) as executor:
        text_future = executor.submit(_process_text_mem)
        pref_future = executor.submit(_process_pref_mem)
        text_response_data = text_future.result()
        pref_response_data = pref_future.result()

    return MemoryResponse(
        message="Memory added successfully",
        data=text_response_data + pref_response_data,
    )


@router.post("/chat/complete", summary="Chat with MemOS (Complete Response)")
def chat_complete(chat_req: APIChatCompleteRequest):
    """Chat with MemOS for a specific user. Returns complete response (non-streaming)."""
    try:
        # Collect all responses from the generator
        content, references = mos_server.chat(
            query=chat_req.query,
            user_id=chat_req.user_id,
            cube_id=chat_req.mem_cube_id,
            mem_cube=naive_mem_cube,
            history=chat_req.history,
            internet_search=chat_req.internet_search,
            moscube=chat_req.moscube,
            base_prompt=chat_req.base_prompt,
            top_k=chat_req.top_k,
            threshold=chat_req.threshold,
            session_id=chat_req.session_id,
        )

        # Return the complete response
        return {
            "message": "Chat completed successfully",
            "data": {"response": content, "references": references},
        }

    except ValueError as err:
        raise HTTPException(status_code=404, detail=str(traceback.format_exc())) from err
    except Exception as err:
        logger.error(f"Failed to start chat: {traceback.format_exc()}")
        raise HTTPException(status_code=500, detail=str(traceback.format_exc())) from err<|MERGE_RESOLUTION|>--- conflicted
+++ resolved
@@ -1,12 +1,7 @@
 import os
 import traceback
 
-<<<<<<< HEAD
-from typing import Any
-=======
-from concurrent.futures import ThreadPoolExecutor
 from typing import TYPE_CHECKING, Any
->>>>>>> 3680286d
 
 from fastapi import APIRouter, HTTPException
 
