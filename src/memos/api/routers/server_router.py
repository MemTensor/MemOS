import json
import os
import random as _random
import socket
import time
import traceback

from collections.abc import Iterable
from datetime import datetime
from typing import TYPE_CHECKING, Any

from fastapi import APIRouter, HTTPException
from fastapi.responses import StreamingResponse

from memos.api.config import APIConfig
from memos.api.product_models import (
    APIADDRequest,
    APIChatCompleteRequest,
    APISearchRequest,
    MemoryResponse,
    SearchResponse,
)
from memos.configs.embedder import EmbedderConfigFactory
from memos.configs.graph_db import GraphDBConfigFactory
from memos.configs.internet_retriever import InternetRetrieverConfigFactory
from memos.configs.llm import LLMConfigFactory
from memos.configs.mem_reader import MemReaderConfigFactory
from memos.configs.mem_scheduler import SchedulerConfigFactory
from memos.configs.reranker import RerankerConfigFactory
from memos.configs.vec_db import VectorDBConfigFactory
from memos.context.context import ContextThreadPoolExecutor
from memos.embedders.factory import EmbedderFactory
from memos.graph_dbs.factory import GraphStoreFactory
from memos.llms.factory import LLMFactory
from memos.log import get_logger
from memos.mem_cube.navie import NaiveMemCube
from memos.mem_os.product_server import MOSServer
from memos.mem_reader.factory import MemReaderFactory
from memos.mem_scheduler.orm_modules.base_model import BaseDBManager
from memos.mem_scheduler.scheduler_factory import SchedulerFactory
from memos.mem_scheduler.schemas.general_schemas import (
    ADD_LABEL,
    MEM_READ_LABEL,
    PREF_ADD_LABEL,
    SearchMode,
)
from memos.mem_scheduler.schemas.message_schemas import ScheduleMessageItem
from memos.memories.textual.prefer_text_memory.config import (
    AdderConfigFactory,
    ExtractorConfigFactory,
    RetrieverConfigFactory,
)
from memos.memories.textual.prefer_text_memory.factory import (
    AdderFactory,
    ExtractorFactory,
    RetrieverFactory,
)
from memos.memories.textual.tree_text_memory.organize.manager import MemoryManager
from memos.memories.textual.tree_text_memory.retrieve.internet_retriever_factory import (
    InternetRetrieverFactory,
)
from memos.reranker.factory import RerankerFactory
from memos.templates.instruction_completion import instruct_completion


if TYPE_CHECKING:
    from memos.mem_scheduler.optimized_scheduler import OptimizedScheduler
from memos.types import MOSSearchResult, UserContext
from memos.vec_dbs.factory import VecDBFactory


logger = get_logger(__name__)

router = APIRouter(prefix="/product", tags=["Server API"])
INSTANCE_ID = f"{socket.gethostname()}:{os.getpid()}:{_random.randint(1000, 9999)}"


def _to_iter(running: Any) -> Iterable:
    """Normalize running tasks to an iterable of task objects."""
    if running is None:
        return []
    if isinstance(running, dict):
        return running.values()
    return running  # assume it's already an iterable (e.g., list)


def _build_graph_db_config(user_id: str = "default") -> dict[str, Any]:
    """Build graph database configuration."""
    graph_db_backend_map = {
        "neo4j-community": APIConfig.get_neo4j_community_config(user_id=user_id),
        "neo4j": APIConfig.get_neo4j_config(user_id=user_id),
        "nebular": APIConfig.get_nebular_config(user_id=user_id),
        "polardb": APIConfig.get_polardb_config(user_id=user_id),
    }

    graph_db_backend = os.getenv("NEO4J_BACKEND", "nebular").lower()
    return GraphDBConfigFactory.model_validate(
        {
            "backend": graph_db_backend,
            "config": graph_db_backend_map[graph_db_backend],
        }
    )


def _build_vec_db_config() -> dict[str, Any]:
    """Build vector database configuration."""
    return VectorDBConfigFactory.model_validate(
        {
            "backend": "milvus",
            "config": APIConfig.get_milvus_config(),
        }
    )


def _build_llm_config() -> dict[str, Any]:
    """Build LLM configuration."""
    return LLMConfigFactory.model_validate(
        {
            "backend": "openai",
            "config": APIConfig.get_openai_config(),
        }
    )


def _build_embedder_config() -> dict[str, Any]:
    """Build embedder configuration."""
    return EmbedderConfigFactory.model_validate(APIConfig.get_embedder_config())


def _build_mem_reader_config() -> dict[str, Any]:
    """Build memory reader configuration."""
    return MemReaderConfigFactory.model_validate(
        APIConfig.get_product_default_config()["mem_reader"]
    )


def _build_reranker_config() -> dict[str, Any]:
    """Build reranker configuration."""
    return RerankerConfigFactory.model_validate(APIConfig.get_reranker_config())


def _build_internet_retriever_config() -> dict[str, Any]:
    """Build internet retriever configuration."""
    return InternetRetrieverConfigFactory.model_validate(APIConfig.get_internet_config())


def _build_pref_extractor_config() -> dict[str, Any]:
    """Build extractor configuration."""
    return ExtractorConfigFactory.model_validate({"backend": "naive", "config": {}})


def _build_pref_adder_config() -> dict[str, Any]:
    """Build adder configuration."""
    return AdderConfigFactory.model_validate({"backend": "naive", "config": {}})


def _build_pref_retriever_config() -> dict[str, Any]:
    """Build retriever configuration."""
    return RetrieverConfigFactory.model_validate({"backend": "naive", "config": {}})


def _get_default_memory_size(cube_config) -> dict[str, int]:
    """Get default memory size configuration."""
    return getattr(cube_config.text_mem.config, "memory_size", None) or {
        "WorkingMemory": 20,
        "LongTermMemory": 1500,
        "UserMemory": 480,
    }


def init_server():
    """Initialize server components and configurations."""
    # Get default cube configuration
    default_cube_config = APIConfig.get_default_cube_config()

    # Build component configurations
    graph_db_config = _build_graph_db_config()
    llm_config = _build_llm_config()
    embedder_config = _build_embedder_config()
    mem_reader_config = _build_mem_reader_config()
    reranker_config = _build_reranker_config()
    internet_retriever_config = _build_internet_retriever_config()
    vector_db_config = _build_vec_db_config()
    pref_extractor_config = _build_pref_extractor_config()
    pref_adder_config = _build_pref_adder_config()
    pref_retriever_config = _build_pref_retriever_config()

    # Create component instances
    graph_db = GraphStoreFactory.from_config(graph_db_config)
    vector_db = VecDBFactory.from_config(vector_db_config)
    llm = LLMFactory.from_config(llm_config)
    embedder = EmbedderFactory.from_config(embedder_config)
    mem_reader = MemReaderFactory.from_config(mem_reader_config)
    reranker = RerankerFactory.from_config(reranker_config)
    internet_retriever = InternetRetrieverFactory.from_config(
        internet_retriever_config, embedder=embedder
    )
    pref_extractor = ExtractorFactory.from_config(
        config_factory=pref_extractor_config,
        llm_provider=llm,
        embedder=embedder,
        vector_db=vector_db,
    )
    pref_adder = AdderFactory.from_config(
        config_factory=pref_adder_config,
        llm_provider=llm,
        embedder=embedder,
        vector_db=vector_db,
    )
    pref_retriever = RetrieverFactory.from_config(
        config_factory=pref_retriever_config,
        llm_provider=llm,
        embedder=embedder,
        reranker=reranker,
        vector_db=vector_db,
    )

    # Initialize memory manager
    memory_manager = MemoryManager(
        graph_db,
        embedder,
        llm,
        memory_size=_get_default_memory_size(default_cube_config),
        is_reorganize=getattr(default_cube_config.text_mem.config, "reorganize", False),
    )
    mos_server = MOSServer(
        mem_reader=mem_reader,
        llm=llm,
        online_bot=False,
    )

    naive_mem_cube = NaiveMemCube(
        llm=llm,
        embedder=embedder,
        mem_reader=mem_reader,
        graph_db=graph_db,
        reranker=reranker,
        internet_retriever=internet_retriever,
        memory_manager=memory_manager,
        default_cube_config=default_cube_config,
        vector_db=vector_db,
        pref_extractor=pref_extractor,
        pref_adder=pref_adder,
        pref_retriever=pref_retriever,
    )

    # Initialize Scheduler
    scheduler_config_dict = APIConfig.get_scheduler_config()
    scheduler_config = SchedulerConfigFactory(
        backend="optimized_scheduler", config=scheduler_config_dict
    )
    mem_scheduler: OptimizedScheduler = SchedulerFactory.from_config(scheduler_config)
    mem_scheduler.initialize_modules(
        chat_llm=llm,
        process_llm=mem_reader.llm,
        db_engine=BaseDBManager.create_default_sqlite_engine(),
        mem_reader=mem_reader,
    )
    mem_scheduler.current_mem_cube = naive_mem_cube
    mem_scheduler.start()

    # Initialize SchedulerAPIModule
    api_module = mem_scheduler.api_module

    return (
        graph_db,
        mem_reader,
        llm,
        embedder,
        reranker,
        internet_retriever,
        memory_manager,
        default_cube_config,
        mos_server,
        mem_scheduler,
        naive_mem_cube,
        api_module,
        vector_db,
        pref_extractor,
        pref_adder,
        pref_retriever,
    )


# Initialize global components
(
    graph_db,
    mem_reader,
    llm,
    embedder,
    reranker,
    internet_retriever,
    memory_manager,
    default_cube_config,
    mos_server,
    mem_scheduler,
    naive_mem_cube,
    api_module,
    vector_db,
    pref_extractor,
    pref_adder,
    pref_retriever,
) = init_server()


def _format_memory_item(memory_data: Any) -> dict[str, Any]:
    """Format a single memory item for API response."""
    memory = memory_data.model_dump()
    memory_id = memory["id"]
    ref_id = f"[{memory_id.split('-')[0]}]"

    memory["ref_id"] = ref_id
    memory["metadata"]["embedding"] = []
    memory["metadata"]["sources"] = []
    memory["metadata"]["usage"] = []
    memory["metadata"]["ref_id"] = ref_id
    memory["metadata"]["id"] = memory_id
    memory["metadata"]["memory"] = memory["memory"]

    return memory


def _post_process_pref_mem(
    memories_result: list[dict[str, Any]],
    pref_formatted_mem: list[dict[str, Any]],
    mem_cube_id: str,
    include_preference: bool,
):
<<<<<<< HEAD
    if include_preference:
=======
    if handle_pref_mem:
>>>>>>> a4d1e7b1
        memories_result["pref_mem"].append(
            {
                "cube_id": mem_cube_id,
                "memories": pref_formatted_mem,
            }
        )
<<<<<<< HEAD
        pref_instruction, pref_note = instruct_completion(pref_formatted_mem)
        memories_result["pref_string"] = pref_instruction
        memories_result["pref_note"] = pref_note
=======
        pref_instruction: str = instruct_completion(pref_formatted_mem)
        memories_result["pref_string"] = pref_instruction
>>>>>>> a4d1e7b1

    return memories_result


@router.post("/search", summary="Search memories", response_model=SearchResponse)
def search_memories(search_req: APISearchRequest):
    """Search memories for a specific user."""
    # Create UserContext object - how to assign values
    user_context = UserContext(
        user_id=search_req.user_id,
        mem_cube_id=search_req.mem_cube_id,
        session_id=search_req.session_id or "default_session",
    )
    logger.info(f"Search user_id is: {user_context.mem_cube_id}")
    memories_result: MOSSearchResult = {
        "text_mem": [],
        "act_mem": [],
        "para_mem": [],
        "pref_mem": [],
<<<<<<< HEAD
        "pref_note": "",
=======
        "pref_string": "",
>>>>>>> a4d1e7b1
    }

    search_mode = search_req.mode

    def _search_text():
        if search_mode == SearchMode.FAST:
            formatted_memories = fast_search_memories(
                search_req=search_req, user_context=user_context
            )
        elif search_mode == SearchMode.FINE:
            formatted_memories = fine_search_memories(
                search_req=search_req, user_context=user_context
            )
        elif search_mode == SearchMode.MIXTURE:
            formatted_memories = mix_search_memories(
                search_req=search_req, user_context=user_context
            )
        else:
            logger.error(f"Unsupported search mode: {search_mode}")
            raise HTTPException(status_code=400, detail=f"Unsupported search mode: {search_mode}")
        return formatted_memories

    def _search_pref():
        if os.getenv("ENABLE_PREFERENCE_MEMORY", "false").lower() != "true":
            return []
        results = naive_mem_cube.pref_mem.search(
            query=search_req.query,
            top_k=search_req.pref_top_k,
            info={
                "user_id": search_req.user_id,
                "session_id": search_req.session_id,
                "chat_history": search_req.chat_history,
            },
        )
        return [_format_memory_item(data) for data in results]

    with ContextThreadPoolExecutor(max_workers=2) as executor:
        text_future = executor.submit(_search_text)
        pref_future = executor.submit(_search_pref)
        text_formatted_memories = text_future.result()
        pref_formatted_memories = pref_future.result()

    memories_result["text_mem"].append(
        {
            "cube_id": search_req.mem_cube_id,
            "memories": text_formatted_memories,
        }
    )

    memories_result = _post_process_pref_mem(
        memories_result, pref_formatted_memories, search_req.mem_cube_id, search_req.include_preference
    )

    return SearchResponse(
        message="Search completed successfully",
        data=memories_result,
    )


def mix_search_memories(
    search_req: APISearchRequest,
    user_context: UserContext,
):
    """
    Mix search memories: fast search + async fine search
    """

    formatted_memories = mem_scheduler.mix_search_memories(
        search_req=search_req,
        user_context=user_context,
    )
    return formatted_memories


def fine_search_memories(
    search_req: APISearchRequest,
    user_context: UserContext,
):
    target_session_id = search_req.session_id
    if not target_session_id:
        target_session_id = "default_session"
    search_filter = {"session_id": search_req.session_id} if search_req.session_id else None

    # Create MemCube and perform search
    search_results = naive_mem_cube.text_mem.search(
        query=search_req.query,
        user_name=user_context.mem_cube_id,
        top_k=search_req.top_k,
        mode=SearchMode.FINE,
        manual_close_internet=not search_req.internet_search,
        moscube=search_req.moscube,
        search_filter=search_filter,
        info={
            "user_id": search_req.user_id,
            "session_id": target_session_id,
            "chat_history": search_req.chat_history,
        },
    )
    formatted_memories = [_format_memory_item(data) for data in search_results]

    return formatted_memories


def fast_search_memories(
    search_req: APISearchRequest,
    user_context: UserContext,
):
    target_session_id = search_req.session_id
    if not target_session_id:
        target_session_id = "default_session"
    search_filter = {"session_id": search_req.session_id} if search_req.session_id else None

    # Create MemCube and perform search
    search_results = naive_mem_cube.text_mem.search(
        query=search_req.query,
        user_name=user_context.mem_cube_id,
        top_k=search_req.top_k,
        mode=SearchMode.FAST,
        manual_close_internet=not search_req.internet_search,
        moscube=search_req.moscube,
        search_filter=search_filter,
        info={
            "user_id": search_req.user_id,
            "session_id": target_session_id,
            "chat_history": search_req.chat_history,
        },
    )
    formatted_memories = [_format_memory_item(data) for data in search_results]

    return formatted_memories


@router.post("/add", summary="Add memories", response_model=MemoryResponse)
def add_memories(add_req: APIADDRequest):
    """Add memories for a specific user."""
    # Create UserContext object - how to assign values
    user_context = UserContext(
        user_id=add_req.user_id,
        mem_cube_id=add_req.mem_cube_id,
        session_id=add_req.session_id or "default_session",
    )
    target_session_id = add_req.session_id
    if not target_session_id:
        target_session_id = "default_session"

    # If text memory backend works in async mode, submit tasks to scheduler
    try:
        sync_mode = getattr(naive_mem_cube.text_mem, "mode", "sync")
    except Exception:
        sync_mode = "sync"
    logger.info(f"Add sync_mode mode is: {sync_mode}")

    def _process_text_mem() -> list[dict[str, str]]:
        memories_local = mem_reader.get_memory(
            [add_req.messages],
            type="chat",
            info={
                "user_id": add_req.user_id,
                "session_id": target_session_id,
            },
            mode="fast" if sync_mode == "async" else "fine",
        )
        flattened_local = [mm for m in memories_local for mm in m]
        logger.info(f"Memory extraction completed for user {add_req.user_id}")
        mem_ids_local: list[str] = naive_mem_cube.text_mem.add(
            flattened_local,
            user_name=user_context.mem_cube_id,
        )
        logger.info(
            f"Added {len(mem_ids_local)} memories for user {add_req.user_id} "
            f"in session {add_req.session_id}: {mem_ids_local}"
        )
        if sync_mode == "async":
            try:
                message_item_read = ScheduleMessageItem(
                    user_id=add_req.user_id,
                    session_id=target_session_id,
                    mem_cube_id=add_req.mem_cube_id,
                    mem_cube=naive_mem_cube,
                    label=MEM_READ_LABEL,
                    content=json.dumps(mem_ids_local),
                    timestamp=datetime.utcnow(),
                    user_name=add_req.mem_cube_id,
                )
                mem_scheduler.submit_messages(messages=[message_item_read])
                logger.info(f"2105Submit messages!!!!!: {json.dumps(mem_ids_local)}")
            except Exception as e:
                logger.error(f"Failed to submit async memory tasks: {e}", exc_info=True)
        else:
            message_item_add = ScheduleMessageItem(
                user_id=add_req.user_id,
                session_id=target_session_id,
                mem_cube_id=add_req.mem_cube_id,
                mem_cube=naive_mem_cube,
                label=ADD_LABEL,
                content=json.dumps(mem_ids_local),
                timestamp=datetime.utcnow(),
                user_name=add_req.mem_cube_id,
            )
            mem_scheduler.submit_messages(messages=[message_item_add])
        return [
            {
                "memory": memory.memory,
                "memory_id": memory_id,
                "memory_type": memory.metadata.memory_type,
            }
            for memory_id, memory in zip(mem_ids_local, flattened_local, strict=False)
        ]

    def _process_pref_mem() -> list[dict[str, str]]:
        if os.getenv("ENABLE_PREFERENCE_MEMORY", "false").lower() != "true":
            return []
        # Follow async behavior similar to core.py: enqueue when async
        if sync_mode == "async":
            try:
                messages_list = [add_req.messages]
                message_item_pref = ScheduleMessageItem(
                    user_id=add_req.user_id,
                    session_id=target_session_id,
                    mem_cube_id=add_req.mem_cube_id,
                    mem_cube=naive_mem_cube,
                    label=PREF_ADD_LABEL,
                    content=json.dumps(messages_list),
                    timestamp=datetime.utcnow(),
                )
                mem_scheduler.submit_messages(messages=[message_item_pref])
                logger.info("Submitted preference add to scheduler (async mode)")
            except Exception as e:
                logger.error(f"Failed to submit PREF_ADD task: {e}", exc_info=True)
            return []
        else:
            pref_memories_local = naive_mem_cube.pref_mem.get_memory(
                [add_req.messages],
                type="chat",
                info={
                    "user_id": add_req.user_id,
                    "session_id": target_session_id,
                },
            )
            pref_ids_local: list[str] = naive_mem_cube.pref_mem.add(pref_memories_local)
            logger.info(
                f"Added {len(pref_ids_local)} preferences for user {add_req.user_id} "
                f"in session {add_req.session_id}: {pref_ids_local}"
            )
            return [
                {
                    "memory": memory.memory,
                    "memory_id": memory_id,
                    "memory_type": memory.metadata.preference_type,
                }
                for memory_id, memory in zip(pref_ids_local, pref_memories_local, strict=False)
            ]

    with ContextThreadPoolExecutor(max_workers=2) as executor:
        text_future = executor.submit(_process_text_mem)
        pref_future = executor.submit(_process_pref_mem)
        text_response_data = text_future.result()
        pref_response_data = pref_future.result()

    return MemoryResponse(
        message="Memory added successfully",
        data=text_response_data + pref_response_data,
    )


@router.get("/scheduler/status", summary="Get scheduler running status")
def scheduler_status(user_name: str | None = None):
    try:
        if user_name:
            running = mem_scheduler.dispatcher.get_running_tasks(
                lambda task: getattr(task, "mem_cube_id", None) == user_name
            )
            tasks_iter = list(_to_iter(running))
            running_count = len(tasks_iter)
            return {
                "message": "ok",
                "data": {
                    "scope": "user",
                    "user_name": user_name,
                    "running_tasks": running_count,
                    "timestamp": time.time(),
                    "instance_id": INSTANCE_ID,
                },
            }
        else:
            running_all = mem_scheduler.dispatcher.get_running_tasks(lambda _t: True)
            tasks_iter = list(_to_iter(running_all))
            running_count = len(tasks_iter)

            task_count_per_user: dict[str, int] = {}
            for task in tasks_iter:
                cube = getattr(task, "mem_cube_id", "unknown")
                task_count_per_user[cube] = task_count_per_user.get(cube, 0) + 1

            return {
                "message": "ok",
                "data": {
                    "scope": "global",
                    "running_tasks": running_count,
                    "task_count_per_user": task_count_per_user,
                    "timestamp": time.time(),
                    "instance_id": INSTANCE_ID,
                },
            }
    except Exception as err:
        logger.error("Failed to get scheduler status: %s", traceback.format_exc())
        raise HTTPException(status_code=500, detail="Failed to get scheduler status") from err


@router.post("/scheduler/wait", summary="Wait until scheduler is idle for a specific user")
def scheduler_wait(
    user_name: str,
    timeout_seconds: float = 120.0,
    poll_interval: float = 0.2,
):
    """
    Block until scheduler has no running tasks for the given user_name, or timeout.
    """
    start = time.time()
    try:
        while True:
            running = mem_scheduler.dispatcher.get_running_tasks(
                lambda task: task.mem_cube_id == user_name
            )
            running_count = len(running)
            elapsed = time.time() - start

            # success -> scheduler is idle
            if running_count == 0:
                return {
                    "message": "idle",
                    "data": {
                        "running_tasks": 0,
                        "waited_seconds": round(elapsed, 3),
                        "timed_out": False,
                        "user_name": user_name,
                    },
                }

            # timeout check
            if elapsed > timeout_seconds:
                return {
                    "message": "timeout",
                    "data": {
                        "running_tasks": running_count,
                        "waited_seconds": round(elapsed, 3),
                        "timed_out": True,
                        "user_name": user_name,
                    },
                }

            time.sleep(poll_interval)

    except Exception as err:
        logger.error("Failed while waiting for scheduler: %s", traceback.format_exc())
        raise HTTPException(status_code=500, detail="Failed while waiting for scheduler") from err


@router.get("/scheduler/wait/stream", summary="Stream scheduler progress for a user")
def scheduler_wait_stream(
    user_name: str,
    timeout_seconds: float = 120.0,
    poll_interval: float = 0.2,
):
    """
    Stream scheduler progress via Server-Sent Events (SSE).

    Contract:
    - We emit periodic heartbeat frames while tasks are still running.
    - Each heartbeat frame is JSON, prefixed with "data: ".
    - On final frame, we include status = "idle" or "timeout" and timed_out flag,
      with the same semantics as /scheduler/wait.

    Example curl:
      curl -N "${API_HOST}/product/scheduler/wait/stream?timeout_seconds=10&poll_interval=0.5"
    """

    def event_generator():
        start = time.time()
        try:
            while True:
                running = mem_scheduler.dispatcher.get_running_tasks(
                    lambda task: task.mem_cube_id == user_name
                )
                running_count = len(running)
                elapsed = time.time() - start

                payload = {
                    "user_name": user_name,
                    "running_tasks": running_count,
                    "elapsed_seconds": round(elapsed, 3),
                    "status": "running" if running_count > 0 else "idle",
                    "instance_id": INSTANCE_ID,
                }
                yield "data: " + json.dumps(payload, ensure_ascii=False) + "\n\n"

                if running_count == 0 or elapsed > timeout_seconds:
                    payload["status"] = "idle" if running_count == 0 else "timeout"
                    payload["timed_out"] = running_count > 0
                    yield "data: " + json.dumps(payload, ensure_ascii=False) + "\n\n"
                    break

                time.sleep(poll_interval)

        except Exception as e:
            err_payload = {
                "status": "error",
                "detail": "stream_failed",
                "exception": str(e),
                "user_name": user_name,
            }
            logger.error(f"Scheduler stream error for {user_name}: {traceback.format_exc()}")
            yield "data: " + json.dumps(err_payload, ensure_ascii=False) + "\n\n"

    return StreamingResponse(event_generator(), media_type="text/event-stream")


@router.post("/chat/complete", summary="Chat with MemOS (Complete Response)")
def chat_complete(chat_req: APIChatCompleteRequest):
    """Chat with MemOS for a specific user. Returns complete response (non-streaming)."""
    try:
        # Collect all responses from the generator
        content, references = mos_server.chat(
            query=chat_req.query,
            user_id=chat_req.user_id,
            cube_id=chat_req.mem_cube_id,
            mem_cube=naive_mem_cube,
            history=chat_req.history,
            internet_search=chat_req.internet_search,
            moscube=chat_req.moscube,
            base_prompt=chat_req.base_prompt,
            top_k=chat_req.top_k,
            threshold=chat_req.threshold,
            session_id=chat_req.session_id,
        )

        # Return the complete response
        return {
            "message": "Chat completed successfully",
            "data": {"response": content, "references": references},
        }

    except ValueError as err:
        raise HTTPException(status_code=404, detail=str(traceback.format_exc())) from err
    except Exception as err:
        logger.error(f"Failed to start chat: {traceback.format_exc()}")
        raise HTTPException(status_code=500, detail=str(traceback.format_exc())) from err<|MERGE_RESOLUTION|>--- conflicted
+++ resolved
@@ -326,25 +326,16 @@
     mem_cube_id: str,
     include_preference: bool,
 ):
-<<<<<<< HEAD
     if include_preference:
-=======
-    if handle_pref_mem:
->>>>>>> a4d1e7b1
         memories_result["pref_mem"].append(
             {
                 "cube_id": mem_cube_id,
                 "memories": pref_formatted_mem,
             }
         )
-<<<<<<< HEAD
         pref_instruction, pref_note = instruct_completion(pref_formatted_mem)
         memories_result["pref_string"] = pref_instruction
         memories_result["pref_note"] = pref_note
-=======
-        pref_instruction: str = instruct_completion(pref_formatted_mem)
-        memories_result["pref_string"] = pref_instruction
->>>>>>> a4d1e7b1
 
     return memories_result
 
@@ -364,11 +355,7 @@
         "act_mem": [],
         "para_mem": [],
         "pref_mem": [],
-<<<<<<< HEAD
         "pref_note": "",
-=======
-        "pref_string": "",
->>>>>>> a4d1e7b1
     }
 
     search_mode = search_req.mode
