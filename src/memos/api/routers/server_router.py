--- conflicted
+++ resolved
@@ -109,15 +109,10 @@
 # =============================================================================
 
 
-<<<<<<< HEAD
-@router.get("/scheduler/status", summary="Get scheduler running status")
-def scheduler_status(user_name: str | None = None):
-=======
 @router.get(
     "/scheduler/status", summary="Get scheduler running status", response_model=AddStatusResponse
 )
 def scheduler_status(add_status_req: AddStatusRequest):
->>>>>>> 3f87a63f
     """Get scheduler running status."""
     return handlers.scheduler_handler.handle_scheduler_status(
         mem_cube_id=add_status_req.mem_cube_id,
