--- conflicted
+++ resolved
@@ -98,54 +98,6 @@
 # Scheduler API Endpoints
 # =============================================================================
 
-<<<<<<< HEAD
-    # Create component instances
-    graph_db = GraphStoreFactory.from_config(graph_db_config)
-    vector_db = (
-        VecDBFactory.from_config(vector_db_config)
-        if os.getenv("ENABLE_PREFERENCE_MEMORY", "false").lower() == "true"
-        else None
-    )
-    llm = LLMFactory.from_config(llm_config)
-    embedder = EmbedderFactory.from_config(embedder_config)
-    mem_reader = MemReaderFactory.from_config(mem_reader_config)
-    reranker = RerankerFactory.from_config(reranker_config)
-    internet_retriever = InternetRetrieverFactory.from_config(
-        internet_retriever_config, embedder=embedder
-    )
-    pref_extractor = (
-        ExtractorFactory.from_config(
-            config_factory=pref_extractor_config,
-            llm_provider=llm,
-            embedder=embedder,
-            vector_db=vector_db,
-        )
-        if os.getenv("ENABLE_PREFERENCE_MEMORY", "false").lower() == "true"
-        else None
-    )
-    pref_adder = (
-        AdderFactory.from_config(
-            config_factory=pref_adder_config,
-            llm_provider=llm,
-            embedder=embedder,
-            vector_db=vector_db,
-        )
-        if os.getenv("ENABLE_PREFERENCE_MEMORY", "false").lower() == "true"
-        else None
-    )
-    pref_retriever = (
-        RetrieverFactory.from_config(
-            config_factory=pref_retriever_config,
-            llm_provider=llm,
-            embedder=embedder,
-            reranker=reranker,
-            vector_db=vector_db,
-        )
-        if os.getenv("ENABLE_PREFERENCE_MEMORY", "false").lower() == "true"
-        else None
-    )
-=======
->>>>>>> e234da99
 
 @router.get("/scheduler/status", summary="Get scheduler running status")
 def scheduler_status(user_name: str | None = None):
