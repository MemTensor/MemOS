import json
import os
import traceback

from concurrent.futures import ThreadPoolExecutor
from typing import Any

from fastapi import APIRouter, HTTPException

from memos.api.config import APIConfig
from memos.api.product_models import (
    APIADDRequest,
    APIChatCompleteRequest,
    APISearchRequest,
    MemoryResponse,
    SearchResponse,
)
from memos.configs.embedder import EmbedderConfigFactory
from memos.configs.graph_db import GraphDBConfigFactory
from memos.configs.internet_retriever import InternetRetrieverConfigFactory
from memos.configs.llm import LLMConfigFactory
from memos.configs.mem_reader import MemReaderConfigFactory
from memos.configs.mem_scheduler import SchedulerConfigFactory
from memos.configs.reranker import RerankerConfigFactory
from memos.configs.vec_db import VectorDBConfigFactory
from memos.embedders.factory import EmbedderFactory
from memos.graph_dbs.factory import GraphStoreFactory
from memos.llms.factory import LLMFactory
from memos.log import get_logger
from memos.mem_cube.navie import NaiveMemCube
from memos.mem_os.product_server import MOSServer
from memos.mem_reader.factory import MemReaderFactory
<<<<<<< HEAD
from memos.memories.textual.prefer_text_memory.config import (
    AdderConfigFactory,
    ExtractorConfigFactory,
    RetrieverConfigFactory,
)
from memos.memories.textual.prefer_text_memory.factory import (
    AdderFactory,
    ExtractorFactory,
    RetrieverFactory,
)
=======
from memos.mem_scheduler.orm_modules.base_model import BaseDBManager
from memos.mem_scheduler.scheduler_factory import SchedulerFactory
from memos.mem_scheduler.schemas.general_schemas import (
    API_MIX_SEARCH_LABEL,
    SearchMode,
)
from memos.mem_scheduler.schemas.message_schemas import ScheduleMessageItem
from memos.mem_scheduler.utils.db_utils import get_utc_now
>>>>>>> 651e8df2
from memos.memories.textual.tree_text_memory.organize.manager import MemoryManager
from memos.memories.textual.tree_text_memory.retrieve.internet_retriever_factory import (
    InternetRetrieverFactory,
)
from memos.reranker.factory import RerankerFactory
from memos.templates.instruction_completion import instruct_completion
from memos.types import MOSSearchResult, UserContext
from memos.vec_dbs.factory import VecDBFactory


logger = get_logger(__name__)

router = APIRouter(prefix="/product", tags=["Server API"])


def _build_graph_db_config(user_id: str = "default") -> dict[str, Any]:
    """Build graph database configuration."""
    graph_db_backend_map = {
        "neo4j-community": APIConfig.get_neo4j_community_config(user_id=user_id),
        "neo4j": APIConfig.get_neo4j_config(user_id=user_id),
        "nebular": APIConfig.get_nebular_config(user_id=user_id),
    }

    graph_db_backend = os.getenv("NEO4J_BACKEND", "nebular").lower()
    return GraphDBConfigFactory.model_validate(
        {
            "backend": graph_db_backend,
            "config": graph_db_backend_map[graph_db_backend],
        }
    )


def _build_vec_db_config() -> dict[str, Any]:
    """Build vector database configuration."""
    return VectorDBConfigFactory.model_validate(
        {
            "backend": "milvus",
            "config": APIConfig.get_milvus_config(),
        }
    )


def _build_llm_config() -> dict[str, Any]:
    """Build LLM configuration."""
    return LLMConfigFactory.model_validate(
        {
            "backend": "openai",
            "config": APIConfig.get_openai_config(),
        }
    )


def _build_embedder_config() -> dict[str, Any]:
    """Build embedder configuration."""
    return EmbedderConfigFactory.model_validate(APIConfig.get_embedder_config())


def _build_mem_reader_config() -> dict[str, Any]:
    """Build memory reader configuration."""
    return MemReaderConfigFactory.model_validate(
        APIConfig.get_product_default_config()["mem_reader"]
    )


def _build_reranker_config() -> dict[str, Any]:
    """Build reranker configuration."""
    return RerankerConfigFactory.model_validate(APIConfig.get_reranker_config())


def _build_internet_retriever_config() -> dict[str, Any]:
    """Build internet retriever configuration."""
    return InternetRetrieverConfigFactory.model_validate(APIConfig.get_internet_config())


def _build_pref_extractor_config() -> dict[str, Any]:
    """Build extractor configuration."""
    return ExtractorConfigFactory.model_validate({"backend": "naive", "config": {}})


def _build_pref_adder_config() -> dict[str, Any]:
    """Build adder configuration."""
    return AdderConfigFactory.model_validate({"backend": "naive", "config": {}})


def _build_pref_retriever_config() -> dict[str, Any]:
    """Build retriever configuration."""
    return RetrieverConfigFactory.model_validate({"backend": "naive", "config": {}})


def _get_default_memory_size(cube_config) -> dict[str, int]:
    """Get default memory size configuration."""
    return getattr(cube_config.text_mem.config, "memory_size", None) or {
        "WorkingMemory": 20,
        "LongTermMemory": 1500,
        "UserMemory": 480,
    }


def init_server():
    """Initialize server components and configurations."""
    # Get default cube configuration
    default_cube_config = APIConfig.get_default_cube_config()

    # Build component configurations
    graph_db_config = _build_graph_db_config()
    print(graph_db_config)
    llm_config = _build_llm_config()
    embedder_config = _build_embedder_config()
    mem_reader_config = _build_mem_reader_config()
    reranker_config = _build_reranker_config()
    internet_retriever_config = _build_internet_retriever_config()
    vector_db_config = _build_vec_db_config()
    pref_extractor_config = _build_pref_extractor_config()
    pref_adder_config = _build_pref_adder_config()
    pref_retriever_config = _build_pref_retriever_config()

    # Create component instances
    graph_db = GraphStoreFactory.from_config(graph_db_config)
    vector_db = VecDBFactory.from_config(vector_db_config)
    llm = LLMFactory.from_config(llm_config)
    embedder = EmbedderFactory.from_config(embedder_config)
    mem_reader = MemReaderFactory.from_config(mem_reader_config)
    reranker = RerankerFactory.from_config(reranker_config)
    internet_retriever = InternetRetrieverFactory.from_config(
        internet_retriever_config, embedder=embedder
    )
    pref_extractor = ExtractorFactory.from_config(
        config_factory=pref_extractor_config,
        llm_provider=llm,
        embedder=embedder,
        vector_db=vector_db,
    )
    pref_adder = AdderFactory.from_config(
        config_factory=pref_adder_config,
        llm_provider=llm,
        embedder=embedder,
        vector_db=vector_db,
    )
    pref_retriever = RetrieverFactory.from_config(
        config_factory=pref_retriever_config,
        llm_provider=llm,
        embedder=embedder,
        reranker=reranker,
        vector_db=vector_db,
    )

    # Initialize memory manager
    memory_manager = MemoryManager(
        graph_db,
        embedder,
        llm,
        memory_size=_get_default_memory_size(default_cube_config),
        is_reorganize=getattr(default_cube_config.text_mem.config, "reorganize", False),
    )
    mos_server = MOSServer(
        mem_reader=mem_reader,
        llm=llm,
        online_bot=False,
    )

    # Initialize Scheduler
    scheduler_config_dict = APIConfig.get_scheduler_config()
    scheduler_config = SchedulerConfigFactory(
        backend="optimized_scheduler", config=scheduler_config_dict
    )
    mem_scheduler = SchedulerFactory.from_config(scheduler_config)
    mem_scheduler.initialize_modules(
        chat_llm=llm,
        process_llm=mem_reader.llm,
        db_engine=BaseDBManager.create_default_sqlite_engine(),
    )
    mem_scheduler.start()

    # Initialize SchedulerAPIModule
    api_module = mem_scheduler.api_module

    naive_mem_cube = NaiveMemCube(
        llm=llm,
        embedder=embedder,
        mem_reader=mem_reader,
        graph_db=graph_db,
        reranker=reranker,
        internet_retriever=internet_retriever,
        memory_manager=memory_manager,
        default_cube_config=default_cube_config,
    )

    return (
        graph_db,
        mem_reader,
        llm,
        embedder,
        reranker,
        internet_retriever,
        memory_manager,
        default_cube_config,
        mos_server,
<<<<<<< HEAD
        vector_db,
        pref_extractor,
        pref_adder,
        pref_retriever,
=======
        mem_scheduler,
        naive_mem_cube,
        api_module,
>>>>>>> 651e8df2
    )


# Initialize global components
(
    graph_db,
    mem_reader,
    llm,
    embedder,
    reranker,
    internet_retriever,
    memory_manager,
    default_cube_config,
    mos_server,
<<<<<<< HEAD
    vector_db,
    pref_extractor,
    pref_adder,
    pref_retriever,
) = init_server()


def _create_naive_mem_cube() -> NaiveMemCube:
    """Create a NaiveMemCube instance with initialized components."""
    naive_mem_cube = NaiveMemCube(
        llm=llm,
        embedder=embedder,
        mem_reader=mem_reader,
        graph_db=graph_db,
        reranker=reranker,
        internet_retriever=internet_retriever,
        memory_manager=memory_manager,
        default_cube_config=default_cube_config,
        vector_db=vector_db,
        pref_extractor=pref_extractor,
        pref_adder=pref_adder,
        pref_retriever=pref_retriever,
    )
    return naive_mem_cube


=======
    mem_scheduler,
    naive_mem_cube,
    api_module,
) = init_server()


>>>>>>> 651e8df2
def _format_memory_item(memory_data: Any) -> dict[str, Any]:
    """Format a single memory item for API response."""
    memory = memory_data.model_dump()
    memory_id = memory["id"]
    ref_id = f"[{memory_id.split('-')[0]}]"

    memory["ref_id"] = ref_id
    memory["metadata"]["embedding"] = []
    memory["metadata"]["sources"] = []
    memory["metadata"]["ref_id"] = ref_id
    memory["metadata"]["id"] = memory_id
    memory["metadata"]["memory"] = memory["memory"]

    return memory


def _post_process_pref_mem(
    memories_result: list[dict[str, Any]],
    pref_formatted_mem: list[dict[str, Any]],
    mem_cube_id: str,
    handle_pref_mem: bool,
):
    if os.getenv("RETURN_ORIGINAL_PREF_MEM", "false").lower() == "true" and pref_formatted_mem:
        memories_result["prefs"] = []
        memories_result["prefs"].append(
            {
                "cube_id": mem_cube_id,
                "memories": pref_formatted_mem,
            }
        )

    if handle_pref_mem:
        pref_instruction: str = instruct_completion(pref_formatted_mem)
        memories_result["pref_mem"] = pref_instruction

    return memories_result


@router.post("/search", summary="Search memories", response_model=SearchResponse)
def search_memories(search_req: APISearchRequest):
    """Search memories for a specific user."""
    # Create UserContext object - how to assign values
    user_context = UserContext(
        user_id=search_req.user_id,
        mem_cube_id=search_req.mem_cube_id,
        session_id=search_req.session_id or "default_session",
    )
    logger.info(f"Search user_id is: {user_context.mem_cube_id}")
    memories_result: MOSSearchResult = {
        "text_mem": [],
        "act_mem": [],
        "para_mem": [],
    }

    search_mode = search_req.mode

    if search_mode == SearchMode.FAST:
        formatted_memories = fast_search_memories(search_req=search_req, user_context=user_context)
    elif search_mode == SearchMode.FINE:
        formatted_memories = fine_search_memories(search_req=search_req, user_context=user_context)
    elif search_mode == SearchMode.MIXTURE:
        formatted_memories = mix_search_memories(search_req=search_req, user_context=user_context)
    else:
        logger.error(f"Unsupported search mode: {search_mode}")
        raise HTTPException(status_code=400, detail=f"Unsupported search mode: {search_mode}")

    memories_result["text_mem"].append(
        {
            "cube_id": search_req.mem_cube_id,
            "memories": formatted_memories,
        }
    )

    return SearchResponse(
        message="Search completed successfully",
        data=memories_result,
    )


def mix_search_memories(
    search_req: APISearchRequest,
    user_context: UserContext,
):
    """
    Mix search memories: fast search + async fine search
    """
    # Get fast memories first
    fast_memories = fast_search_memories(search_req, user_context)

    # Check if scheduler and dispatcher are available for async execution
    if mem_scheduler and hasattr(mem_scheduler, "dispatcher") and mem_scheduler.dispatcher:
        try:
            # Create message for async fine search
            message_content = {
                "search_req": {
                    "query": search_req.query,
                    "user_id": search_req.user_id,
                    "session_id": search_req.session_id,
                    "top_k": search_req.top_k,
                    "internet_search": search_req.internet_search,
                    "moscube": search_req.moscube,
                    "chat_history": search_req.chat_history,
                },
                "user_context": {"mem_cube_id": user_context.mem_cube_id},
            }

            message = ScheduleMessageItem(
                item_id=f"mix_search_{search_req.user_id}_{get_utc_now().timestamp()}",
                user_id=search_req.user_id,
                mem_cube_id=user_context.mem_cube_id,
                label=API_MIX_SEARCH_LABEL,
                mem_cube=naive_mem_cube,
                content=json.dumps(message_content),
                timestamp=get_utc_now(),
            )

            # Submit async task
            mem_scheduler.dispatcher.submit_message(message)
            logger.info(f"Submitted async fine search task for user {search_req.user_id}")

            # Try to get pre-computed fine memories if available
            try:
                pre_fine_memories = api_module.get_pre_fine_memories(
                    user_id=search_req.user_id, mem_cube_id=user_context.mem_cube_id
                )
                if pre_fine_memories:
                    # Merge fast and pre-computed fine memories
                    all_memories = fast_memories + pre_fine_memories
                    # Remove duplicates based on content
                    seen_contents = set()
                    unique_memories = []
                    for memory in all_memories:
                        content_key = memory.get("content", "")
                        if content_key not in seen_contents:
                            seen_contents.add(content_key)
                            unique_memories.append(memory)
                    return unique_memories
            except Exception as e:
                logger.warning(f"Failed to get pre-computed fine memories: {e}")

        except Exception as e:
            logger.error(f"Failed to submit async fine search task: {e}")
            # Fall back to synchronous execution

    # Fallback: synchronous fine search
    try:
        fine_memories = fine_search_memories(search_req, user_context)

        # Merge fast and fine memories
        all_memories = fast_memories + fine_memories

        # Remove duplicates based on content
        seen_contents = set()
        unique_memories = []
        for memory in all_memories:
            content_key = memory.get("content", "")
            if content_key not in seen_contents:
                seen_contents.add(content_key)
                unique_memories.append(memory)

        # Sync search data to Redis
        try:
            api_module.sync_search_data(
                user_id=search_req.user_id,
                mem_cube_id=user_context.mem_cube_id,
                query=search_req.query,
                formatted_memories=unique_memories,
            )
        except Exception as e:
            logger.error(f"Failed to sync search data: {e}")

        return unique_memories

    except Exception as e:
        logger.error(f"Fine search failed: {e}")
        return fast_memories


def fine_search_memories(
    search_req: APISearchRequest,
    user_context: UserContext,
):
    target_session_id = search_req.session_id
    if not target_session_id:
        target_session_id = "default_session"
    search_filter = {"session_id": search_req.session_id} if search_req.session_id else None

    # Create MemCube and perform search
<<<<<<< HEAD
    naive_mem_cube = _create_naive_mem_cube()

    def _search_text():
        results = naive_mem_cube.text_mem.search(
            query=search_req.query,
            user_name=user_context.mem_cube_id,
            top_k=search_req.top_k,
            mode=search_req.mode,
            manual_close_internet=not search_req.internet_search,
            moscube=search_req.moscube,
            search_filter=search_filter,
            info={
                "user_id": search_req.user_id,
                "session_id": target_session_id,
                "chat_history": search_req.chat_history,
            },
        )
        return [_format_memory_item(data) for data in results]

    def _search_pref():
        if os.getenv("ENABLE_PREFERENCE_MEMORY", "false").lower() != "true":
            return []
        results = naive_mem_cube.pref_mem.search(
            query=search_req.query,
            top_k=search_req.top_k,
            info={
                "user_id": search_req.user_id,
                "session_id": target_session_id,
                "chat_history": search_req.chat_history,
            },
        )
        return [_format_memory_item(data) for data in results]

    with ThreadPoolExecutor(max_workers=2) as executor:
        text_future = executor.submit(_search_text)
        pref_future = executor.submit(_search_pref)
        text_formatted_memories = text_future.result()
        pref_formatted_memories = pref_future.result()

    memories_result["text_mem"].append(
        {
            "cube_id": search_req.mem_cube_id,
            "memories": text_formatted_memories,
        }
    )

    memories_result = _post_process_pref_mem(
        memories_result, pref_formatted_memories, search_req.mem_cube_id, search_req.handle_pref_mem
    )

    return SearchResponse(
        message="Search completed successfully",
        data=memories_result,
=======
    search_results = naive_mem_cube.text_mem.search(
        query=search_req.query,
        user_name=user_context.mem_cube_id,
        top_k=search_req.top_k,
        mode=SearchMode.FINE,
        manual_close_internet=not search_req.internet_search,
        moscube=search_req.moscube,
        search_filter=search_filter,
        info={
            "user_id": search_req.user_id,
            "session_id": target_session_id,
            "chat_history": search_req.chat_history,
        },
    )
    formatted_memories = [_format_memory_item(data) for data in search_results]

    return formatted_memories


def fast_search_memories(
    search_req: APISearchRequest,
    user_context: UserContext,
):
    target_session_id = search_req.session_id
    if not target_session_id:
        target_session_id = "default_session"
    search_filter = {"session_id": search_req.session_id} if search_req.session_id else None

    # Create MemCube and perform search
    search_results = naive_mem_cube.text_mem.search(
        query=search_req.query,
        user_name=user_context.mem_cube_id,
        top_k=search_req.top_k,
        mode=SearchMode.FAST,
        manual_close_internet=not search_req.internet_search,
        moscube=search_req.moscube,
        search_filter=search_filter,
        info={
            "user_id": search_req.user_id,
            "session_id": target_session_id,
            "chat_history": search_req.chat_history,
        },
>>>>>>> 651e8df2
    )
    formatted_memories = [_format_memory_item(data) for data in search_results]

    return formatted_memories


@router.post("/add", summary="Add memories", response_model=MemoryResponse)
def add_memories(add_req: APIADDRequest):
    """Add memories for a specific user."""
    # Create UserContext object - how to assign values
    user_context = UserContext(
        user_id=add_req.user_id,
        mem_cube_id=add_req.mem_cube_id,
        session_id=add_req.session_id or "default_session",
    )
    target_session_id = add_req.session_id
    if not target_session_id:
        target_session_id = "default_session"

    def _process_text_mem() -> list[dict[str, str]]:
        memories_local = mem_reader.get_memory(
            [add_req.messages],
            type="chat",
            info={
                "user_id": add_req.user_id,
                "session_id": target_session_id,
            },
        )
        flattened_local = [mm for m in memories_local for mm in m]
        logger.info(f"Memory extraction completed for user {add_req.user_id}")
        mem_ids_local: list[str] = naive_mem_cube.text_mem.add(
            flattened_local,
            user_name=user_context.mem_cube_id,
        )
        logger.info(
            f"Added {len(mem_ids_local)} memories for user {add_req.user_id} "
            f"in session {add_req.session_id}: {mem_ids_local}"
        )
        return [
            {
                "memory": memory.memory,
                "memory_id": memory_id,
                "memory_type": memory.metadata.memory_type,
            }
            for memory_id, memory in zip(mem_ids_local, flattened_local, strict=False)
        ]

    def _process_pref_mem() -> list[dict[str, str]]:
        if os.getenv("ENABLE_PREFERENCE_MEMORY", "false").lower() != "true":
            return []
        pref_memories_local = naive_mem_cube.pref_mem.get_memory(
            [add_req.messages],
            type="chat",
            info={
                "user_id": add_req.user_id,
                "session_id": target_session_id,
            },
        )
        pref_ids_local: list[str] = naive_mem_cube.pref_mem.add(pref_memories_local)
        logger.info(
            f"Added {len(pref_ids_local)} preferences for user {add_req.user_id} "
            f"in session {add_req.session_id}: {pref_ids_local}"
        )
        return [
            {
                "memory": memory.memory,
                "memory_id": memory_id,
                "memory_type": memory.metadata.preference_type,
            }
            for memory_id, memory in zip(pref_ids_local, pref_memories_local, strict=False)
        ]

    with ThreadPoolExecutor(max_workers=2) as executor:
        text_future = executor.submit(_process_text_mem)
        pref_future = executor.submit(_process_pref_mem)
        text_response_data = text_future.result()
        pref_response_data = pref_future.result()

    return MemoryResponse(
        message="Memory added successfully",
        data=text_response_data + pref_response_data,
    )


@router.post("/chat/complete", summary="Chat with MemOS (Complete Response)")
def chat_complete(chat_req: APIChatCompleteRequest):
    """Chat with MemOS for a specific user. Returns complete response (non-streaming)."""
    try:
        # Collect all responses from the generator
        content, references = mos_server.chat(
            query=chat_req.query,
            user_id=chat_req.user_id,
            cube_id=chat_req.mem_cube_id,
            mem_cube=naive_mem_cube,
            history=chat_req.history,
            internet_search=chat_req.internet_search,
            moscube=chat_req.moscube,
            base_prompt=chat_req.base_prompt,
            top_k=chat_req.top_k,
            threshold=chat_req.threshold,
            session_id=chat_req.session_id,
        )

        # Return the complete response
        return {
            "message": "Chat completed successfully",
            "data": {"response": content, "references": references},
        }

    except ValueError as err:
        raise HTTPException(status_code=404, detail=str(traceback.format_exc())) from err
    except Exception as err:
        logger.error(f"Failed to start chat: {traceback.format_exc()}")
        raise HTTPException(status_code=500, detail=str(traceback.format_exc())) from err<|MERGE_RESOLUTION|>--- conflicted
+++ resolved
@@ -30,7 +30,14 @@
 from memos.mem_cube.navie import NaiveMemCube
 from memos.mem_os.product_server import MOSServer
 from memos.mem_reader.factory import MemReaderFactory
-<<<<<<< HEAD
+from memos.mem_scheduler.orm_modules.base_model import BaseDBManager
+from memos.mem_scheduler.scheduler_factory import SchedulerFactory
+from memos.mem_scheduler.schemas.general_schemas import (
+    API_MIX_SEARCH_LABEL,
+    SearchMode,
+)
+from memos.mem_scheduler.schemas.message_schemas import ScheduleMessageItem
+from memos.mem_scheduler.utils.db_utils import get_utc_now
 from memos.memories.textual.prefer_text_memory.config import (
     AdderConfigFactory,
     ExtractorConfigFactory,
@@ -41,16 +48,6 @@
     ExtractorFactory,
     RetrieverFactory,
 )
-=======
-from memos.mem_scheduler.orm_modules.base_model import BaseDBManager
-from memos.mem_scheduler.scheduler_factory import SchedulerFactory
-from memos.mem_scheduler.schemas.general_schemas import (
-    API_MIX_SEARCH_LABEL,
-    SearchMode,
-)
-from memos.mem_scheduler.schemas.message_schemas import ScheduleMessageItem
-from memos.mem_scheduler.utils.db_utils import get_utc_now
->>>>>>> 651e8df2
 from memos.memories.textual.tree_text_memory.organize.manager import MemoryManager
 from memos.memories.textual.tree_text_memory.retrieve.internet_retriever_factory import (
     InternetRetrieverFactory,
@@ -227,61 +224,6 @@
     # Initialize SchedulerAPIModule
     api_module = mem_scheduler.api_module
 
-    naive_mem_cube = NaiveMemCube(
-        llm=llm,
-        embedder=embedder,
-        mem_reader=mem_reader,
-        graph_db=graph_db,
-        reranker=reranker,
-        internet_retriever=internet_retriever,
-        memory_manager=memory_manager,
-        default_cube_config=default_cube_config,
-    )
-
-    return (
-        graph_db,
-        mem_reader,
-        llm,
-        embedder,
-        reranker,
-        internet_retriever,
-        memory_manager,
-        default_cube_config,
-        mos_server,
-<<<<<<< HEAD
-        vector_db,
-        pref_extractor,
-        pref_adder,
-        pref_retriever,
-=======
-        mem_scheduler,
-        naive_mem_cube,
-        api_module,
->>>>>>> 651e8df2
-    )
-
-
-# Initialize global components
-(
-    graph_db,
-    mem_reader,
-    llm,
-    embedder,
-    reranker,
-    internet_retriever,
-    memory_manager,
-    default_cube_config,
-    mos_server,
-<<<<<<< HEAD
-    vector_db,
-    pref_extractor,
-    pref_adder,
-    pref_retriever,
-) = init_server()
-
-
-def _create_naive_mem_cube() -> NaiveMemCube:
-    """Create a NaiveMemCube instance with initialized components."""
     naive_mem_cube = NaiveMemCube(
         llm=llm,
         embedder=embedder,
@@ -296,17 +238,48 @@
         pref_adder=pref_adder,
         pref_retriever=pref_retriever,
     )
-    return naive_mem_cube
-
-
-=======
+
+    return (
+        graph_db,
+        mem_reader,
+        llm,
+        embedder,
+        reranker,
+        internet_retriever,
+        memory_manager,
+        default_cube_config,
+        mos_server,
+        mem_scheduler,
+        naive_mem_cube,
+        api_module,
+        vector_db,
+        pref_extractor,
+        pref_adder,
+        pref_retriever,
+    )
+
+
+# Initialize global components
+(
+    graph_db,
+    mem_reader,
+    llm,
+    embedder,
+    reranker,
+    internet_retriever,
+    memory_manager,
+    default_cube_config,
+    mos_server,
     mem_scheduler,
     naive_mem_cube,
     api_module,
+    vector_db,
+    pref_extractor,
+    pref_adder,
+    pref_retriever,
 ) = init_server()
 
 
->>>>>>> 651e8df2
 def _format_memory_item(memory_data: Any) -> dict[str, Any]:
     """Format a single memory item for API response."""
     memory = memory_data.model_dump()
@@ -363,21 +336,47 @@
 
     search_mode = search_req.mode
 
-    if search_mode == SearchMode.FAST:
-        formatted_memories = fast_search_memories(search_req=search_req, user_context=user_context)
-    elif search_mode == SearchMode.FINE:
-        formatted_memories = fine_search_memories(search_req=search_req, user_context=user_context)
-    elif search_mode == SearchMode.MIXTURE:
-        formatted_memories = mix_search_memories(search_req=search_req, user_context=user_context)
-    else:
-        logger.error(f"Unsupported search mode: {search_mode}")
-        raise HTTPException(status_code=400, detail=f"Unsupported search mode: {search_mode}")
+    def _search_text():
+        if search_mode == SearchMode.FAST:
+            formatted_memories = fast_search_memories(search_req=search_req, user_context=user_context)
+        elif search_mode == SearchMode.FINE:
+            formatted_memories = fine_search_memories(search_req=search_req, user_context=user_context)
+        elif search_mode == SearchMode.MIXTURE:
+            formatted_memories = mix_search_memories(search_req=search_req, user_context=user_context)
+        else:
+            logger.error(f"Unsupported search mode: {search_mode}")
+            raise HTTPException(status_code=400, detail=f"Unsupported search mode: {search_mode}")
+        return formatted_memories
+
+    def _search_pref():
+        if os.getenv("ENABLE_PREFERENCE_MEMORY", "false").lower() != "true":
+            return []
+        results = naive_mem_cube.pref_mem.search(
+            query=search_req.query,
+            top_k=search_req.top_k,
+            info={
+                "user_id": search_req.user_id,
+                "session_id": target_session_id,
+                "chat_history": search_req.chat_history,
+            },
+        )
+        return [_format_memory_item(data) for data in results]
+
+    with ThreadPoolExecutor(max_workers=2) as executor:
+        text_future = executor.submit(_search_text)
+        pref_future = executor.submit(_search_pref)
+        text_formatted_memories = text_future.result()
+        pref_formatted_memories = pref_future.result()
 
     memories_result["text_mem"].append(
         {
             "cube_id": search_req.mem_cube_id,
-            "memories": formatted_memories,
+            "memories": text_formatted_memories,
         }
+    )
+
+    memories_result = _post_process_pref_mem(
+        memories_result, pref_formatted_memories, search_req.mem_cube_id, search_req.handle_pref_mem
     )
 
     return SearchResponse(
@@ -495,61 +494,6 @@
     search_filter = {"session_id": search_req.session_id} if search_req.session_id else None
 
     # Create MemCube and perform search
-<<<<<<< HEAD
-    naive_mem_cube = _create_naive_mem_cube()
-
-    def _search_text():
-        results = naive_mem_cube.text_mem.search(
-            query=search_req.query,
-            user_name=user_context.mem_cube_id,
-            top_k=search_req.top_k,
-            mode=search_req.mode,
-            manual_close_internet=not search_req.internet_search,
-            moscube=search_req.moscube,
-            search_filter=search_filter,
-            info={
-                "user_id": search_req.user_id,
-                "session_id": target_session_id,
-                "chat_history": search_req.chat_history,
-            },
-        )
-        return [_format_memory_item(data) for data in results]
-
-    def _search_pref():
-        if os.getenv("ENABLE_PREFERENCE_MEMORY", "false").lower() != "true":
-            return []
-        results = naive_mem_cube.pref_mem.search(
-            query=search_req.query,
-            top_k=search_req.top_k,
-            info={
-                "user_id": search_req.user_id,
-                "session_id": target_session_id,
-                "chat_history": search_req.chat_history,
-            },
-        )
-        return [_format_memory_item(data) for data in results]
-
-    with ThreadPoolExecutor(max_workers=2) as executor:
-        text_future = executor.submit(_search_text)
-        pref_future = executor.submit(_search_pref)
-        text_formatted_memories = text_future.result()
-        pref_formatted_memories = pref_future.result()
-
-    memories_result["text_mem"].append(
-        {
-            "cube_id": search_req.mem_cube_id,
-            "memories": text_formatted_memories,
-        }
-    )
-
-    memories_result = _post_process_pref_mem(
-        memories_result, pref_formatted_memories, search_req.mem_cube_id, search_req.handle_pref_mem
-    )
-
-    return SearchResponse(
-        message="Search completed successfully",
-        data=memories_result,
-=======
     search_results = naive_mem_cube.text_mem.search(
         query=search_req.query,
         user_name=user_context.mem_cube_id,
@@ -592,7 +536,6 @@
             "session_id": target_session_id,
             "chat_history": search_req.chat_history,
         },
->>>>>>> 651e8df2
     )
     formatted_memories = [_format_memory_item(data) for data in search_results]
 
