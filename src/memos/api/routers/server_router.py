--- conflicted
+++ resolved
@@ -248,21 +248,6 @@
         )
 
 
-<<<<<<< HEAD
-# =============================================================================
-# Feedback API Endpoints
-# =============================================================================
-
-
-@router.post("/feedback", summary="Feedback memories", response_model=MemoryResponse)
-def feedback_memories(feedback_req: APIFeedbackRequest):
-    """
-    Feedback memories for a specific user.
-
-    This endpoint uses the class-based FeedbackHandler for better code organization.
-    """
-    return feedback_handler.handle_feedback_memories(feedback_req)
-=======
 @router.post("/get_memory", summary="Get memories for user", response_model=GetMemoryResponse)
 def get_memories(memory_req: GetMemoryRequest):
     return handlers.memory_handler.handle_get_memories(
@@ -278,4 +263,18 @@
     return handlers.memory_handler.handle_delete_memories(
         delete_mem_req=memory_req, naive_mem_cube=naive_mem_cube
     )
->>>>>>> 36b93eb9
+
+
+# =============================================================================
+# Feedback API Endpoints
+# =============================================================================
+
+
+@router.post("/feedback", summary="Feedback memories", response_model=MemoryResponse)
+def feedback_memories(feedback_req: APIFeedbackRequest):
+    """
+    Feedback memories for a specific user.
+
+    This endpoint uses the class-based FeedbackHandler for better code organization.
+    """
+    return feedback_handler.handle_feedback_memories(feedback_req)