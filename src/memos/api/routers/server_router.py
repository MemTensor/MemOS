--- conflicted
+++ resolved
@@ -3,11 +3,8 @@
 import time
 import traceback
 
-<<<<<<< HEAD
 from concurrent.futures import ThreadPoolExecutor
 from datetime import datetime
-=======
->>>>>>> 7eb531b2
 from typing import TYPE_CHECKING, Any
 
 from fastapi import APIRouter, HTTPException
