--- conflicted
+++ resolved
@@ -5,11 +5,8 @@
 import time
 import traceback
 
-<<<<<<< HEAD
-=======
 from collections.abc import Iterable
 from datetime import datetime
->>>>>>> 4f962413
 from typing import TYPE_CHECKING, Any
 
 from fastapi import APIRouter, HTTPException
@@ -576,29 +573,6 @@
     def _process_pref_mem() -> list[dict[str, str]]:
         if os.getenv("ENABLE_PREFERENCE_MEMORY", "false").lower() != "true":
             return []
-<<<<<<< HEAD
-        pref_memories_local = naive_mem_cube.pref_mem.get_memory(
-            [add_req.messages],
-            type="chat",
-            info={
-                "user_id": add_req.user_id,
-                "session_id": target_session_id,
-            },
-        )
-        pref_ids_local: list[str] = naive_mem_cube.pref_mem.add(pref_memories_local)
-        logger.info(
-            f"Added {len(pref_ids_local)} preferences for user {add_req.user_id} "
-            f"in session {add_req.session_id}: {pref_ids_local}"
-        )
-        return [
-            {
-                "memory": memory.memory,
-                "memory_id": memory_id,
-                "memory_type": memory.metadata.preference_type,
-            }
-            for memory_id, memory in zip(pref_ids_local, pref_memories_local, strict=False)
-        ]
-=======
         # Follow async behavior similar to core.py: enqueue when async
         if sync_mode == "async":
             try:
@@ -639,7 +613,6 @@
                 }
                 for memory_id, memory in zip(pref_ids_local, pref_memories_local, strict=False)
             ]
->>>>>>> 4f962413
 
     with ContextThreadPoolExecutor(max_workers=2) as executor:
         text_future = executor.submit(_process_text_mem)
