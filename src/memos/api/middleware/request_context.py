--- conflicted
+++ resolved
@@ -2,15 +2,11 @@
 Request context middleware for automatic trace_id injection.
 """
 
-<<<<<<< HEAD
 import os
-=======
->>>>>>> 7fc8c052
 import time
 
 from collections.abc import Callable
 
-from fastapi.responses import StreamingResponse
 from starlette.middleware.base import BaseHTTPMiddleware
 from starlette.requests import Request
 from starlette.responses import Response
@@ -18,20 +14,6 @@
 import memos.log
 
 from memos.context.context import RequestContext, generate_trace_id, set_request_context
-
-
-async def _tee_stream(
-    original: StreamingResponse,
-) -> StreamingResponse:
-    chunks = []
-
-    async for chunk in original.body_iterator:
-        chunks.append(chunk)
-        yield chunk
-
-    body_str = "".join(chunks).decode("utf-8", errors="replace")
-
-    logger.info(f"Response content: {body_str}")
 
 
 logger = memos.log.get_logger(__name__)
@@ -63,12 +45,9 @@
         # Extract or generate trace_id
         trace_id = extract_trace_id_from_headers(request) or generate_trace_id()
 
-<<<<<<< HEAD
-=======
         env = request.headers.get("x-env")
         user_type = request.headers.get("x-user-type")
         user_name = request.headers.get("x-user-name")
->>>>>>> 7fc8c052
         start_time = time.time()
 
         # Create and set request context
@@ -94,13 +73,6 @@
         try:
             response = await call_next(request)
             end_time = time.time()
-<<<<<<< HEAD
-            logger.info(f"response is: {response.body}")
-
-            # 记录请求状态
-=======
-
->>>>>>> 7fc8c052
             if response.status_code == 200:
                 logger.info(
                     f"Request completed: {request.url.path}, status: {response.status_code}, cost: {(end_time - start_time) * 1000:.2f}ms"
