--- conflicted
+++ resolved
@@ -210,14 +210,8 @@
                 logger.error(f"Failed to recreate request receive function: {e}")
                 # Continue without restoring body, downstream handlers will handle it
 
-<<<<<<< HEAD
-        source_info = f", source: {self.source}" if self.source else ""
         logger.info(
-            f"Request started, method: {request.method}, path: {request.url.path}{source_info}, "
-=======
-        logger.info(
-            f"Request started, method: {request.method}, path: {request.url.path}, "
->>>>>>> b3ec17a9
+            f"Request started, source: {self.source}, method: {request.method}, path: {request.url.path}, "
             f"request params: {params_log}, headers: {request.headers}"
         )
 
@@ -225,20 +219,18 @@
         try:
             response = await call_next(request)
             end_time = time.time()
-            source_info = f", source: {self.source}" if self.source else ""
             if response.status_code == 200:
                 logger.info(
-                    f"Request completed: {request.url.path}{source_info}, status: {response.status_code}, cost: {(end_time - start_time) * 1000:.2f}ms"
+                    f"Request completed: source: {self.source}, path: {request.url.path}, status: {response.status_code}, cost: {(end_time - start_time) * 1000:.2f}ms"
                 )
             else:
                 logger.error(
-                    f"Request Failed: {request.url.path}{source_info}, status: {response.status_code}, cost: {(end_time - start_time) * 1000:.2f}ms"
+                    f"Request Failed: source: {self.source}, path: {request.url.path}, status: {response.status_code}, cost: {(end_time - start_time) * 1000:.2f}ms"
                 )
         except Exception as e:
             end_time = time.time()
-            source_info = f", source: {self.source}" if self.source else ""
             logger.error(
-                f"Request Exception Error: {e}{source_info}, cost: {(end_time - start_time) * 1000:.2f}ms"
+                f"Request Exception Error: source: {self.source}, path: {request.url.path}, error: {e}, cost: {(end_time - start_time) * 1000:.2f}ms"
             )
             raise e
 
