--- conflicted
+++ resolved
@@ -10,11 +10,8 @@
 from memos.memories.textual.base import BaseTextMemory
 from memos.memories.textual.general import GeneralTextMemory
 from memos.memories.textual.naive import NaiveTextMemory
-<<<<<<< HEAD
 from memos.memories.textual.simple_tree import SimpleTreeTextMemory
-=======
 from memos.memories.textual.preference import PreferenceTextMemory
->>>>>>> 0ee048c8
 from memos.memories.textual.tree import TreeTextMemory
 
 
@@ -25,11 +22,8 @@
         "naive_text": NaiveTextMemory,
         "general_text": GeneralTextMemory,
         "tree_text": TreeTextMemory,
-<<<<<<< HEAD
         "simple_tree_text": SimpleTreeTextMemory,
-=======
         "pref_text": PreferenceTextMemory,
->>>>>>> 0ee048c8
         "kv_cache": KVCacheMemory,
         "vllm_kv_cache": VLLMKVCacheMemory,
         "lora": LoRAMemory,
