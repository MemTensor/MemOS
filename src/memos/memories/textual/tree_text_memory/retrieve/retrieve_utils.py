--- conflicted
+++ resolved
@@ -4,7 +4,6 @@
 from pathlib import Path
 from typing import Any
 
-import numpy as np
 
 import numpy as np
 
@@ -433,7 +432,6 @@
         return "en"
 
 
-<<<<<<< HEAD
 def format_memory_item(memory_data: Any) -> dict[str, Any]:
     memory = memory_data.model_dump()
     memory_id = memory["id"]
@@ -450,8 +448,6 @@
     return memory
 
 
-=======
->>>>>>> 42c3d9de
 def find_best_unrelated_subgroup(sentences: list, similarity_matrix: list, bar: float = 0.8):
     assert len(sentences) == len(similarity_matrix)
 
