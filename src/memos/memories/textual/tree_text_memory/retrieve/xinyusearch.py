"""Xinyu Search API retriever for tree text memory."""

import json
import uuid

from concurrent.futures import ThreadPoolExecutor, as_completed
from datetime import datetime

import requests

from memos.embedders.factory import OllamaEmbedder
from memos.log import get_logger
from memos.mem_reader.base import BaseMemReader
from memos.memories.textual.item import TextualMemoryItem


logger = get_logger(__name__)


class XinyuSearchAPI:
    """Xinyu Search API Client"""

    def __init__(self, access_key: str, search_engine_id: str, max_results: int = 20):
        """
        Initialize Xinyu Search API client

        Args:
            access_key: Xinyu API access key
            max_results: Maximum number of results to retrieve
        """
        self.access_key = access_key
        self.max_results = max_results

        # API configuration
        self.config = {"url": search_engine_id}

        self.headers = {
            "User-Agent": "PostmanRuntime/7.39.0",
            "Content-Type": "application/json",
            "Accept": "*/*",
            "Accept-Encoding": "gzip, deflate, br",
            "Connection": "keep-alive",
            "token": access_key,
        }

    def query_detail(self, body: dict | None = None, detail: bool = True) -> list[dict]:
        """
        Query Xinyu search API for detailed results

        Args:
            body: Search parameters
            detail: Whether to get detailed results

        Returns:
            List of search results
        """
        res = []
        try:
            url = self.config["url"]

            params = json.dumps(body)
            resp = requests.request("POST", url, headers=self.headers, data=params)
            res = json.loads(resp.text)["results"]

            # If detail interface, return online part
            if "search_type" in body:
                res = res["online"]

            if not detail:
                for res_i in res:
                    res_i["summary"] = "「SUMMARY」" + res_i.get("summary", "")

        except Exception:
            import traceback

            logger.error(f"xinyu search error: {traceback.format_exc()}")
        return res

    def search(self, query: str, max_results: int | None = None) -> list[dict]:
        """
        Execute search request

        Args:
            query: Search query
            max_results: Maximum number of results to return

        Returns:
            List of search results
        """
        if max_results is None:
            max_results = self.max_results

        body = {
            "search_type": ["online"],
            "online_search": {
                "max_entries": max_results,
                "cache_switch": False,
                "baidu_field": {"switch": False, "mode": "relevance", "type": "page"},
                "bing_field": {"switch": True, "mode": "relevance", "type": "page"},
                "sogou_field": {"switch": False, "mode": "relevance", "type": "page"},
            },
            "request_id": "memos" + str(uuid.uuid4()),
            "queries": query,
        }

        return self.query_detail(body)


class XinyuSearchRetriever:
    """Xinyu Search retriever that converts search results to TextualMemoryItem format"""

    def __init__(
        self,
        access_key: str,
        search_engine_id: str,
        embedder: OllamaEmbedder,
        reader: BaseMemReader,
        max_results: int = 20,
    ):
        """
        Initialize Xinyu search retriever

        Args:
            access_key: Xinyu API access key
            embedder: Embedder instance for generating embeddings
            max_results: Maximum number of results to retrieve
            reader: MemReader Moduel to deal with internet contents
        """
        self.xinyu_api = XinyuSearchAPI(access_key, search_engine_id, max_results=max_results)
        self.embedder = embedder
        self.reader = reader

    def retrieve_from_internet(
        self, query: str, top_k: int = 10, parsed_goal=None, info=None
    ) -> list[TextualMemoryItem]:
        """
        Retrieve information from Xinyu search and convert to TextualMemoryItem format

        Args:
            query: Search query
            top_k: Number of results to return
            parsed_goal: Parsed task goal (optional)
            info (dict): Leave a record of memory consumption.
        Returns:
            List of TextualMemoryItem
        """
        # Get search results
        search_results = self.xinyu_api.search(query, max_results=top_k)

        # Convert to TextualMemoryItem format
        memory_items: list[TextualMemoryItem] = []

        with ThreadPoolExecutor(max_workers=8) as executor:
            futures = [
                executor.submit(self._process_result, result, query, parsed_goal, info)
                for result in search_results
            ]
            for future in as_completed(futures):
                try:
                    memory_items.extend(future.result())
                except Exception as e:
                    logger.error(f"Error processing search result: {e}")

        unique_memory_items = {}
        for item in memory_items:
            if item.memory not in unique_memory_items:
                unique_memory_items[item.memory] = item

        return list(unique_memory_items.values())

    def _extract_entities(self, title: str, content: str, summary: str) -> list[str]:
        """
        Extract entities from title, content and summary

        Args:
            title: Article title
            content: Article content
            summary: Article summary

        Returns:
            List of extracted entities
        """
        # Simple entity extraction - can be enhanced with NER
        text = f"{title} {content} {summary}"
        entities = []

        # Extract potential entities (simple approach)
        # This can be enhanced with proper NER models
        words = text.split()
        for word in words:
            if len(word) > 2 and word[0].isupper():
                entities.append(word)

        return list(set(entities))[:10]  # Limit to 10 entities

    def _extract_tags(self, title: str, content: str, summary: str, parsed_goal=None) -> list[str]:
        """
        Extract tags from title, content and summary

        Args:
            title: Article title
            content: Article content
            summary: Article summary
            parsed_goal: Parsed task goal (optional)

        Returns:
            List of extracted tags
        """
        tags = []

        # Add source-based tags
        tags.append("xinyu_search")
        tags.append("news")

        # Add content-based tags
        text = f"{title} {content} {summary}".lower()

        # Simple keyword-based tagging
        keywords = {
            "economy": [
                "economy",
                "GDP",
                "growth",
                "production",
                "industry",
                "investment",
                "consumption",
                "market",
                "trade",
                "finance",
            ],
            "politics": [
                "politics",
                "government",
                "policy",
                "meeting",
                "leader",
                "election",
                "parliament",
                "ministry",
            ],
            "technology": [
                "technology",
                "tech",
                "innovation",
                "digital",
                "internet",
                "AI",
                "artificial intelligence",
                "software",
                "hardware",
            ],
            "sports": [
                "sports",
                "game",
                "athlete",
                "olympic",
                "championship",
                "tournament",
                "team",
                "player",
            ],
            "culture": [
                "culture",
                "education",
                "art",
                "history",
                "literature",
                "music",
                "film",
                "museum",
            ],
            "health": [
                "health",
                "medical",
                "pandemic",
                "hospital",
                "doctor",
                "medicine",
                "disease",
                "treatment",
            ],
            "environment": [
                "environment",
                "ecology",
                "pollution",
                "green",
                "climate",
                "sustainability",
                "renewable",
            ],
        }

        for category, words in keywords.items():
            if any(word in text for word in words):
                tags.append(category)

        # Add goal-based tags if available
        if parsed_goal and hasattr(parsed_goal, "tags"):
            tags.extend(parsed_goal.tags)

        return list(set(tags))[:15]  # Limit to 15 tags

    def _process_result(
        self, result: dict, query: str, parsed_goal: str, info: dict
    ) -> list[TextualMemoryItem]:
        title = result.get("title", "")
        content = result.get("content", "")
        summary = result.get("summary", "")
        url = result.get("url", "")
        publish_time = result.get("publish_time", "")
        if publish_time:
            try:
                publish_time = datetime.strptime(publish_time, "%Y-%m-%d %H:%M:%S").strftime(
                    "%Y-%m-%d"
                )
            except Exception as e:
                logger.error(f"xinyu search error: {e}")
                publish_time = datetime.now().strftime("%Y-%m-%d")
        else:
            publish_time = datetime.now().strftime("%Y-%m-%d")

        read_items = self.reader.get_memory([content], type="doc", info=info)

        memory_items = []
        for read_item_i in read_items[0]:
            read_item_i.memory = (
                f"Title: {title}\nNewsTime: {publish_time}\nSummary: {summary}\n"
                f"Content: {read_item_i.memory}"
            )
            read_item_i.metadata.source = "web"
            read_item_i.metadata.memory_type = "OuterMemory"
            read_item_i.metadata.sources = [url] if url else []
            read_item_i.metadata.visibility = "public"

<<<<<<< HEAD
        return memory_items

    def _chunk(self, content: str) -> list[tuple[str, list[float], float]]:
        """
        Use SentenceChunker to split content into chunks and embed each.

        Returns:
            List of (chunk_text, chunk_embedding, dummy_score)
        """
        chunks = self.chunker.chunk(content[:5000])
        if not chunks:
            return []

        chunk_texts = [c.text for c in chunks]
        chunk_embeddings = self.embedder.embed(chunk_texts)

        return [(text, emb, 1.0) for text, emb in zip(chunk_texts, chunk_embeddings, strict=False)]
=======
            memory_items.append(read_item_i)
        return memory_items
>>>>>>> 06ca9864
<|MERGE_RESOLUTION|>--- conflicted
+++ resolved
@@ -333,25 +333,5 @@
             read_item_i.metadata.sources = [url] if url else []
             read_item_i.metadata.visibility = "public"
 
-<<<<<<< HEAD
-        return memory_items
-
-    def _chunk(self, content: str) -> list[tuple[str, list[float], float]]:
-        """
-        Use SentenceChunker to split content into chunks and embed each.
-
-        Returns:
-            List of (chunk_text, chunk_embedding, dummy_score)
-        """
-        chunks = self.chunker.chunk(content[:5000])
-        if not chunks:
-            return []
-
-        chunk_texts = [c.text for c in chunks]
-        chunk_embeddings = self.embedder.embed(chunk_texts)
-
-        return [(text, emb, 1.0) for text, emb in zip(chunk_texts, chunk_embeddings, strict=False)]
-=======
             memory_items.append(read_item_i)
-        return memory_items
->>>>>>> 06ca9864
+        return memory_items