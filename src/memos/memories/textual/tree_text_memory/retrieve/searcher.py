<<<<<<< HEAD
import concurrent.futures
import copy
import json
import os

from datetime import datetime

from memos.configs.reranker import RerankerConfigFactory
from memos.embedders.factory import UniversalAPIEmbedder
from memos.graph_dbs.neo4j import Neo4jGraphDB
from memos.llms.factory import AzureLLM, OllamaLLM, OpenAILLM
from memos.log import get_logger
from memos.memories.textual.item import SearchedTreeNodeTextualMemoryMetadata, TextualMemoryItem
from memos.reranker.factory import RerankerFactory
=======
import traceback

from memos.context.context import ContextThreadPoolExecutor
from memos.embedders.factory import OllamaEmbedder
from memos.graph_dbs.factory import Neo4jGraphDB
from memos.llms.factory import AzureLLM, OllamaLLM, OpenAILLM
from memos.log import get_logger
from memos.memories.textual.item import SearchedTreeNodeTextualMemoryMetadata, TextualMemoryItem
from memos.memories.textual.tree_text_memory.retrieve.bm25_util import EnhancedBM25
from memos.memories.textual.tree_text_memory.retrieve.retrieve_utils import (
    detect_lang,
    parse_json_result,
)
from memos.reranker.base import BaseReranker
from memos.templates.mem_search_prompts import (
    COT_PROMPT,
    COT_PROMPT_ZH,
    SIMPLE_COT_PROMPT,
    SIMPLE_COT_PROMPT_ZH,
)
>>>>>>> dd34693f
from memos.utils import timed

from .reasoner import MemoryReasoner
from .recall import GraphMemoryRetriever
from .task_goal_parser import TaskGoalParser


logger = get_logger(__name__)
COT_DICT = {
    "fine": {"en": COT_PROMPT, "zh": COT_PROMPT_ZH},
    "fast": {"en": SIMPLE_COT_PROMPT, "zh": SIMPLE_COT_PROMPT_ZH},
}


class Searcher:
    def __init__(
        self,
        dispatcher_llm: OpenAILLM | OllamaLLM | AzureLLM,
        graph_store: Neo4jGraphDB,
<<<<<<< HEAD
        embedder: UniversalAPIEmbedder,
        internet_retriever: InternetRetrieverFactory | None = None,
=======
        embedder: OllamaEmbedder,
        reranker: BaseReranker,
        bm25_retriever: EnhancedBM25 | None = None,
        internet_retriever: None = None,
        search_strategy: dict | None = None,
        manual_close_internet: bool = True,
>>>>>>> dd34693f
    ):
        bge_url = os.getenv("BGE_RERANKER_URL")  # e.g., "http://xxx.x.xxxxx.xxx:xxxx/v1/rerank"
        if bge_url:
            http_cfg = RerankerConfigFactory.model_validate(
                {
                    "backend": "http_bge",
                    "config": {
                        "url": bge_url,
                        "model": os.getenv("BGE_RERANKER_MODEL", "bge-reranker-v2-m3"),
                        # Increase default timeout from 10s to 60s; env can override via BGE_RERANKER_TIMEOUT
                        "timeout": int(os.getenv("BGE_RERANKER_TIMEOUT", "60")),
                        "boost_weights": {"user_id": 0.5, "tags": 0.2},
                    },
                }
            )
            reranker = RerankerFactory.from_config(http_cfg)
            self.reranker = reranker

        self.graph_store = graph_store
        self.embedder = embedder
<<<<<<< HEAD
        self.task_goal_parser = TaskGoalParser(dispatcher_llm)
        self.graph_retriever = GraphMemoryRetriever(self.graph_store, self.embedder)
=======
        self.llm = dispatcher_llm

        self.task_goal_parser = TaskGoalParser(dispatcher_llm)
        self.graph_retriever = GraphMemoryRetriever(graph_store, embedder, bm25_retriever)
        self.reranker = reranker
>>>>>>> dd34693f
        self.reasoner = MemoryReasoner(dispatcher_llm)

        # Create internet retriever from config if provided
        self.internet_retriever = internet_retriever
        self.vec_cot = search_strategy.get("cot", False) if search_strategy else False
        self.use_fast_graph = search_strategy.get("fast_graph", False) if search_strategy else False
        self.manual_close_internet = manual_close_internet
        self._usage_executor = ContextThreadPoolExecutor(max_workers=4, thread_name_prefix="usage")

    @timed
    def retrieve(
        self,
        query: str,
        top_k: int,
        info=None,
        mode="fast",
        memory_type="All",
        search_filter: dict | None = None,
        user_name: str | None = None,
        **kwargs,
    ) -> list[tuple[TextualMemoryItem, float]]:
        logger.info(
            f"[RECALL] Start query='{query}', top_k={top_k}, mode={mode}, memory_type={memory_type}"
        )
        parsed_goal, query_embedding, context, query = self._parse_task(
            query, info, mode, search_filter=search_filter, user_name=user_name
        )
        results = self._retrieve_paths(
            query,
            parsed_goal,
            query_embedding,
            info,
            top_k,
            mode,
            memory_type,
            search_filter,
            user_name,
        )
        return results

    def post_retrieve(
        self,
        retrieved_results: list[tuple[TextualMemoryItem, float]],
        top_k: int,
        user_name: str | None = None,
        info=None,
    ):
        deduped = self._deduplicate_results(retrieved_results)
        final_results = self._sort_and_trim(deduped, top_k)
        self._update_usage_history(final_results, info, user_name)
        return final_results

    @timed
    def search(
        self,
        query: str,
        top_k: int = 10,
        info=None,
        mode="fast",
        memory_type="All",
        search_filter: dict | None = None,
        user_name: str | None = None,
    ) -> list[TextualMemoryItem]:
        """
        Search for memories based on a query.
        User query -> TaskGoalParser -> GraphMemoryRetriever ->
        MemoryReranker -> MemoryReasoner -> Final output
        Args:
            query (str): The query to search for.
            top_k (int): The number of top results to return.
            info (dict): Leave a record of memory consumption.
            mode (str, optional): The mode of the search.
            - 'fast': Uses a faster search process, sacrificing some precision for speed.
            - 'fine': Uses a more detailed search process, invoking large models for higher precision, but slower performance.
            memory_type (str): Type restriction for search.
            ['All', 'WorkingMemory', 'LongTermMemory', 'UserMemory']
            search_filter (dict, optional): Optional metadata filters for search results.
        Returns:
            list[TextualMemoryItem]: List of matching memories.
        """
        if not info:
            logger.warning(
                "Please input 'info' when use tree.search so that "
                "the database would store the consume history."
            )
            info = {"user_id": "", "session_id": ""}
        else:
            logger.debug(f"[SEARCH] Received info dict: {info}")

        retrieved_results = self.retrieve(
            query=query,
            top_k=top_k,
            info=info,
            mode=mode,
            memory_type=memory_type,
            search_filter=search_filter,
            user_name=user_name,
        )

        final_results = self.post_retrieve(
            retrieved_results=retrieved_results,
            top_k=top_k,
            user_name=user_name,
            info=None,
        )

        logger.info(f"[SEARCH] Done. Total {len(final_results)} results.")
        res_results = ""
        for _num_i, result in enumerate(final_results):
            res_results += "\n" + (
                result.id + "|" + result.metadata.memory_type + "|" + result.memory
            )
        logger.info(f"[SEARCH] Results. {res_results}")
        return final_results

    @timed
    def _parse_task(
        self,
        query,
        info,
        mode,
        top_k=5,
        search_filter: dict | None = None,
        user_name: str | None = None,
    ):
        """Parse user query, do embedding search and create context"""
        context = []
        query_embedding = None

        # fine mode will trigger initial embedding search
        if mode == "fine_old":
            logger.info("[SEARCH] Fine mode: embedding search")
            query_embedding = self.embedder.embed([query])[0]

            # retrieve related nodes by embedding
            related_nodes = [
                self.graph_store.get_node(n["id"])
                for n in self.graph_store.search_by_embedding(
                    query_embedding,
                    top_k=top_k,
                    status="activated",
                    search_filter=search_filter,
                    user_name=user_name,
                )
            ]
            memories = []
            for node in related_nodes:
                try:
                    m = (
                        node.get("memory")
                        if isinstance(node, dict)
                        else (getattr(node, "memory", None))
                    )
                    if isinstance(m, str) and m:
                        memories.append(m)
                except Exception:
                    logger.error(f"[SEARCH] Error during search: {traceback.format_exc()}")
                    continue
            context = list(dict.fromkeys(memories))

            # optional: supplement context with internet knowledge
            """if self.internet_retriever:
                extra = self.internet_retriever.retrieve_from_internet(query=query, top_k=3)
                context.extend(item.memory.partition("\nContent: ")[-1] for item in extra)
            """

        # parse goal using LLM
        parsed_goal = self.task_goal_parser.parse(
            task_description=query,
            context="\n".join(context),
            conversation=info.get("chat_history", []),
            mode=mode,
            use_fast_graph=self.use_fast_graph,
        )

        query = parsed_goal.rephrased_query or query
        # if goal has extra memories, embed them too
        if parsed_goal.memories:
            query_embedding = self.embedder.embed(list({query, *parsed_goal.memories}))

        return parsed_goal, query_embedding, context, query

    @timed
    def _retrieve_paths(
        self,
        query,
        parsed_goal,
        query_embedding,
        info,
        top_k,
        mode,
        memory_type,
        search_filter: dict | None = None,
        user_name: str | None = None,
    ):
        """Run A/B/C retrieval paths in parallel"""
        tasks = []
        id_filter = {
            "user_id": info.get("user_id", None),
            "session_id": info.get("session_id", None),
        }
        id_filter = {k: v for k, v in id_filter.items() if v is not None}

        with ContextThreadPoolExecutor(max_workers=3) as executor:
            tasks.append(
                executor.submit(
                    self._retrieve_from_working_memory,
                    query,
                    parsed_goal,
                    query_embedding,
                    top_k,
                    memory_type,
                    search_filter,
                    user_name,
                    id_filter,
                )
            )
            tasks.append(
                executor.submit(
                    self._retrieve_from_long_term_and_user,
                    query,
                    parsed_goal,
                    query_embedding,
                    top_k,
                    memory_type,
                    search_filter,
                    user_name,
                    id_filter,
                    mode=mode,
                )
            )
            tasks.append(
                executor.submit(
                    self._retrieve_from_internet,
                    query,
                    parsed_goal,
                    query_embedding,
                    top_k,
                    info,
                    mode,
                    memory_type,
                    user_name,
                )
            )

            results = []
            for t in tasks:
                results.extend(t.result())

        logger.info(f"[SEARCH] Total raw results: {len(results)}")
        return results

    # --- Path A
    @timed
    def _retrieve_from_working_memory(
        self,
        query,
        parsed_goal,
        query_embedding,
        top_k,
        memory_type,
        search_filter: dict | None = None,
        user_name: str | None = None,
        id_filter: dict | None = None,
    ):
        """Retrieve and rerank from WorkingMemory"""
        if memory_type not in ["All", "WorkingMemory"]:
            logger.info(f"[PATH-A] '{query}'Skipped (memory_type does not match)")
            return []
        items = self.graph_retriever.retrieve(
            query=query,
            parsed_goal=parsed_goal,
            top_k=top_k,
            memory_scope="WorkingMemory",
            search_filter=search_filter,
            user_name=user_name,
            id_filter=id_filter,
            use_fast_graph=self.use_fast_graph,
        )

        items_with_detail = []
        for item in items:
            if item.metadata.embedding:
                items_with_detail.append(copy.deepcopy(item))
                detail = str(item.metadata.sources)
                item.memory = detail
                try:
                    item.metadata.embedding = self.embedder.embed([detail])[0]
                    # only append the detailed variant if embedding succeeds
                    items_with_detail.append(copy.deepcopy(item))
                except Exception as e:
                    # Only skip when token/context exceeds model limits; otherwise log error
                    err_msg = str(e)
                    if "maximum context length" in err_msg or (
                        "requested" in err_msg and "tokens" in err_msg
                    ):
                        logger.warning(
                            f"[PATH-A] Skip embedding due to token limit for memory_id={item.id}"
                        )
                    else:
                        logger.error(
                            f"[PATH-A] Embedding failed for memory_id={item.id}: {err_msg}",
                            exc_info=True,
                        )
                    # Do not append the detailed variant when embedding fails

        return self.reranker.rerank(
            query=query,
            query_embedding=query_embedding[0],
            graph_results=items_with_detail,
            top_k=top_k,
            parsed_goal=parsed_goal,
            search_filter=search_filter,
        )

    # --- Path B
    @timed
    def _retrieve_from_long_term_and_user(
        self,
        query,
        parsed_goal,
        query_embedding,
        top_k,
        memory_type,
        search_filter: dict | None = None,
        user_name: str | None = None,
        id_filter: dict | None = None,
        mode: str = "fast",
    ):
        """Retrieve and rerank from LongTermMemory and UserMemory"""
        results = []
<<<<<<< HEAD
        if memory_type in ["All", "LongTermMemory"]:
            results += self.graph_retriever.retrieve(
                query=query,
                parsed_goal=parsed_goal,
                query_embedding=query_embedding,
                top_k=top_k * 2,
                memory_scope="LongTermMemory",
            )
        if memory_type in ["All", "UserMemory"]:
            results += self.graph_retriever.retrieve(
                query=query,
                parsed_goal=parsed_goal,
                query_embedding=query_embedding,
                top_k=top_k * 2,
                memory_scope="UserMemory",
            )

        items_with_detail = []
        for item in results:
            if item.metadata.embedding:
                items_with_detail.append(copy.deepcopy(item))
                detail = str(item.metadata.sources)
                item.memory = detail
                try:
                    item.metadata.embedding = self.embedder.embed([detail])[0]
                    items_with_detail.append(copy.deepcopy(item))
                except Exception as e:
                    err_msg = str(e)
                    if "maximum context length" in err_msg or (
                        "requested" in err_msg and "tokens" in err_msg
                    ):
                        logger.warning(
                            f"[PATH-B] Skip embedding due to token limit for memory_id={item.id}"
                        )
                    else:
                        logger.error(
                            f"[PATH-B] Embedding failed for memory_id={item.id}: {err_msg}",
                            exc_info=True,
                        )
=======
        tasks = []

        # chain of thinking
        cot_embeddings = []
        if self.vec_cot:
            queries = self._cot_query(query, mode=mode, context=parsed_goal.context)
            if len(queries) > 1:
                cot_embeddings = self.embedder.embed(queries)
            cot_embeddings.extend(query_embedding)
        else:
            cot_embeddings = query_embedding

        with ContextThreadPoolExecutor(max_workers=2) as executor:
            if memory_type in ["All", "LongTermMemory"]:
                tasks.append(
                    executor.submit(
                        self.graph_retriever.retrieve,
                        query=query,
                        parsed_goal=parsed_goal,
                        query_embedding=cot_embeddings,
                        top_k=top_k * 2,
                        memory_scope="LongTermMemory",
                        search_filter=search_filter,
                        user_name=user_name,
                        id_filter=id_filter,
                        use_fast_graph=self.use_fast_graph,
                    )
                )
            if memory_type in ["All", "UserMemory"]:
                tasks.append(
                    executor.submit(
                        self.graph_retriever.retrieve,
                        query=query,
                        parsed_goal=parsed_goal,
                        query_embedding=cot_embeddings,
                        top_k=top_k * 2,
                        memory_scope="UserMemory",
                        search_filter=search_filter,
                        user_name=user_name,
                        id_filter=id_filter,
                        use_fast_graph=self.use_fast_graph,
                    )
                )

            # Collect results from all tasks
            for task in tasks:
                results.extend(task.result())
>>>>>>> dd34693f

        return self.reranker.rerank(
            query=query,
            query_embedding=query_embedding[0],
<<<<<<< HEAD
            graph_results=items_with_detail,
=======
            graph_results=results,
            top_k=top_k,
            parsed_goal=parsed_goal,
            search_filter=search_filter,
        )

    @timed
    def _retrieve_from_memcubes(
        self, query, parsed_goal, query_embedding, top_k, cube_name="memos_cube01"
    ):
        """Retrieve and rerank from LongTermMemory and UserMemory"""
        results = self.graph_retriever.retrieve_from_cube(
            query_embedding=query_embedding,
>>>>>>> dd34693f
            top_k=top_k * 2,
            memory_scope="LongTermMemory",
            cube_name=cube_name,
            user_name=cube_name,
        )
        return self.reranker.rerank(
            query=query,
            query_embedding=query_embedding[0],
            graph_results=results,
            top_k=top_k,
            parsed_goal=parsed_goal,
        )

    # --- Path C
    @timed
    def _retrieve_from_internet(
        self,
        query,
        parsed_goal,
        query_embedding,
        top_k,
        info,
        mode,
        memory_type,
        user_id: str | None = None,
    ):
        """Retrieve and rerank from Internet source"""
        if not self.internet_retriever or self.manual_close_internet:
            logger.info(f"[PATH-C] '{query}' Skipped (no retriever, fast mode)")
            return []
        if memory_type not in ["All"]:
            return []
        logger.info(f"[PATH-C] '{query}' Retrieving from internet...")
        items = self.internet_retriever.retrieve_from_internet(
            query=query, top_k=top_k, parsed_goal=parsed_goal, info=info
        )
        logger.info(f"[PATH-C] '{query}' Retrieved from internet {len(items)} items: {items}")
        return self.reranker.rerank(
            query=query,
            query_embedding=query_embedding[0],
            graph_results=items,
            top_k=min(top_k, 5),
            parsed_goal=parsed_goal,
        )

    @timed
    def _deduplicate_results(self, results):
        """Deduplicate results by memory text"""
        deduped = {}
        for item, score in results:
            if item.memory not in deduped or score > deduped[item.memory][1]:
                deduped[item.memory] = (item, score)
        return list(deduped.values())

    @timed
    def _sort_and_trim(self, results, top_k):
        """Sort results by score and trim to top_k"""

        sorted_results = sorted(results, key=lambda pair: pair[1], reverse=True)[:top_k]
        final_items = []
        for item, score in sorted_results:
            meta_data = item.metadata.model_dump()
            meta_data["relativity"] = score
            final_items.append(
                TextualMemoryItem(
                    id=item.id,
                    memory=item.memory,
                    metadata=SearchedTreeNodeTextualMemoryMetadata(**meta_data),
                )
            )
        return final_items

    @timed
    def _update_usage_history(self, items, info, user_name: str | None = None):
        """Update usage history in graph DB
        now_time = datetime.now().isoformat()
        info_copy = dict(info or {})
        info_copy.pop("chat_history", None)
        usage_record = json.dumps({"time": now_time, "info": info_copy})
        payload = []
        for it in items:
            try:
                item_id = getattr(it, "id", None)
                md = getattr(it, "metadata", None)
                if md is None:
                    continue
                if not hasattr(md, "usage") or md.usage is None:
                    md.usage = []
                md.usage.append(usage_record)
                if item_id:
                    payload.append((item_id, list(md.usage)))
            except Exception:
                logger.exception("[USAGE] snapshot item failed")

        if payload:
            self._usage_executor.submit(
                self._update_usage_history_worker, payload, usage_record, user_name
            )
        """

    def _update_usage_history_worker(
        self, payload, usage_record: str, user_name: str | None = None
    ):
        try:
            for item_id, usage_list in payload:
                self.graph_store.update_node(item_id, {"usage": usage_list}, user_name=user_name)
        except Exception:
            logger.exception("[USAGE] update usage failed")

    def _cot_query(
        self,
        query,
        mode="fast",
        split_num: int = 3,
        context: list[str] | None = None,
    ) -> list[str]:
        """Generate chain-of-thought queries"""

        lang = detect_lang(query)
        if mode == "fine" and context:
            template = COT_DICT["fine"][lang]
            prompt = (
                template.replace("${original_query}", query)
                .replace("${split_num_threshold}", str(split_num))
                .replace("${context}", "\n".join(context))
            )
        else:
            template = COT_DICT["fast"][lang]
            prompt = template.replace("${original_query}", query).replace(
                "${split_num_threshold}", str(split_num)
            )

        messages = [{"role": "user", "content": prompt}]
        try:
            response_text = self.llm.generate(messages, temperature=0, top_p=1)
            response_json = parse_json_result(response_text)
            assert "is_complex" in response_json
            if not response_json["is_complex"]:
                return [query]
            else:
                assert "sub_questions" in response_json
                logger.info("Query: {} COT: {}".format(query, response_json["sub_questions"]))
                return response_json["sub_questions"][:split_num]
        except Exception as e:
            logger.error(f"[LLM] Exception during chat generation: {e}")
            return [query]<|MERGE_RESOLUTION|>--- conflicted
+++ resolved
@@ -1,19 +1,3 @@
-<<<<<<< HEAD
-import concurrent.futures
-import copy
-import json
-import os
-
-from datetime import datetime
-
-from memos.configs.reranker import RerankerConfigFactory
-from memos.embedders.factory import UniversalAPIEmbedder
-from memos.graph_dbs.neo4j import Neo4jGraphDB
-from memos.llms.factory import AzureLLM, OllamaLLM, OpenAILLM
-from memos.log import get_logger
-from memos.memories.textual.item import SearchedTreeNodeTextualMemoryMetadata, TextualMemoryItem
-from memos.reranker.factory import RerankerFactory
-=======
 import traceback
 
 from memos.context.context import ContextThreadPoolExecutor
@@ -34,7 +18,6 @@
     SIMPLE_COT_PROMPT,
     SIMPLE_COT_PROMPT_ZH,
 )
->>>>>>> dd34693f
 from memos.utils import timed
 
 from .reasoner import MemoryReasoner
@@ -54,47 +37,20 @@
         self,
         dispatcher_llm: OpenAILLM | OllamaLLM | AzureLLM,
         graph_store: Neo4jGraphDB,
-<<<<<<< HEAD
-        embedder: UniversalAPIEmbedder,
-        internet_retriever: InternetRetrieverFactory | None = None,
-=======
         embedder: OllamaEmbedder,
         reranker: BaseReranker,
         bm25_retriever: EnhancedBM25 | None = None,
         internet_retriever: None = None,
         search_strategy: dict | None = None,
         manual_close_internet: bool = True,
->>>>>>> dd34693f
-    ):
-        bge_url = os.getenv("BGE_RERANKER_URL")  # e.g., "http://xxx.x.xxxxx.xxx:xxxx/v1/rerank"
-        if bge_url:
-            http_cfg = RerankerConfigFactory.model_validate(
-                {
-                    "backend": "http_bge",
-                    "config": {
-                        "url": bge_url,
-                        "model": os.getenv("BGE_RERANKER_MODEL", "bge-reranker-v2-m3"),
-                        # Increase default timeout from 10s to 60s; env can override via BGE_RERANKER_TIMEOUT
-                        "timeout": int(os.getenv("BGE_RERANKER_TIMEOUT", "60")),
-                        "boost_weights": {"user_id": 0.5, "tags": 0.2},
-                    },
-                }
-            )
-            reranker = RerankerFactory.from_config(http_cfg)
-            self.reranker = reranker
-
+    ):
         self.graph_store = graph_store
         self.embedder = embedder
-<<<<<<< HEAD
-        self.task_goal_parser = TaskGoalParser(dispatcher_llm)
-        self.graph_retriever = GraphMemoryRetriever(self.graph_store, self.embedder)
-=======
         self.llm = dispatcher_llm
 
         self.task_goal_parser = TaskGoalParser(dispatcher_llm)
         self.graph_retriever = GraphMemoryRetriever(graph_store, embedder, bm25_retriever)
         self.reranker = reranker
->>>>>>> dd34693f
         self.reasoner = MemoryReasoner(dispatcher_llm)
 
         # Create internet retriever from config if provided
@@ -374,37 +330,10 @@
             id_filter=id_filter,
             use_fast_graph=self.use_fast_graph,
         )
-
-        items_with_detail = []
-        for item in items:
-            if item.metadata.embedding:
-                items_with_detail.append(copy.deepcopy(item))
-                detail = str(item.metadata.sources)
-                item.memory = detail
-                try:
-                    item.metadata.embedding = self.embedder.embed([detail])[0]
-                    # only append the detailed variant if embedding succeeds
-                    items_with_detail.append(copy.deepcopy(item))
-                except Exception as e:
-                    # Only skip when token/context exceeds model limits; otherwise log error
-                    err_msg = str(e)
-                    if "maximum context length" in err_msg or (
-                        "requested" in err_msg and "tokens" in err_msg
-                    ):
-                        logger.warning(
-                            f"[PATH-A] Skip embedding due to token limit for memory_id={item.id}"
-                        )
-                    else:
-                        logger.error(
-                            f"[PATH-A] Embedding failed for memory_id={item.id}: {err_msg}",
-                            exc_info=True,
-                        )
-                    # Do not append the detailed variant when embedding fails
-
         return self.reranker.rerank(
             query=query,
             query_embedding=query_embedding[0],
-            graph_results=items_with_detail,
+            graph_results=items,
             top_k=top_k,
             parsed_goal=parsed_goal,
             search_filter=search_filter,
@@ -426,47 +355,6 @@
     ):
         """Retrieve and rerank from LongTermMemory and UserMemory"""
         results = []
-<<<<<<< HEAD
-        if memory_type in ["All", "LongTermMemory"]:
-            results += self.graph_retriever.retrieve(
-                query=query,
-                parsed_goal=parsed_goal,
-                query_embedding=query_embedding,
-                top_k=top_k * 2,
-                memory_scope="LongTermMemory",
-            )
-        if memory_type in ["All", "UserMemory"]:
-            results += self.graph_retriever.retrieve(
-                query=query,
-                parsed_goal=parsed_goal,
-                query_embedding=query_embedding,
-                top_k=top_k * 2,
-                memory_scope="UserMemory",
-            )
-
-        items_with_detail = []
-        for item in results:
-            if item.metadata.embedding:
-                items_with_detail.append(copy.deepcopy(item))
-                detail = str(item.metadata.sources)
-                item.memory = detail
-                try:
-                    item.metadata.embedding = self.embedder.embed([detail])[0]
-                    items_with_detail.append(copy.deepcopy(item))
-                except Exception as e:
-                    err_msg = str(e)
-                    if "maximum context length" in err_msg or (
-                        "requested" in err_msg and "tokens" in err_msg
-                    ):
-                        logger.warning(
-                            f"[PATH-B] Skip embedding due to token limit for memory_id={item.id}"
-                        )
-                    else:
-                        logger.error(
-                            f"[PATH-B] Embedding failed for memory_id={item.id}: {err_msg}",
-                            exc_info=True,
-                        )
-=======
         tasks = []
 
         # chain of thinking
@@ -514,14 +402,10 @@
             # Collect results from all tasks
             for task in tasks:
                 results.extend(task.result())
->>>>>>> dd34693f
 
         return self.reranker.rerank(
             query=query,
             query_embedding=query_embedding[0],
-<<<<<<< HEAD
-            graph_results=items_with_detail,
-=======
             graph_results=results,
             top_k=top_k,
             parsed_goal=parsed_goal,
@@ -535,7 +419,6 @@
         """Retrieve and rerank from LongTermMemory and UserMemory"""
         results = self.graph_retriever.retrieve_from_cube(
             query_embedding=query_embedding,
->>>>>>> dd34693f
             top_k=top_k * 2,
             memory_scope="LongTermMemory",
             cube_name=cube_name,
