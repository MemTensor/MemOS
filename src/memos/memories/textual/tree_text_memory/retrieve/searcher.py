import json
import traceback

from datetime import datetime

from memos.context.context import ContextThreadPoolExecutor
from memos.embedders.factory import OllamaEmbedder
from memos.graph_dbs.factory import Neo4jGraphDB
from memos.llms.factory import AzureLLM, OllamaLLM, OpenAILLM
from memos.log import get_logger
from memos.memories.textual.item import SearchedTreeNodeTextualMemoryMetadata, TextualMemoryItem
from memos.memories.textual.tree_text_memory.retrieve.bm25_util import EnhancedBM25
from memos.memories.textual.tree_text_memory.retrieve.retrieve_utils import (
    detect_lang,
    parse_json_result,
)
from memos.reranker.base import BaseReranker
from memos.templates.mem_search_prompts import (
    COT_PROMPT,
    COT_PROMPT_ZH,
    SIMPLE_COT_PROMPT,
    SIMPLE_COT_PROMPT_ZH,
)
from memos.utils import timed

from .reasoner import MemoryReasoner
from .recall import GraphMemoryRetriever
from .task_goal_parser import TaskGoalParser


logger = get_logger(__name__)
COT_DICT = {
    "fine": {"en": COT_PROMPT, "zh": COT_PROMPT_ZH},
    "fast": {"en": SIMPLE_COT_PROMPT, "zh": SIMPLE_COT_PROMPT_ZH},
}


class Searcher:
    def __init__(
        self,
        dispatcher_llm: OpenAILLM | OllamaLLM | AzureLLM,
        graph_store: Neo4jGraphDB,
        embedder: OllamaEmbedder,
        reranker: BaseReranker,
        bm25_retriever: EnhancedBM25 | None = None,
        internet_retriever: None = None,
        moscube: bool = False,
        search_strategy: dict | None = None,
    ):
        self.graph_store = graph_store
        self.embedder = embedder
        self.llm = dispatcher_llm

        self.task_goal_parser = TaskGoalParser(dispatcher_llm)
        self.graph_retriever = GraphMemoryRetriever(graph_store, embedder, bm25_retriever)
        self.reranker = reranker
        self.reasoner = MemoryReasoner(dispatcher_llm)

        # Create internet retriever from config if provided
        self.internet_retriever = internet_retriever
        self.moscube = moscube
        self.vec_cot = search_strategy.get("cot", False) if search_strategy else False
        self.use_fast_graph = search_strategy.get("fast_graph", False) if search_strategy else False

        self._usage_executor = ContextThreadPoolExecutor(max_workers=4, thread_name_prefix="usage")

    @timed
    def retrieve(
        self,
        query: str,
        top_k: int,
        info=None,
        mode="fast",
        memory_type="All",
        search_filter: dict | None = None,
        user_name: str | None = None,
        **kwargs,
    ) -> list[TextualMemoryItem]:
        logger.info(
            f"[RECALL] Start query='{query}', top_k={top_k}, mode={mode}, memory_type={memory_type}"
        )
        parsed_goal, query_embedding, context, query = self._parse_task(
            query, info, mode, search_filter=search_filter, user_name=user_name
        )
        results = self._retrieve_paths(
            query,
            parsed_goal,
            query_embedding,
            info,
            top_k,
            mode,
            memory_type,
            search_filter,
            user_name,
        )
        return results

    def post_retrieve(
        self,
<<<<<<< HEAD
        retrieved_results,
=======
        retrieved_results: list[TextualMemoryItem],
>>>>>>> 65a2daf0
        top_k: int,
        user_name: str | None = None,
        info=None,
    ):
        deduped = self._deduplicate_results(retrieved_results)
        final_results = self._sort_and_trim(deduped, top_k)
        self._update_usage_history(final_results, info, user_name)
        return final_results

    @timed
    def search(
        self,
        query: str,
        top_k: int,
        info=None,
        mode="fast",
        memory_type="All",
        search_filter: dict | None = None,
        user_name: str | None = None,
    ) -> list[TextualMemoryItem]:
        """
        Search for memories based on a query.
        User query -> TaskGoalParser -> GraphMemoryRetriever ->
        MemoryReranker -> MemoryReasoner -> Final output
        Args:
            query (str): The query to search for.
            top_k (int): The number of top results to return.
            info (dict): Leave a record of memory consumption.
            mode (str, optional): The mode of the search.
            - 'fast': Uses a faster search process, sacrificing some precision for speed.
            - 'fine': Uses a more detailed search process, invoking large models for higher precision, but slower performance.
            memory_type (str): Type restriction for search.
            ['All', 'WorkingMemory', 'LongTermMemory', 'UserMemory']
            search_filter (dict, optional): Optional metadata filters for search results.
        Returns:
            list[TextualMemoryItem]: List of matching memories.
        """
        if not info:
            logger.warning(
                "Please input 'info' when use tree.search so that "
                "the database would store the consume history."
            )
            info = {"user_id": "", "session_id": ""}
        else:
            logger.debug(f"[SEARCH] Received info dict: {info}")

        retrieved_results = self.retrieve(
            query=query,
            top_k=top_k,
            info=info,
            mode=mode,
            memory_type=memory_type,
            search_filter=search_filter,
            user_name=user_name,
        )

        final_results = self.post_retrieve(
            retrieved_results=retrieved_results,
            top_k=top_k,
            user_name=user_name,
            info=None,
        )

        logger.info(f"[SEARCH] Done. Total {len(final_results)} results.")
        res_results = ""
        for _num_i, result in enumerate(final_results):
            res_results += "\n" + (
                result.id + "|" + result.metadata.memory_type + "|" + result.memory
            )
        logger.info(f"[SEARCH] Results. {res_results}")
        return final_results

    @timed
    def _parse_task(
        self,
        query,
        info,
        mode,
        top_k=5,
        search_filter: dict | None = None,
        user_name: str | None = None,
    ):
        """Parse user query, do embedding search and create context"""
        context = []
        query_embedding = None

        # fine mode will trigger initial embedding search
        if mode == "fine":
            logger.info("[SEARCH] Fine mode: embedding search")
            query_embedding = self.embedder.embed([query])[0]

            # retrieve related nodes by embedding
            related_nodes = [
                self.graph_store.get_node(n["id"])
                for n in self.graph_store.search_by_embedding(
                    query_embedding,
                    top_k=top_k,
                    status="activated",
                    search_filter=search_filter,
                    user_name=user_name,
                )
            ]
            memories = []
            for node in related_nodes:
                try:
                    m = (
                        node.get("memory")
                        if isinstance(node, dict)
                        else (getattr(node, "memory", None))
                    )
                    if isinstance(m, str) and m:
                        memories.append(m)
                except Exception:
                    logger.error(f"[SEARCH] Error during search: {traceback.format_exc()}")
                    continue
            context = list(dict.fromkeys(memories))

            # optional: supplement context with internet knowledge
            """if self.internet_retriever:
                extra = self.internet_retriever.retrieve_from_internet(query=query, top_k=3)
                context.extend(item.memory.partition("\nContent: ")[-1] for item in extra)
            """

        # parse goal using LLM
        parsed_goal = self.task_goal_parser.parse(
            task_description=query,
            context="\n".join(context),
            conversation=info.get("chat_history", []),
            mode=mode,
            use_fast_graph=self.use_fast_graph,
        )

        query = parsed_goal.rephrased_query or query
        # if goal has extra memories, embed them too
        if parsed_goal.memories:
            query_embedding = self.embedder.embed(list({query, *parsed_goal.memories}))

        return parsed_goal, query_embedding, context, query

    @timed
    def _retrieve_paths(
        self,
        query,
        parsed_goal,
        query_embedding,
        info,
        top_k,
        mode,
        memory_type,
        search_filter: dict | None = None,
        user_name: str | None = None,
    ):
        """Run A/B/C retrieval paths in parallel"""
        tasks = []
        id_filter = {
            "user_id": info.get("user_id", None),
            "session_id": info.get("session_id", None),
        }
        id_filter = {k: v for k, v in id_filter.items() if v is not None}

        with ContextThreadPoolExecutor(max_workers=3) as executor:
            tasks.append(
                executor.submit(
                    self._retrieve_from_working_memory,
                    query,
                    parsed_goal,
                    query_embedding,
                    top_k,
                    memory_type,
                    search_filter,
                    user_name,
                    id_filter,
                )
            )
            tasks.append(
                executor.submit(
                    self._retrieve_from_long_term_and_user,
                    query,
                    parsed_goal,
                    query_embedding,
                    top_k,
                    memory_type,
                    search_filter,
                    user_name,
                    id_filter,
                    mode=mode,
                )
            )
            tasks.append(
                executor.submit(
                    self._retrieve_from_internet,
                    query,
                    parsed_goal,
                    query_embedding,
                    top_k,
                    info,
                    mode,
                    memory_type,
                    user_name,
                )
            )
            if self.moscube:
                tasks.append(
                    executor.submit(
                        self._retrieve_from_memcubes,
                        query,
                        parsed_goal,
                        query_embedding,
                        top_k,
                        "memos_cube01",
                    )
                )

            results = []
            for t in tasks:
                results.extend(t.result())

        logger.info(f"[SEARCH] Total raw results: {len(results)}")
        return results

    # --- Path A
    @timed
    def _retrieve_from_working_memory(
        self,
        query,
        parsed_goal,
        query_embedding,
        top_k,
        memory_type,
        search_filter: dict | None = None,
        user_name: str | None = None,
        id_filter: dict | None = None,
    ):
        """Retrieve and rerank from WorkingMemory"""
        if memory_type not in ["All", "WorkingMemory"]:
            logger.info(f"[PATH-A] '{query}'Skipped (memory_type does not match)")
            return []
        items = self.graph_retriever.retrieve(
            query=query,
            parsed_goal=parsed_goal,
            top_k=top_k,
            memory_scope="WorkingMemory",
            search_filter=search_filter,
            user_name=user_name,
            id_filter=id_filter,
            use_fast_graph=self.use_fast_graph,
        )
        return self.reranker.rerank(
            query=query,
            query_embedding=query_embedding[0],
            graph_results=items,
            top_k=top_k,
            parsed_goal=parsed_goal,
            search_filter=search_filter,
        )

    # --- Path B
    @timed
    def _retrieve_from_long_term_and_user(
        self,
        query,
        parsed_goal,
        query_embedding,
        top_k,
        memory_type,
        search_filter: dict | None = None,
        user_name: str | None = None,
        id_filter: dict | None = None,
        mode: str = "fast",
    ):
        """Retrieve and rerank from LongTermMemory and UserMemory"""
        results = []
        tasks = []

        # chain of thinking
        cot_embeddings = []
        if self.vec_cot:
            queries = self._cot_query(query, mode=mode, context=parsed_goal.context)
            if len(queries) > 1:
                cot_embeddings = self.embedder.embed(queries)
            cot_embeddings.extend(query_embedding)
        else:
            cot_embeddings = query_embedding

        with ContextThreadPoolExecutor(max_workers=2) as executor:
            if memory_type in ["All", "LongTermMemory"]:
                tasks.append(
                    executor.submit(
                        self.graph_retriever.retrieve,
                        query=query,
                        parsed_goal=parsed_goal,
                        query_embedding=cot_embeddings,
                        top_k=top_k * 2,
                        memory_scope="LongTermMemory",
                        search_filter=search_filter,
                        user_name=user_name,
                        id_filter=id_filter,
                        use_fast_graph=self.use_fast_graph,
                    )
                )
            if memory_type in ["All", "UserMemory"]:
                tasks.append(
                    executor.submit(
                        self.graph_retriever.retrieve,
                        query=query,
                        parsed_goal=parsed_goal,
                        query_embedding=cot_embeddings,
                        top_k=top_k * 2,
                        memory_scope="UserMemory",
                        search_filter=search_filter,
                        user_name=user_name,
                        id_filter=id_filter,
                        use_fast_graph=self.use_fast_graph,
                    )
                )

            # Collect results from all tasks
            for task in tasks:
                results.extend(task.result())

        return self.reranker.rerank(
            query=query,
            query_embedding=query_embedding[0],
            graph_results=results,
            top_k=top_k,
            parsed_goal=parsed_goal,
            search_filter=search_filter,
        )

    @timed
    def _retrieve_from_memcubes(
        self, query, parsed_goal, query_embedding, top_k, cube_name="memos_cube01"
    ):
        """Retrieve and rerank from LongTermMemory and UserMemory"""
        results = self.graph_retriever.retrieve_from_cube(
            query_embedding=query_embedding,
            top_k=top_k * 2,
            memory_scope="LongTermMemory",
            cube_name=cube_name,
            user_name=cube_name,
        )
        return self.reranker.rerank(
            query=query,
            query_embedding=query_embedding[0],
            graph_results=results,
            top_k=top_k,
            parsed_goal=parsed_goal,
        )

    # --- Path C
    @timed
    def _retrieve_from_internet(
        self,
        query,
        parsed_goal,
        query_embedding,
        top_k,
        info,
        mode,
        memory_type,
        user_id: str | None = None,
    ):
        """Retrieve and rerank from Internet source"""
        if not self.internet_retriever or mode == "fast":
            logger.info(f"[PATH-C] '{query}' Skipped (no retriever, fast mode)")
            return []
        if memory_type not in ["All"]:
            return []
        logger.info(f"[PATH-C] '{query}' Retrieving from internet...")
        items = self.internet_retriever.retrieve_from_internet(
            query=query, top_k=top_k, parsed_goal=parsed_goal, info=info
        )
        logger.info(f"[PATH-C] '{query}' Retrieved from internet {len(items)} items: {items}")
        return self.reranker.rerank(
            query=query,
            query_embedding=query_embedding[0],
            graph_results=items,
            top_k=min(top_k, 5),
            parsed_goal=parsed_goal,
        )

    @timed
    def _deduplicate_results(self, results):
        """Deduplicate results by memory text"""
        deduped = {}
        for item, score in results:
            if item.memory not in deduped or score > deduped[item.memory][1]:
                deduped[item.memory] = (item, score)
        return list(deduped.values())

    @timed
    def _sort_and_trim(self, results, top_k):
        """Sort results by score and trim to top_k"""

        sorted_results = sorted(results, key=lambda pair: pair[1], reverse=True)[:top_k]
        final_items = []
        for item, score in sorted_results:
            meta_data = item.metadata.model_dump()
            meta_data["relativity"] = score
            final_items.append(
                TextualMemoryItem(
                    id=item.id,
                    memory=item.memory,
                    metadata=SearchedTreeNodeTextualMemoryMetadata(**meta_data),
                )
            )
        return final_items

    @timed
    def _update_usage_history(self, items, info, user_name: str | None = None):
        """Update usage history in graph DB"""
        now_time = datetime.now().isoformat()
        info_copy = dict(info or {})
        info_copy.pop("chat_history", None)
        usage_record = json.dumps({"time": now_time, "info": info_copy})
        payload = []
        for it in items:
            try:
                item_id = getattr(it, "id", None)
                md = getattr(it, "metadata", None)
                if md is None:
                    continue
                if not hasattr(md, "usage") or md.usage is None:
                    md.usage = []
                md.usage.append(usage_record)
                if item_id:
                    payload.append((item_id, list(md.usage)))
            except Exception:
                logger.exception("[USAGE] snapshot item failed")

        if payload:
            self._usage_executor.submit(
                self._update_usage_history_worker, payload, usage_record, user_name
            )

    def _update_usage_history_worker(
        self, payload, usage_record: str, user_name: str | None = None
    ):
        try:
            for item_id, usage_list in payload:
                self.graph_store.update_node(item_id, {"usage": usage_list}, user_name=user_name)
        except Exception:
            logger.exception("[USAGE] update usage failed")

    def _cot_query(
        self,
        query,
        mode="fast",
        split_num: int = 3,
        context: list[str] | None = None,
    ) -> list[str]:
        """Generate chain-of-thought queries"""

        lang = detect_lang(query)
        if mode == "fine" and context:
            template = COT_DICT["fine"][lang]
            prompt = (
                template.replace("${original_query}", query)
                .replace("${split_num_threshold}", str(split_num))
                .replace("${context}", "\n".join(context))
            )
        else:
            template = COT_DICT["fast"][lang]
            prompt = template.replace("${original_query}", query).replace(
                "${split_num_threshold}", str(split_num)
            )

        messages = [{"role": "user", "content": prompt}]
        try:
            response_text = self.llm.generate(messages, temperature=0, top_p=1)
            response_json = parse_json_result(response_text)
            assert "is_complex" in response_json
            if not response_json["is_complex"]:
                return [query]
            else:
                assert "sub_questions" in response_json
                logger.info("Query: {} COT: {}".format(query, response_json["sub_questions"]))
                return response_json["sub_questions"][:split_num]
        except Exception as e:
            logger.error(f"[LLM] Exception during chat generation: {e}")
            return [query]<|MERGE_RESOLUTION|>--- conflicted
+++ resolved
@@ -97,11 +97,7 @@
 
     def post_retrieve(
         self,
-<<<<<<< HEAD
-        retrieved_results,
-=======
         retrieved_results: list[TextualMemoryItem],
->>>>>>> 65a2daf0
         top_k: int,
         user_name: str | None = None,
         info=None,
