import json
import traceback

from datetime import datetime

from memos.context.context import ContextThreadPoolExecutor
from memos.embedders.factory import OllamaEmbedder
from memos.graph_dbs.factory import Neo4jGraphDB
from memos.llms.factory import AzureLLM, OllamaLLM, OpenAILLM
from memos.log import get_logger
from memos.memories.textual.item import SearchedTreeNodeTextualMemoryMetadata, TextualMemoryItem
from memos.reranker.base import BaseReranker
from memos.utils import timed

from .reasoner import MemoryReasoner
from .recall import GraphMemoryRetriever
from .task_goal_parser import TaskGoalParser


logger = get_logger(__name__)


class Searcher:
    def __init__(
        self,
        dispatcher_llm: OpenAILLM | OllamaLLM | AzureLLM,
        graph_store: Neo4jGraphDB,
        embedder: OllamaEmbedder,
        reranker: BaseReranker,
        internet_retriever: None = None,
        moscube: bool = False,
    ):
        self.graph_store = graph_store
        self.embedder = embedder

        self.task_goal_parser = TaskGoalParser(dispatcher_llm)
        self.graph_retriever = GraphMemoryRetriever(self.graph_store, self.embedder)
        self.reranker = reranker
        self.reasoner = MemoryReasoner(dispatcher_llm)

        # Create internet retriever from config if provided
        self.internet_retriever = internet_retriever
        self.moscube = moscube

        self._usage_executor = ContextThreadPoolExecutor(max_workers=4, thread_name_prefix="usage")

    @timed
    def search(
        self,
        query: str,
        top_k: int,
        user_id: str,
        info=None,
        mode="fast",
        memory_type="All",
        search_filter: dict | None = None,
        user_name: str | None = None,
    ) -> list[TextualMemoryItem]:
        """
        Search for memories based on a query.
        User query -> TaskGoalParser -> GraphMemoryRetriever ->
        MemoryReranker -> MemoryReasoner -> Final output
        Args:
            query (str): The query to search for.
            top_k (int): The number of top results to return.
            info (dict): Leave a record of memory consumption.
            user_id(str): .
            mode (str, optional): The mode of the search.
            - 'fast': Uses a faster search process, sacrificing some precision for speed.
            - 'fine': Uses a more detailed search process, invoking large models for higher precision, but slower performance.
            memory_type (str): Type restriction for search.
            ['All', 'WorkingMemory', 'LongTermMemory', 'UserMemory']
            search_filter (dict, optional): Optional metadata filters for search results.
        Returns:
            list[TextualMemoryItem]: List of matching memories.
        """
        logger.info(
            f"[SEARCH] Start query='{query}', user_id='{user_id}', top_k={top_k}, mode={mode}, memory_type={memory_type}"
        )
        if not info:
            logger.warning(
                "Please input 'info' when use tree.search so that "
                "the database would store the consume history."
            )
            info = {"user_id": "", "session_id": ""}
        else:
            logger.debug(f"[SEARCH] Received info dict: {info}")

        parsed_goal, query_embedding, context, query = self._parse_task(
            query, info, mode, search_filter=search_filter, user_name=user_name
        )
<<<<<<< HEAD
        results = self.parallel_retrieve(
            query, parsed_goal, query_embedding, info, top_k, mode, memory_type, search_filter
=======
        results = self._retrieve_paths(
            query,
            parsed_goal,
            query_embedding,
            info,
            top_k,
            mode,
            memory_type,
            search_filter,
            user_name,
>>>>>>> a2715f56
        )
        deduped = self._deduplicate_results(results)
        final_results = self._sort_and_trim(deduped, top_k)
        self._update_usage_history(final_results, info, user_name)

        logger.info(f"[SEARCH] Done. Total {len(final_results)} results.")
        res_results = ""
        for _num_i, result in enumerate(final_results):
            res_results += "\n" + (
                result.id + "|" + result.metadata.memory_type + "|" + result.memory
            )
        logger.info(f"[SEARCH] Results. {res_results}")
        return final_results

    @timed
    def _parse_task(
        self,
        query,
        info,
        mode,
        top_k=5,
        search_filter: dict | None = None,
        user_name: str | None = None,
    ):
        """Parse user query, do embedding search and create context"""
        context = []
        query_embedding = None

        # fine mode will trigger initial embedding search
        if mode == "fine":
            logger.info("[SEARCH] Fine mode: embedding search")
            query_embedding = self.embedder.embed([query])[0]

            # retrieve related nodes by embedding
            related_nodes = [
                self.graph_store.get_node(n["id"])
                for n in self.graph_store.search_by_embedding(
                    query_embedding, top_k=top_k, search_filter=search_filter, user_name=user_name
                )
            ]
            memories = []
            for node in related_nodes:
                try:
                    m = (
                        node.get("memory")
                        if isinstance(node, dict)
                        else (getattr(node, "memory", None))
                    )
                    if isinstance(m, str) and m:
                        memories.append(m)
                except Exception:
                    logger.error(f"[SEARCH] Error during search: {traceback.format_exc()}")
                    continue
            context = list(dict.fromkeys(memories))

            # optional: supplement context with internet knowledge
            """if self.internet_retriever:
                extra = self.internet_retriever.retrieve_from_internet(query=query, top_k=3)
                context.extend(item.memory.partition("\nContent: ")[-1] for item in extra)
            """

        # parse goal using LLM
        parsed_goal = self.task_goal_parser.parse(
            task_description=query,
            context="\n".join(context),
            conversation=info.get("chat_history", []),
            mode=mode,
        )

        query = parsed_goal.rephrased_query or query
        # if goal has extra memories, embed them too
        if parsed_goal.memories:
            query_embedding = self.embedder.embed(list({query, *parsed_goal.memories}))

        return parsed_goal, query_embedding, context, query

    @timed
    def parallel_retrieve(
        self,
        query,
        parsed_goal,
        query_embedding,
        info,
        top_k,
        mode,
        memory_type,
        search_filter: dict | None = None,
        user_name: str | None = None,
    ):
        """Run A/B/C retrieval paths in parallel"""
        tasks = []
<<<<<<< HEAD
        if memory_type == "All":
            memory_type = ["WorkingMemory", "LongTermMemory", "UserMemory"]
        else:
            memory_type = [memory_type]
        with ContextThreadPoolExecutor(max_workers=5) as executor:
            for m_type in memory_type:
                tasks.append(
                    executor.submit(
                        self._retrieve_memory,
                        query,
                        info,
                        parsed_goal,
                        query_embedding,
                        top_k,
                        m_type,
                        search_filter,
                    )
                )
            if self.internet_retriever and mode == "fine":
                tasks.append(
                    executor.submit(
                        self._retrieve_from_internet,
                        query,
                        parsed_goal,
                        query_embedding,
                        top_k,
                        info,
                        mode,
                        memory_type,
                    )
=======
        with ContextThreadPoolExecutor(max_workers=3) as executor:
            tasks.append(
                executor.submit(
                    self._retrieve_from_working_memory,
                    query,
                    parsed_goal,
                    query_embedding,
                    top_k,
                    memory_type,
                    search_filter,
                    user_name,
                )
            )
            tasks.append(
                executor.submit(
                    self._retrieve_from_long_term_and_user,
                    query,
                    parsed_goal,
                    query_embedding,
                    top_k,
                    memory_type,
                    search_filter,
                    user_name,
                )
            )
            tasks.append(
                executor.submit(
                    self._retrieve_from_internet,
                    query,
                    parsed_goal,
                    query_embedding,
                    top_k,
                    info,
                    mode,
                    memory_type,
                    user_name,
>>>>>>> a2715f56
                )
            if self.moscube:
                tasks.append(
                    executor.submit(
                        self._retrieve_from_memcubes,
                        query,
                        parsed_goal,
                        query_embedding,
                        top_k,
                        "memos_cube01",
                    )
                )

            results = []
            for t in tasks:
                results.extend(t.result())

        logger.info(f"[SEARCH] Total raw results: {len(results)}")
        return results

    @timed
    def _retrieve_memory(
        self,
        query,
        info,
        parsed_goal,
        query_embedding,
        top_k,
        memory_type,
        search_filter: dict | None = None,
        user_name: str | None = None,
    ):
        if memory_type in ["LongTermMemory", "UserMemory"]:
            top_k = 2 * top_k
        if memory_type == "WorkingMemory":
            query_embedding = None
        items = self.graph_retriever.retrieve(
            query=query,
            user_id=info["user_id"],
            parsed_goal=parsed_goal,
            top_k=top_k,
            memory_scope=memory_type,
            query_embedding=query_embedding,
            search_filter=search_filter,
            user_name=user_name,
        )
        if memory_type == "WorkingMemory":
            query_embedding = [None]
        return self.reranker.rerank(
            query=query,
            query_embedding=query_embedding[0],
            graph_results=items,
            top_k=top_k,
            parsed_goal=parsed_goal,
            search_filter=search_filter,
        )

<<<<<<< HEAD
=======
    # --- Path B
    @timed
    def _retrieve_from_long_term_and_user(
        self,
        query,
        parsed_goal,
        query_embedding,
        top_k,
        memory_type,
        search_filter: dict | None = None,
        user_name: str | None = None,
    ):
        """Retrieve and rerank from LongTermMemory and UserMemory"""
        results = []
        tasks = []

        with ContextThreadPoolExecutor(max_workers=2) as executor:
            if memory_type in ["All", "LongTermMemory"]:
                tasks.append(
                    executor.submit(
                        self.graph_retriever.retrieve,
                        query=query,
                        parsed_goal=parsed_goal,
                        query_embedding=query_embedding,
                        top_k=top_k * 2,
                        memory_scope="LongTermMemory",
                        search_filter=search_filter,
                        user_name=user_name,
                    )
                )
            if memory_type in ["All", "UserMemory"]:
                tasks.append(
                    executor.submit(
                        self.graph_retriever.retrieve,
                        query=query,
                        parsed_goal=parsed_goal,
                        query_embedding=query_embedding,
                        top_k=top_k * 2,
                        memory_scope="UserMemory",
                        search_filter=search_filter,
                        user_name=user_name,
                    )
                )

            # Collect results from all tasks
            for task in tasks:
                results.extend(task.result())

        return self.reranker.rerank(
            query=query,
            query_embedding=query_embedding[0],
            graph_results=results,
            top_k=top_k,
            parsed_goal=parsed_goal,
            search_filter=search_filter,
        )

>>>>>>> a2715f56
    @timed
    def _retrieve_from_memcubes(
        self, query, parsed_goal, query_embedding, top_k, cube_name="memos_cube01"
    ):
        """Retrieve and rerank from LongTermMemory and UserMemory"""
        results = self.graph_retriever.retrieve_from_cube(
            query_embedding=query_embedding,
            top_k=top_k * 2,
            memory_scope="LongTermMemory",
            cube_name=cube_name,
            user_name=cube_name,
        )
        return self.reranker.rerank(
            query=query,
            query_embedding=query_embedding[0],
            graph_results=results,
            top_k=top_k,
            parsed_goal=parsed_goal,
        )

    # --- Path C
    @timed
    def _retrieve_from_internet(
        self,
        query,
        parsed_goal,
        query_embedding,
        top_k,
        info,
        mode,
        memory_type,
        user_id: str | None = None,
    ):
        """Retrieve and rerank from Internet source"""
        logger.info(f"[PATH-C] '{query}' Retrieving from internet...")
        items = self.internet_retriever.retrieve_from_internet(
            query=query, top_k=top_k, parsed_goal=parsed_goal, info=info
        )
        logger.info(f"[PATH-C] '{query}' Retrieved from internet {len(items)} items: {items}")
        return self.reranker.rerank(
            query=query,
            query_embedding=query_embedding[0],
            graph_results=items,
            top_k=min(top_k, 5),
            parsed_goal=parsed_goal,
        )

    @timed
    def _deduplicate_results(self, results):
        """Deduplicate results by memory text"""
        deduped = {}
        for item, score in results:
            if item.memory not in deduped or score > deduped[item.memory][1]:
                deduped[item.memory] = (item, score)
        return list(deduped.values())

    @timed
    def _sort_and_trim(self, results, top_k):
        """Sort results by score and trim to top_k"""
        sorted_results = sorted(results, key=lambda pair: pair[1], reverse=True)[:top_k]
        final_items = []
        for item, score in sorted_results:
            meta_data = item.metadata.model_dump()
            meta_data["relativity"] = score
            final_items.append(
                TextualMemoryItem(
                    id=item.id,
                    memory=item.memory,
                    metadata=SearchedTreeNodeTextualMemoryMetadata(**meta_data),
                )
            )
        return final_items

    @timed
    def _update_usage_history(self, items, info, user_name: str | None = None):
        """Update usage history in graph DB"""
        now_time = datetime.now().isoformat()
        info_copy = dict(info or {})
        info_copy.pop("chat_history", None)
        usage_record = json.dumps({"time": now_time, "info": info_copy})
        payload = []
        for it in items:
            try:
                item_id = getattr(it, "id", None)
                md = getattr(it, "metadata", None)
                if md is None:
                    continue
                if not hasattr(md, "usage") or md.usage is None:
                    md.usage = []
                md.usage.append(usage_record)
                if item_id:
                    payload.append((item_id, list(md.usage)))
            except Exception:
                logger.exception("[USAGE] snapshot item failed")

        if payload:
            self._usage_executor.submit(
                self._update_usage_history_worker, payload, usage_record, user_name
            )

    def _update_usage_history_worker(
        self, payload, usage_record: str, user_name: str | None = None
    ):
        try:
            for item_id, usage_list in payload:
<<<<<<< HEAD
                self.graph_store.update_node(
                    item_id,
                    {"usage": usage_list},
                    user_name=json.loads(usage_list[0])["info"]["user_id"],
                )
=======
                self.graph_store.update_node(item_id, {"usage": usage_list}, user_name=user_name)
>>>>>>> a2715f56
        except Exception:
            logger.exception("[USAGE] update usage failed")<|MERGE_RESOLUTION|>--- conflicted
+++ resolved
@@ -49,7 +49,6 @@
         self,
         query: str,
         top_k: int,
-        user_id: str,
         info=None,
         mode="fast",
         memory_type="All",
@@ -64,7 +63,6 @@
             query (str): The query to search for.
             top_k (int): The number of top results to return.
             info (dict): Leave a record of memory consumption.
-            user_id(str): .
             mode (str, optional): The mode of the search.
             - 'fast': Uses a faster search process, sacrificing some precision for speed.
             - 'fine': Uses a more detailed search process, invoking large models for higher precision, but slower performance.
@@ -75,7 +73,7 @@
             list[TextualMemoryItem]: List of matching memories.
         """
         logger.info(
-            f"[SEARCH] Start query='{query}', user_id='{user_id}', top_k={top_k}, mode={mode}, memory_type={memory_type}"
+            f"[SEARCH] Start query='{query}', top_k={top_k}, mode={mode}, memory_type={memory_type}"
         )
         if not info:
             logger.warning(
@@ -89,10 +87,6 @@
         parsed_goal, query_embedding, context, query = self._parse_task(
             query, info, mode, search_filter=search_filter, user_name=user_name
         )
-<<<<<<< HEAD
-        results = self.parallel_retrieve(
-            query, parsed_goal, query_embedding, info, top_k, mode, memory_type, search_filter
-=======
         results = self._retrieve_paths(
             query,
             parsed_goal,
@@ -103,7 +97,6 @@
             memory_type,
             search_filter,
             user_name,
->>>>>>> a2715f56
         )
         deduped = self._deduplicate_results(results)
         final_results = self._sort_and_trim(deduped, top_k)
@@ -181,7 +174,7 @@
         return parsed_goal, query_embedding, context, query
 
     @timed
-    def parallel_retrieve(
+    def _retrieve_paths(
         self,
         query,
         parsed_goal,
@@ -195,38 +188,6 @@
     ):
         """Run A/B/C retrieval paths in parallel"""
         tasks = []
-<<<<<<< HEAD
-        if memory_type == "All":
-            memory_type = ["WorkingMemory", "LongTermMemory", "UserMemory"]
-        else:
-            memory_type = [memory_type]
-        with ContextThreadPoolExecutor(max_workers=5) as executor:
-            for m_type in memory_type:
-                tasks.append(
-                    executor.submit(
-                        self._retrieve_memory,
-                        query,
-                        info,
-                        parsed_goal,
-                        query_embedding,
-                        top_k,
-                        m_type,
-                        search_filter,
-                    )
-                )
-            if self.internet_retriever and mode == "fine":
-                tasks.append(
-                    executor.submit(
-                        self._retrieve_from_internet,
-                        query,
-                        parsed_goal,
-                        query_embedding,
-                        top_k,
-                        info,
-                        mode,
-                        memory_type,
-                    )
-=======
         with ContextThreadPoolExecutor(max_workers=3) as executor:
             tasks.append(
                 executor.submit(
@@ -263,8 +224,8 @@
                     mode,
                     memory_type,
                     user_name,
->>>>>>> a2715f56
-                )
+                )
+            )
             if self.moscube:
                 tasks.append(
                     executor.submit(
@@ -284,11 +245,11 @@
         logger.info(f"[SEARCH] Total raw results: {len(results)}")
         return results
 
-    @timed
-    def _retrieve_memory(
+    # --- Path A
+    @timed
+    def _retrieve_from_working_memory(
         self,
         query,
-        info,
         parsed_goal,
         query_embedding,
         top_k,
@@ -296,22 +257,18 @@
         search_filter: dict | None = None,
         user_name: str | None = None,
     ):
-        if memory_type in ["LongTermMemory", "UserMemory"]:
-            top_k = 2 * top_k
-        if memory_type == "WorkingMemory":
-            query_embedding = None
+        """Retrieve and rerank from WorkingMemory"""
+        if memory_type not in ["All", "WorkingMemory"]:
+            logger.info(f"[PATH-A] '{query}'Skipped (memory_type does not match)")
+            return []
         items = self.graph_retriever.retrieve(
             query=query,
-            user_id=info["user_id"],
             parsed_goal=parsed_goal,
             top_k=top_k,
-            memory_scope=memory_type,
-            query_embedding=query_embedding,
+            memory_scope="WorkingMemory",
             search_filter=search_filter,
             user_name=user_name,
         )
-        if memory_type == "WorkingMemory":
-            query_embedding = [None]
         return self.reranker.rerank(
             query=query,
             query_embedding=query_embedding[0],
@@ -321,8 +278,6 @@
             search_filter=search_filter,
         )
 
-<<<<<<< HEAD
-=======
     # --- Path B
     @timed
     def _retrieve_from_long_term_and_user(
@@ -380,7 +335,6 @@
             search_filter=search_filter,
         )
 
->>>>>>> a2715f56
     @timed
     def _retrieve_from_memcubes(
         self, query, parsed_goal, query_embedding, top_k, cube_name="memos_cube01"
@@ -415,6 +369,11 @@
         user_id: str | None = None,
     ):
         """Retrieve and rerank from Internet source"""
+        if not self.internet_retriever or mode == "fast":
+            logger.info(f"[PATH-C] '{query}' Skipped (no retriever, fast mode)")
+            return []
+        if memory_type not in ["All"]:
+            return []
         logger.info(f"[PATH-C] '{query}' Retrieving from internet...")
         items = self.internet_retriever.retrieve_from_internet(
             query=query, top_k=top_k, parsed_goal=parsed_goal, info=info
@@ -486,14 +445,6 @@
     ):
         try:
             for item_id, usage_list in payload:
-<<<<<<< HEAD
-                self.graph_store.update_node(
-                    item_id,
-                    {"usage": usage_list},
-                    user_name=json.loads(usage_list[0])["info"]["user_id"],
-                )
-=======
                 self.graph_store.update_node(item_id, {"usage": usage_list}, user_name=user_name)
->>>>>>> a2715f56
         except Exception:
             logger.exception("[USAGE] update usage failed")