--- conflicted
+++ resolved
@@ -564,12 +564,6 @@
             prompt = template.replace("${original_query}", query).replace(
                 "${split_num_threshold}", str(split_num)
             )
-<<<<<<< HEAD
-        logger.info("COT process")
-        print("---------------prompt-------------")
-        print(prompt, mode)
-=======
->>>>>>> ac7aff5f
 
         messages = [{"role": "user", "content": prompt}]
         try:
