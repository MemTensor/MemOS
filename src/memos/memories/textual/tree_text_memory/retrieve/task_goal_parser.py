--- conflicted
+++ resolved
@@ -81,11 +81,7 @@
         Parse LLM JSON output safely.
         """
         try:
-<<<<<<< HEAD
-            response = response.replace("```", "").replace("json", "")
-=======
             response = response.replace("```", "").replace("json", "").strip()
->>>>>>> 27d0cded
             response_json = eval(response)
             return ParsedTaskGoal(
                 memories=response_json.get("memories", []),
