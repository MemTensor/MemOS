import concurrent.futures

from memos.context.context import ContextThreadPoolExecutor
from memos.embedders.factory import OllamaEmbedder
from memos.graph_dbs.neo4j import Neo4jGraphDB
from memos.log import get_logger
from memos.memories.textual.item import TextualMemoryItem
from memos.memories.textual.tree_text_memory.retrieve.bm25_util import EnhancedBM25
from memos.memories.textual.tree_text_memory.retrieve.retrieval_mid_structs import ParsedTaskGoal


logger = get_logger(__name__)


class GraphMemoryRetriever:
    """
    Unified memory retriever that combines both graph-based and vector-based retrieval logic.
    """

    def __init__(
        self,
        graph_store: Neo4jGraphDB,
        embedder: OllamaEmbedder,
        bm25_retriever: EnhancedBM25 | None,
    ):
        self.graph_store = graph_store
        self.embedder = embedder
        self.bm25_retriever = bm25_retriever
        self.max_workers = 10
        self.filter_weight = 0.6
        self.use_bm25 = bool(self.bm25_retriever)

    def retrieve(
        self,
        query: str,
        parsed_goal: ParsedTaskGoal,
        top_k: int,
        memory_scope: str,
        query_embedding: list[list[float]] | None = None,
        search_filter: dict | None = None,
        user_name: str | None = None,
        id_filter: dict | None = None,
    ) -> list[TextualMemoryItem]:
        """
        Perform hybrid memory retrieval:
        - Run graph-based lookup from dispatch plan.
        - Run vector similarity search from embedded query.
        - Merge and return combined result set.

        Args:
            query (str): Original task query.
            parsed_goal (dict): parsed_goal.
            top_k (int): Number of candidates to return.
            memory_scope (str): One of ['working', 'long_term', 'user'].
            query_embedding(list of embedding): list of embedding of query
            search_filter (dict, optional): Optional metadata filters for search results.
        Returns:
            list: Combined memory items.
        """
        if memory_scope not in ["WorkingMemory", "LongTermMemory", "UserMemory"]:
            raise ValueError(f"Unsupported memory scope: {memory_scope}")

        if memory_scope == "WorkingMemory":
            # For working memory, retrieve all entries (no filtering)
            working_memories = self.graph_store.get_all_memory_items(
                scope="WorkingMemory", include_embedding=False, user_name=user_name
            )
            return [TextualMemoryItem.from_dict(record) for record in working_memories]

        with ContextThreadPoolExecutor(max_workers=3) as executor:
            # Structured graph-based retrieval
            future_graph = executor.submit(self._graph_recall, parsed_goal, memory_scope, user_name)
            # Vector similarity search
            future_vector = executor.submit(
                self._vector_recall,
                query_embedding or [],
                memory_scope,
                top_k,
                search_filter=search_filter,
                user_name=user_name,
            )
            if self.use_bm25:
                future_bm25 = executor.submit(
                    self._bm25_recall,
                    query,
                    parsed_goal,
                    memory_scope,
                    top_k=top_k,
                    user_name=user_name,
                    search_filter=id_filter,
                )

            graph_results = future_graph.result()
            vector_results = future_vector.result()
            bm25_results = future_bm25.result() if self.use_bm25 else []

        # Merge and deduplicate by ID
        combined = {item.id: item for item in graph_results + vector_results + bm25_results}

        graph_ids = {item.id for item in graph_results}
        combined_ids = set(combined.keys())
        lost_ids = graph_ids - combined_ids

        if lost_ids:
            print(
                f"[DEBUG] The following nodes were in graph_results but missing in combined: {lost_ids}"
            )

        return list(combined.values())

    def retrieve_from_cube(
        self,
        top_k: int,
        memory_scope: str,
        query_embedding: list[list[float]] | None = None,
        cube_name: str = "memos_cube01",
        user_name: str | None = None,
    ) -> list[TextualMemoryItem]:
        """
        Perform hybrid memory retrieval:
        - Run graph-based lookup from dispatch plan.
        - Run vector similarity search from embedded query.
        - Merge and return combined result set.

        Args:
            top_k (int): Number of candidates to return.
            memory_scope (str): One of ['working', 'long_term', 'user'].
            query_embedding(list of embedding): list of embedding of query
            cube_name: specify cube_name

        Returns:
            list: Combined memory items.
        """
        if memory_scope not in ["WorkingMemory", "LongTermMemory", "UserMemory"]:
            raise ValueError(f"Unsupported memory scope: {memory_scope}")

        graph_results = self._vector_recall(
            query_embedding, memory_scope, top_k, cube_name=cube_name, user_name=user_name
        )

        for result_i in graph_results:
            result_i.metadata.memory_type = "OuterMemory"
        # Merge and deduplicate by ID
        combined = {item.id: item for item in graph_results}

        graph_ids = {item.id for item in graph_results}
        combined_ids = set(combined.keys())
        lost_ids = graph_ids - combined_ids

        if lost_ids:
            print(
                f"[DEBUG] The following nodes were in graph_results but missing in combined: {lost_ids}"
            )

        return list(combined.values())

    def _graph_recall(
        self, parsed_goal: ParsedTaskGoal, memory_scope: str, user_name: str | None = None
    ) -> list[TextualMemoryItem]:
        """
        Perform structured node-based retrieval from Neo4j.
        - keys must match exactly (n.key IN keys)
        - tags must overlap with at least 2 input tags
        - scope filters by memory_type if provided
        """

        def process_node(node):
            meta = node.get("metadata", {})
            node_key = meta.get("key")
            node_tags = meta.get("tags", []) or []

            keep = False
            # key equals to node_key
            if parsed_goal.keys and node_key in parsed_goal.keys:
                keep = True
            # overlap tags more than 2
            elif parsed_goal.tags:
                node_tags_list = [tag.lower() for tag in node_tags]
                overlap = len(set(node_tags_list) & set(parsed_goal.tags))
                if overlap >= 2:
                    keep = True

            if keep:
                return TextualMemoryItem.from_dict(node)
            return None

        candidate_ids = set()

        # 1) key-based OR branch
        if parsed_goal.keys:
            key_filters = [
                {"field": "key", "op": "in", "value": parsed_goal.keys},
                {"field": "memory_type", "op": "=", "value": memory_scope},
            ]
            key_ids = self.graph_store.get_by_metadata(key_filters, user_name=user_name)
            candidate_ids.update(key_ids)

        # 2) tag-based OR branch
        if parsed_goal.tags:
            tag_filters = [
                {"field": "tags", "op": "contains", "value": parsed_goal.tags},
                {"field": "memory_type", "op": "=", "value": memory_scope},
            ]
            tag_ids = self.graph_store.get_by_metadata(tag_filters, user_name=user_name)
            candidate_ids.update(tag_ids)

        # No matches → return empty
        if not candidate_ids:
            return []

        # Load nodes and post-filter
        node_dicts = self.graph_store.get_nodes(
            list(candidate_ids), include_embedding=False, user_name=user_name
        )

        final_nodes = []
        with ContextThreadPoolExecutor(max_workers=3) as executor:
            futures = {executor.submit(process_node, node): i for i, node in enumerate(node_dicts)}
            temp_results = [None] * len(node_dicts)

            for future in concurrent.futures.as_completed(futures):
                original_index = futures[future]
                result = future.result()
                temp_results[original_index] = result

            final_nodes = [result for result in temp_results if result is not None]
        return final_nodes

    def _vector_recall(
        self,
        query_embedding: list[list[float]],
        memory_scope: str,
        top_k: int = 20,
<<<<<<< HEAD
        max_num: int = 5,
=======
        max_num: int = 3,
        status: str = "activated",
>>>>>>> fef40e9e
        cube_name: str | None = None,
        search_filter: dict | None = None,
        user_name: str | None = None,
    ) -> list[TextualMemoryItem]:
        """
        Perform vector-based similarity retrieval using query embedding.
        # TODO: tackle with post-filter and pre-filter(5.18+) better.
        """
        if not query_embedding:
            return []

        def search_single(vec, filt=None):
            return (
                self.graph_store.search_by_embedding(
                    vector=vec,
                    top_k=top_k,
                    status=status,
                    scope=memory_scope,
                    cube_name=cube_name,
                    search_filter=filt,
                    user_name=user_name,
                )
                or []
            )

        def search_path_a():
            """Path A: search without filter"""
            path_a_hits = []
            with ContextThreadPoolExecutor() as executor:
                futures = [
                    executor.submit(search_single, vec, None) for vec in query_embedding[:max_num]
                ]
                for f in concurrent.futures.as_completed(futures):
                    path_a_hits.extend(f.result() or [])
            return path_a_hits

        def search_path_b():
            """Path B: search with filter"""
            if not search_filter:
                return []
            path_b_hits = []
            with ContextThreadPoolExecutor() as executor:
                futures = [
                    executor.submit(search_single, vec, search_filter)
                    for vec in query_embedding[:max_num]
                ]
                for f in concurrent.futures.as_completed(futures):
                    path_b_hits.extend(f.result() or [])
            return path_b_hits

        # Execute both paths concurrently
        all_hits = []
        with ContextThreadPoolExecutor(max_workers=2) as executor:
            path_a_future = executor.submit(search_path_a)
            path_b_future = executor.submit(search_path_b)

            all_hits.extend(path_a_future.result())
            all_hits.extend(path_b_future.result())

        if not all_hits:
            return []

        # merge and deduplicate
        unique_ids = {r["id"] for r in all_hits if r.get("id")}
        node_dicts = (
            self.graph_store.get_nodes(
                list(unique_ids), include_embedding=False, cube_name=cube_name, user_name=user_name
            )
            or []
        )
        return [TextualMemoryItem.from_dict(n) for n in node_dicts]

    def _bm25_recall(
        self,
        query: str,
        parsed_goal: ParsedTaskGoal,
        memory_scope: str,
        top_k: int = 20,
        user_name: str | None = None,
        search_filter: dict | None = None,
    ) -> list[TextualMemoryItem]:
        """
        Perform BM25-based retrieval.
        """
        if not self.bm25_retriever:
            return []
        key_filters = [
            {"field": "memory_type", "op": "=", "value": memory_scope},
        ]
        # corpus_name is user_name + user_id
        corpus_name = f"{user_name}" if user_name else ""
        if search_filter is not None:
            for key in search_filter:
                value = search_filter[key]
                key_filters.append({"field": key, "op": "=", "value": value})
            corpus_name += "".join(list(search_filter.values()))
        candidate_ids = self.graph_store.get_by_metadata(key_filters, user_name=user_name)
        node_dicts = self.graph_store.get_nodes(list(candidate_ids), include_embedding=False)

        bm25_query = " ".join(list({query, *parsed_goal.keys}))
        bm25_results = self.bm25_retriever.search(
            bm25_query, node_dicts, top_k=top_k, corpus_name=corpus_name
        )

        return [TextualMemoryItem.from_dict(n) for n in bm25_results]<|MERGE_RESOLUTION|>--- conflicted
+++ resolved
@@ -231,12 +231,8 @@
         query_embedding: list[list[float]],
         memory_scope: str,
         top_k: int = 20,
-<<<<<<< HEAD
         max_num: int = 5,
-=======
-        max_num: int = 3,
         status: str = "activated",
->>>>>>> fef40e9e
         cube_name: str | None = None,
         search_filter: dict | None = None,
         user_name: str | None = None,
