import concurrent.futures

from memos.context.context import ContextThreadPoolExecutor
from memos.embedders.factory import OllamaEmbedder
from memos.graph_dbs.neo4j import Neo4jGraphDB
from memos.log import get_logger
from memos.memories.textual.item import TextualMemoryItem
from memos.memories.textual.tree_text_memory.retrieve.retrieval_mid_structs import ParsedTaskGoal


logger = get_logger(__name__)


class GraphMemoryRetriever:
    """
    Unified memory retriever that combines both graph-based and vector-based retrieval logic.
    """

    def __init__(self, graph_store: Neo4jGraphDB, embedder: OllamaEmbedder):
        self.graph_store = graph_store
        self.embedder = embedder
        self.max_workers = 10
        self.filter_weight = 0.6

    def retrieve(
        self,
        query: str,
        user_id: str,
        parsed_goal: ParsedTaskGoal,
        top_k: int,
        memory_scope: str,
        query_embedding: list[list[float]] | None = None,
        search_filter: dict | None = None,
        user_name: str | None = None,
    ) -> list[TextualMemoryItem]:
        """
        Perform hybrid memory retrieval:
        - Run graph-based lookup from dispatch plan.
        - Run vector similarity search from embedded query.
        - Merge and return combined result set.

        Args:
            query (str): Original task query.
            parsed_goal (dict): parsed_goal.
            top_k (int): Number of candidates to return.
            memory_scope (str): One of ['working', 'long_term', 'user'].
            query_embedding(list of embedding): list of embedding of query
            search_filter (dict, optional): Optional metadata filters for search results.
        Returns:
            list: Combined memory items.
        """
        if memory_scope not in ["WorkingMemory", "LongTermMemory", "UserMemory"]:
            raise ValueError(f"Unsupported memory scope: {memory_scope}")

        if memory_scope == "WorkingMemory":
            # For working memory, retrieve all entries (no filtering)
            working_memories = self.graph_store.get_all_memory_items(
<<<<<<< HEAD
                scope="WorkingMemory", include_embedding=False, user_name=user_id
=======
                scope="WorkingMemory", include_embedding=False, user_name=user_name
>>>>>>> a2715f56
            )
            return [TextualMemoryItem.from_dict(record) for record in working_memories]

        with ContextThreadPoolExecutor(max_workers=2) as executor:
            # Structured graph-based retrieval
<<<<<<< HEAD
            future_graph = executor.submit(self._graph_recall, parsed_goal, memory_scope, user_id)
=======
            future_graph = executor.submit(self._graph_recall, parsed_goal, memory_scope, user_name)
>>>>>>> a2715f56
            # Vector similarity search
            future_vector = executor.submit(
                self._vector_recall,
                query_embedding or [],
                memory_scope,
                top_k,
                search_filter=search_filter,
<<<<<<< HEAD
                user_id=user_id,
=======
                user_name=user_name,
>>>>>>> a2715f56
            )

            graph_results = future_graph.result()
            vector_results = future_vector.result()

        # Merge and deduplicate by ID
        combined = {item.id: item for item in graph_results + vector_results}

        graph_ids = {item.id for item in graph_results}
        combined_ids = set(combined.keys())
        lost_ids = graph_ids - combined_ids

        if lost_ids:
            print(
                f"[DEBUG] The following nodes were in graph_results but missing in combined: {lost_ids}"
            )

        return list(combined.values())

    def retrieve_from_cube(
        self,
        top_k: int,
        memory_scope: str,
        query_embedding: list[list[float]] | None = None,
        cube_name: str = "memos_cube01",
        user_name: str | None = None,
    ) -> list[TextualMemoryItem]:
        """
        Perform hybrid memory retrieval:
        - Run graph-based lookup from dispatch plan.
        - Run vector similarity search from embedded query.
        - Merge and return combined result set.

        Args:
            top_k (int): Number of candidates to return.
            memory_scope (str): One of ['working', 'long_term', 'user'].
            query_embedding(list of embedding): list of embedding of query
            cube_name: specify cube_name

        Returns:
            list: Combined memory items.
        """
        if memory_scope not in ["WorkingMemory", "LongTermMemory", "UserMemory"]:
            raise ValueError(f"Unsupported memory scope: {memory_scope}")

        graph_results = self._vector_recall(
            query_embedding, memory_scope, top_k, cube_name=cube_name, user_name=user_name
        )

        for result_i in graph_results:
            result_i.metadata.memory_type = "OuterMemory"
        # Merge and deduplicate by ID
        combined = {item.id: item for item in graph_results}

        graph_ids = {item.id for item in graph_results}
        combined_ids = set(combined.keys())
        lost_ids = graph_ids - combined_ids

        if lost_ids:
            print(
                f"[DEBUG] The following nodes were in graph_results but missing in combined: {lost_ids}"
            )

        return list(combined.values())

    def _graph_recall(
<<<<<<< HEAD
        self, parsed_goal: ParsedTaskGoal, memory_scope: str, user_id: str
=======
        self, parsed_goal: ParsedTaskGoal, memory_scope: str, user_name: str | None = None
>>>>>>> a2715f56
    ) -> list[TextualMemoryItem]:
        """
        Perform structured node-based retrieval from Neo4j.
        - keys must match exactly (n.key IN keys)
        - tags must overlap with at least 2 input tags
        - scope filters by memory_type if provided
        """
        candidate_ids = set()

        # 1) key-based OR branch
        if parsed_goal.keys:
            key_filters = [
                {"field": "key", "op": "in", "value": parsed_goal.keys},
                {"field": "memory_type", "op": "=", "value": memory_scope},
            ]
<<<<<<< HEAD
            key_ids = self.graph_store.get_by_metadata(key_filters, user_name=user_id)
=======
            key_ids = self.graph_store.get_by_metadata(key_filters, user_name=user_name)
>>>>>>> a2715f56
            candidate_ids.update(key_ids)

        # 2) tag-based OR branch
        if parsed_goal.tags:
            tag_filters = [
                {"field": "tags", "op": "contains", "value": parsed_goal.tags},
                {"field": "memory_type", "op": "=", "value": memory_scope},
            ]
<<<<<<< HEAD
            tag_ids = self.graph_store.get_by_metadata(tag_filters, user_name=user_id)
=======
            tag_ids = self.graph_store.get_by_metadata(tag_filters, user_name=user_name)
>>>>>>> a2715f56
            candidate_ids.update(tag_ids)

        # No matches → return empty
        if not candidate_ids:
            return []

        # Load nodes and post-filter
        node_dicts = self.graph_store.get_nodes(
<<<<<<< HEAD
            list(candidate_ids), include_embedding=False, user_name=user_id
=======
            list(candidate_ids), include_embedding=False, user_name=user_name
>>>>>>> a2715f56
        )

        final_nodes = []
        for node in node_dicts:
            meta = node.get("metadata", {})
            node_key = meta.get("key")
            node_tags = meta.get("tags", []) or []

            keep = False
            # key equals to node_key
            if parsed_goal.keys and node_key in parsed_goal.keys:
                keep = True
            # overlap tags more than 2
            elif parsed_goal.tags:
                overlap = len(set(node_tags) & set(parsed_goal.tags))
                if overlap >= 2:
                    keep = True
            if keep:
                final_nodes.append(TextualMemoryItem.from_dict(node))
        return final_nodes

    def _vector_recall(
        self,
        query_embedding: list[list[float]],
        memory_scope: str,
        top_k: int = 20,
        max_num: int = 3,
        cube_name: str | None = None,
        search_filter: dict | None = None,
<<<<<<< HEAD
        user_id: str | None = None,
=======
        user_name: str | None = None,
>>>>>>> a2715f56
    ) -> list[TextualMemoryItem]:
        """
        Perform vector-based similarity retrieval using query embedding.
        # TODO: tackle with post-filter and pre-filter(5.18+) better.
        """
        if not query_embedding:
            return []

        def search_single(vec, filt=None):
            return (
                self.graph_store.search_by_embedding(
                    vector=vec,
                    top_k=top_k,
                    scope=memory_scope,
                    cube_name=cube_name,
                    search_filter=filt,
<<<<<<< HEAD
                    user_name=user_id,
=======
                    user_name=user_name,
>>>>>>> a2715f56
                )
                or []
            )

        def search_path_a():
            """Path A: search without filter"""
            path_a_hits = []
            with ContextThreadPoolExecutor() as executor:
                futures = [
                    executor.submit(search_single, vec, None) for vec in query_embedding[:max_num]
                ]
                for f in concurrent.futures.as_completed(futures):
                    path_a_hits.extend(f.result() or [])
            return path_a_hits

        def search_path_b():
            """Path B: search with filter"""
            if not search_filter:
                return []
            path_b_hits = []
            with ContextThreadPoolExecutor() as executor:
                futures = [
                    executor.submit(search_single, vec, search_filter)
                    for vec in query_embedding[:max_num]
                ]
                for f in concurrent.futures.as_completed(futures):
                    path_b_hits.extend(f.result() or [])
            return path_b_hits

        # Execute both paths concurrently
        all_hits = []
        with ContextThreadPoolExecutor(max_workers=2) as executor:
            path_a_future = executor.submit(search_path_a)
            path_b_future = executor.submit(search_path_b)

            all_hits.extend(path_a_future.result())
            all_hits.extend(path_b_future.result())

        if not all_hits:
            return []

        # merge and deduplicate
        unique_ids = {r["id"] for r in all_hits if r.get("id")}
        node_dicts = (
            self.graph_store.get_nodes(
<<<<<<< HEAD
                list(unique_ids), include_embedding=False, cube_name=cube_name, user_name=user_id
=======
                list(unique_ids), include_embedding=False, cube_name=cube_name, user_name=user_name
>>>>>>> a2715f56
            )
            or []
        )
        return [TextualMemoryItem.from_dict(n) for n in node_dicts]<|MERGE_RESOLUTION|>--- conflicted
+++ resolved
@@ -25,7 +25,6 @@
     def retrieve(
         self,
         query: str,
-        user_id: str,
         parsed_goal: ParsedTaskGoal,
         top_k: int,
         memory_scope: str,
@@ -55,21 +54,13 @@
         if memory_scope == "WorkingMemory":
             # For working memory, retrieve all entries (no filtering)
             working_memories = self.graph_store.get_all_memory_items(
-<<<<<<< HEAD
-                scope="WorkingMemory", include_embedding=False, user_name=user_id
-=======
                 scope="WorkingMemory", include_embedding=False, user_name=user_name
->>>>>>> a2715f56
             )
             return [TextualMemoryItem.from_dict(record) for record in working_memories]
 
         with ContextThreadPoolExecutor(max_workers=2) as executor:
             # Structured graph-based retrieval
-<<<<<<< HEAD
-            future_graph = executor.submit(self._graph_recall, parsed_goal, memory_scope, user_id)
-=======
             future_graph = executor.submit(self._graph_recall, parsed_goal, memory_scope, user_name)
->>>>>>> a2715f56
             # Vector similarity search
             future_vector = executor.submit(
                 self._vector_recall,
@@ -77,11 +68,7 @@
                 memory_scope,
                 top_k,
                 search_filter=search_filter,
-<<<<<<< HEAD
-                user_id=user_id,
-=======
                 user_name=user_name,
->>>>>>> a2715f56
             )
 
             graph_results = future_graph.result()
@@ -148,11 +135,7 @@
         return list(combined.values())
 
     def _graph_recall(
-<<<<<<< HEAD
-        self, parsed_goal: ParsedTaskGoal, memory_scope: str, user_id: str
-=======
         self, parsed_goal: ParsedTaskGoal, memory_scope: str, user_name: str | None = None
->>>>>>> a2715f56
     ) -> list[TextualMemoryItem]:
         """
         Perform structured node-based retrieval from Neo4j.
@@ -168,11 +151,7 @@
                 {"field": "key", "op": "in", "value": parsed_goal.keys},
                 {"field": "memory_type", "op": "=", "value": memory_scope},
             ]
-<<<<<<< HEAD
-            key_ids = self.graph_store.get_by_metadata(key_filters, user_name=user_id)
-=======
             key_ids = self.graph_store.get_by_metadata(key_filters, user_name=user_name)
->>>>>>> a2715f56
             candidate_ids.update(key_ids)
 
         # 2) tag-based OR branch
@@ -181,11 +160,7 @@
                 {"field": "tags", "op": "contains", "value": parsed_goal.tags},
                 {"field": "memory_type", "op": "=", "value": memory_scope},
             ]
-<<<<<<< HEAD
-            tag_ids = self.graph_store.get_by_metadata(tag_filters, user_name=user_id)
-=======
             tag_ids = self.graph_store.get_by_metadata(tag_filters, user_name=user_name)
->>>>>>> a2715f56
             candidate_ids.update(tag_ids)
 
         # No matches → return empty
@@ -194,11 +169,7 @@
 
         # Load nodes and post-filter
         node_dicts = self.graph_store.get_nodes(
-<<<<<<< HEAD
-            list(candidate_ids), include_embedding=False, user_name=user_id
-=======
             list(candidate_ids), include_embedding=False, user_name=user_name
->>>>>>> a2715f56
         )
 
         final_nodes = []
@@ -228,11 +199,7 @@
         max_num: int = 3,
         cube_name: str | None = None,
         search_filter: dict | None = None,
-<<<<<<< HEAD
-        user_id: str | None = None,
-=======
         user_name: str | None = None,
->>>>>>> a2715f56
     ) -> list[TextualMemoryItem]:
         """
         Perform vector-based similarity retrieval using query embedding.
@@ -249,11 +216,7 @@
                     scope=memory_scope,
                     cube_name=cube_name,
                     search_filter=filt,
-<<<<<<< HEAD
-                    user_name=user_id,
-=======
                     user_name=user_name,
->>>>>>> a2715f56
                 )
                 or []
             )
@@ -299,11 +262,7 @@
         unique_ids = {r["id"] for r in all_hits if r.get("id")}
         node_dicts = (
             self.graph_store.get_nodes(
-<<<<<<< HEAD
-                list(unique_ids), include_embedding=False, cube_name=cube_name, user_name=user_id
-=======
                 list(unique_ids), include_embedding=False, cube_name=cube_name, user_name=user_name
->>>>>>> a2715f56
             )
             or []
         )
