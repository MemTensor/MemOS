--- conflicted
+++ resolved
@@ -177,10 +177,6 @@
         query_embedding: list[list[float]] | None = None,
         search_filter: dict | None = None,
         user_name: str | None = None,
-<<<<<<< HEAD
-=======
-        use_fast_graph: bool = False,
->>>>>>> 42c3d9de
     ) -> list[TextualMemoryItem]:
         """Retrieve from mixed and memory"""
         vector_results = self._vector_recall(
