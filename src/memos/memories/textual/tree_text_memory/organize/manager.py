--- conflicted
+++ resolved
@@ -67,7 +67,6 @@
                 except Exception as e:
                     logger.exception("Memory processing error: ", exc_info=e)
 
-<<<<<<< HEAD
         for mem_type in ["WorkingMemory", "LongTermMemory", "UserMemory"]:
             try:
                 self.graph_store.remove_oldest_memory(
@@ -77,42 +76,13 @@
                 )
             except Exception:
                 logger.warning(f"Remove {mem_type} error: {traceback.format_exc()}")
-=======
-        # Only clean up if we're close to or over the limit
-        self._cleanup_memories_if_needed()
->>>>>>> 921a9dc4
 
         self._refresh_memory_size(user_name=user_name)
         return added_ids
 
-<<<<<<< HEAD
     def replace_working_memory(
         self, memories: list[TextualMemoryItem], user_name: str | None = None
     ) -> None:
-=======
-    def _cleanup_memories_if_needed(self) -> None:
-        """
-        Only clean up memories if we're close to or over the limit.
-        This reduces unnecessary database operations.
-        """
-        cleanup_threshold = 0.8  # Clean up when 80% full
-
-        for memory_type, limit in self.memory_size.items():
-            current_count = self.current_memory_size.get(memory_type, 0)
-            threshold = int(limit * cleanup_threshold)
-
-            # Only clean up if we're at or above the threshold
-            if current_count >= threshold:
-                try:
-                    self.graph_store.remove_oldest_memory(
-                        memory_type=memory_type, keep_latest=limit
-                    )
-                    logger.debug(f"Cleaned up {memory_type}: {current_count} -> {limit}")
-                except Exception:
-                    logger.warning(f"Remove {memory_type} error: {traceback.format_exc()}")
-
-    def replace_working_memory(self, memories: list[TextualMemoryItem]) -> None:
->>>>>>> 921a9dc4
         """
         Replace WorkingMemory
         """
