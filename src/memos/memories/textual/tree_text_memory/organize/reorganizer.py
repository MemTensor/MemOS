import json
import threading
import time
import traceback
<<<<<<< HEAD

from collections import defaultdict
=======
from collections import Counter, defaultdict
>>>>>>> 2a6a0f21
from concurrent.futures import ThreadPoolExecutor, as_completed
from queue import PriorityQueue
from typing import Literal

import numpy as np

from memos.dependency import require_python_package
from memos.embedders.factory import OllamaEmbedder
from memos.graph_dbs.item import GraphDBEdge, GraphDBNode
from memos.graph_dbs.neo4j import Neo4jGraphDB
from memos.llms.base import BaseLLM
from memos.log import get_logger
from memos.memories.textual.item import TreeNodeTextualMemoryMetadata
from memos.memories.textual.tree_text_memory.organize.handler import NodeHandler
from memos.memories.textual.tree_text_memory.organize.relation_reason_detector import (
    RelationAndReasoningDetector,
)
from memos.templates.tree_reorganize_prompts import LOCAL_SUBCLUSTER_PROMPT, REORGANIZE_PROMPT

logger = get_logger(__name__)


class QueueMessage:
    def __init__(
        self,
        op: Literal["add", "remove", "merge", "update", "end"],
        # `str` for node and edge IDs, `GraphDBNode` and `GraphDBEdge` for actual objects
        before_node: list[str] | list[GraphDBNode] | None = None,
        before_edge: list[str] | list[GraphDBEdge] | None = None,
        after_node: list[str] | list[GraphDBNode] | None = None,
        after_edge: list[str] | list[GraphDBEdge] | None = None,
    ):
        self.op = op
        self.before_node = before_node
        self.before_edge = before_edge
        self.after_node = after_node
        self.after_edge = after_edge

    def __str__(self) -> str:
        return f"QueueMessage(op={self.op}, before_node={self.before_node if self.before_node is None else len(self.before_node)}, after_node={self.after_node if self.after_node is None else len(self.after_node)})"

    def __lt__(self, other: "QueueMessage") -> bool:
        op_priority = {"add": 2, "remove": 2, "merge": 1, "end": 0}
        return op_priority[self.op] < op_priority[other.op]


class GraphStructureReorganizer:
    def __init__(
        self, graph_store: Neo4jGraphDB, llm: BaseLLM, embedder: OllamaEmbedder, is_reorganize: bool
    ):
        self.queue = PriorityQueue()  # Min-heap
        self.graph_store = graph_store
        self.llm = llm
        self.embedder = embedder
        self.relation_detector = RelationAndReasoningDetector(
            self.graph_store, self.llm, self.embedder
        )
        self.resolver = NodeHandler(graph_store=graph_store, llm=llm, embedder=embedder)

        self.is_reorganize = is_reorganize
        self._reorganize_needed = False
        if self.is_reorganize:
            # ____ 1. For queue message driven thread ___________
            self.thread = threading.Thread(target=self._run_message_consumer_loop)
            self.thread.start()
            # ____ 2. For periodic structure optimization _______
            self._stop_scheduler = False
            self._is_optimizing = {"LongTermMemory": False, "UserMemory": False}
            self.structure_optimizer_thread = threading.Thread(
                target=self._run_structure_organizer_loop
            )
            self.structure_optimizer_thread.start()

    def add_message(self, message: QueueMessage):
        self.queue.put_nowait(message)

    def wait_until_current_task_done(self):
        """
        Wait until:
        1) queue is empty
        2) any running structure optimization is done
        """
        if not self.is_reorganize:
            return

        if not self.queue.empty():
            self.queue.join()
        logger.debug("Queue is now empty.")

        while any(self._is_optimizing.values()):
            logger.debug(f"Waiting for structure optimizer to finish... {self._is_optimizing}")
            time.sleep(1)
        logger.debug("Structure optimizer is now idle.")

    def _run_message_consumer_loop(self):
        while True:
            message = self.queue.get()
            if message.op == "end":
                break

            try:
                if self._preprocess_message(message):
                    self.handle_message(message)
            except Exception:
                logger.error(traceback.format_exc())
            self.queue.task_done()

    @require_python_package(
        import_name="schedule",
        install_command="pip install schedule",
        install_link="https://schedule.readthedocs.io/en/stable/installation.html",
    )
    def _run_structure_organizer_loop(self):
        """
        Use schedule library to periodically trigger structure optimization.
        This runs until the stop flag is set.
        """
        import schedule

        schedule.every(60).seconds.do(self.optimize_structure, scope="LongTermMemory")
        schedule.every(60).seconds.do(self.optimize_structure, scope="UserMemory")

        logger.info("Structure optimizer schedule started.")
        while not getattr(self, "_stop_scheduler", False):
            if self._reorganize_needed:
                logger.info("[Reorganizer] Triggering optimize_structure due to new nodes.")
                self.optimize_structure(scope="LongTermMemory")
                self.optimize_structure(scope="UserMemory")
                self._reorganize_needed = False
            time.sleep(30)

    def stop(self):
        """
        Stop the reorganizer thread.
        """
        if not self.is_reorganize:
            return

        self.add_message(QueueMessage(op="end"))
        self.thread.join()
        logger.info("Reorganize thread stopped.")
        self._stop_scheduler = True
        self.structure_optimizer_thread.join()
        logger.info("Structure optimizer stopped.")

    def handle_message(self, message: QueueMessage):
        handle_map = {"add": self.handle_add, "remove": self.handle_remove}
        handle_map[message.op](message)
        logger.debug(f"message queue size: {self.queue.qsize()}")

    def handle_add(self, message: QueueMessage):
        logger.debug(f"Handling add operation: {str(message)[:500]}")
        added_node = message.after_node[0]
        detected_relationships = self.resolver.detect(
            added_node, scope=added_node.metadata.memory_type
        )
        if detected_relationships:
            for added_node, existing_node, relation in detected_relationships:
                self.resolver.resolve(added_node, existing_node, relation)

        self._reorganize_needed = False

    def handle_remove(self, message: QueueMessage):
        logger.debug(f"Handling remove operation: {str(message)[:50]}")

    def optimize_structure(
        self,
        scope: str = "LongTermMemory",
        local_tree_threshold: int = 10,
        min_cluster_size: int = 4,
        min_group_size: int = 20,
    ):
        """
        Periodically reorganize the graph:
        1. Weakly partition nodes into clusters.
        2. Summarize each cluster.
        3. Create parent nodes and build local PARENT trees.
        """
        if self._is_optimizing[scope]:
            logger.info(f"Already optimizing for {scope}. Skipping.")
            return

        if self.graph_store.node_not_exist(scope):
            logger.debug(f"[GraphStructureReorganize] No nodes for scope={scope}. Skip.")
            return

        self._is_optimizing[scope] = True
        try:
            logger.debug(
                f"[GraphStructureReorganize] 🔍 Starting structure optimization for scope: {scope}"
            )

            logger.debug(
                f"Num of scope in self.graph_store is {self.graph_store.get_memory_count(scope)}"
            )
            # Load candidate nodes
            raw_nodes = self.graph_store.get_structure_optimization_candidates(scope)
            nodes = [GraphDBNode(**n) for n in raw_nodes]

            if not nodes:
                logger.info("[GraphStructureReorganize] No nodes to optimize. Skipping.")
                return

            if len(nodes) < min_group_size:
                logger.info(
                    f"[GraphStructureReorganize] Only {len(nodes)} candidate nodes found. Not enough to reorganize. Skipping."
                )
                return

            logger.info(f"[GraphStructureReorganize] Loaded {len(nodes)} nodes.")

            # Step 2: Partition nodes
            partitioned_groups = self._partition(nodes)

            logger.info(
                f"[GraphStructureReorganize] Partitioned into {len(partitioned_groups)} clusters."
            )

            with ThreadPoolExecutor(max_workers=4) as executor:
                futures = []
                for cluster_nodes in partitioned_groups:
                    futures.append(
                        executor.submit(
                            self._process_cluster_and_write,
                            cluster_nodes,
                            scope,
                            local_tree_threshold,
                            min_cluster_size,
                        )
                    )

                for f in as_completed(futures):
                    try:
                        f.result()
                    except Exception as e:
                        logger.warning(
                            f"[Reorganize] Cluster processing "
                            f"failed: {e}, trace: {traceback.format_exc()}"
                        )
                logger.info("[GraphStructure Reorganize] Structure optimization finished.")

        finally:
            self._is_optimizing[scope] = False
            logger.info("[GraphStructureReorganize] Structure optimization finished.")

    def _process_cluster_and_write(
        self,
        cluster_nodes: list[GraphDBNode],
        scope: str,
        local_tree_threshold: int,
        min_cluster_size: int,
    ):
        if len(cluster_nodes) <= min_cluster_size:
            return

        # Large cluster ➜ local sub-clustering
        sub_clusters = self._local_subcluster(cluster_nodes)
        sub_parents = []

        for sub_nodes in sub_clusters:
            if len(sub_nodes) < min_cluster_size:
                continue  # Skip tiny noise
            sub_parent_node = self._summarize_cluster(sub_nodes, scope)
            self._create_parent_node(sub_parent_node)
            self._link_cluster_nodes(sub_parent_node, sub_nodes)
            sub_parents.append(sub_parent_node)

        if sub_parents and len(sub_parents) >= min_cluster_size:
            cluster_parent_node = self._summarize_cluster(cluster_nodes, scope)
            self._create_parent_node(cluster_parent_node)
            for sub_parent in sub_parents:
                self.graph_store.add_edge(cluster_parent_node.id, sub_parent.id, "PARENT")

        logger.info("Adding relations/reasons")
        nodes_to_check = cluster_nodes
        exclude_ids = [n.id for n in nodes_to_check]

        with ThreadPoolExecutor(max_workers=4) as executor:
            futures = []
            for node in nodes_to_check:
                futures.append(
                    executor.submit(
                        self.relation_detector.process_node,
                        node,
                        exclude_ids,
                        10,  # top_k
                    )
                )

            for f in as_completed(futures):
                results = f.result()

                # 1) Add pairwise relations
                for rel in results["relations"]:
                    if not self.graph_store.edge_exists(
                        rel["source_id"], rel["target_id"], rel["relation_type"]
                    ):
                        self.graph_store.add_edge(
                            rel["source_id"], rel["target_id"], rel["relation_type"]
                        )

                # 2) Add inferred nodes and link to sources
                for inf_node in results["inferred_nodes"]:
                    self.graph_store.add_node(
                        inf_node.id,
                        inf_node.memory,
                        inf_node.metadata.model_dump(exclude_none=True),
                    )
                    for src_id in inf_node.metadata.sources:
                        self.graph_store.add_edge(src_id, inf_node.id, "INFERS")

                # 3) Add sequence links
                for seq in results["sequence_links"]:
                    if not self.graph_store.edge_exists(seq["from_id"], seq["to_id"], "FOLLOWS"):
                        self.graph_store.add_edge(seq["from_id"], seq["to_id"], "FOLLOWS")

                # 4) Add aggregate concept nodes
                for agg_node in results["aggregate_nodes"]:
                    self.graph_store.add_node(
                        agg_node.id,
                        agg_node.memory,
                        agg_node.metadata.model_dump(exclude_none=True),
                    )
                    for child_id in agg_node.metadata.sources:
                        self.graph_store.add_edge(agg_node.id, child_id, "AGGREGATE_TO")

            logger.info("[Reorganizer] Cluster relation/reasoning done.")

    def _local_subcluster(self, cluster_nodes: list[GraphDBNode]) -> list[list[GraphDBNode]]:
        """
        Use LLM to split a large cluster into semantically coherent sub-clusters.
        """
        if not cluster_nodes:
            return []

        # Prepare conversation-like input: ID + key + value
        scene_lines = []
        for node in cluster_nodes:
            line = f"- ID: {node.id} | Key: {node.metadata.key} | Value: {node.memory}"
            scene_lines.append(line)

        joined_scene = "\n".join(scene_lines)
        prompt = LOCAL_SUBCLUSTER_PROMPT.replace("{joined_scene}", joined_scene)

        messages = [{"role": "user", "content": prompt}]
        response_text = self.llm.generate(messages)
        response_json = self._parse_json_result(response_text)
        assigned_ids = set()
        result_subclusters = []

        for cluster in response_json.get("clusters", []):
            ids = []
            for nid in cluster.get("ids", []):
                if nid not in assigned_ids:
                    ids.append(nid)
                    assigned_ids.add(nid)
            sub_nodes = [node for node in cluster_nodes if node.id in ids]
            if len(sub_nodes) >= 2:
                result_subclusters.append(sub_nodes)

        return result_subclusters

    @require_python_package(
        import_name="sklearn",
        install_command="pip install scikit-learn",
        install_link="https://scikit-learn.org/stable/install.html",
    )
    def _partition(self, nodes, min_cluster_size: int = 10, max_cluster_size: int = 20):
        """
        Partition nodes by:
        - If total nodes <= max_cluster_size -> return all nodes in one cluster.
        - If total nodes > max_cluster_size -> cluster by embeddings, recursively split.
        - Only keep clusters with size > min_cluster_size.

        Args:
            nodes: List of GraphDBNode
            min_cluster_size: Min size to keep a cluster as-is

        Returns:
            List of clusters, each as a list of GraphDBNode
        """
        from sklearn.cluster import MiniBatchKMeans

        if len(nodes) <= max_cluster_size:
            logger.info(
                f"[KMeansPartition] Node count {len(nodes)} <= {max_cluster_size}, skipping KMeans."
            )
            return [nodes]

        def recursive_clustering(nodes_list):
            """Recursively split clusters until each is <= max_cluster_size."""
            if len(nodes_list) <= max_cluster_size:
                return [nodes_list]

            # Try kmeans with k = ceil(len(nodes) / max_cluster_size)
            x = np.array([n.metadata.embedding for n in nodes_list if n.metadata.embedding])
            if len(x) < min_cluster_size:
                return [nodes_list]

            k = min(len(x), (len(nodes_list) + max_cluster_size - 1) // max_cluster_size)
            k = max(1, min(k, len(x)))

            try:
                kmeans = MiniBatchKMeans(n_clusters=k, batch_size=256, random_state=42)
                labels = kmeans.fit_predict(x)

                label_groups = defaultdict(list)
                for node, label in zip(nodes_list, labels, strict=False):
                    label_groups[label].append(node)

                result = []
                for sub_group in label_groups.values():
                    result.extend(recursive_clustering(sub_group))
                return result
            except Exception as e:
                logger.warning(f"Clustering failed: {e}, falling back to single cluster.")
                return [nodes_list]

        raw_clusters = recursive_clustering(nodes)
        filtered_clusters = [c for c in raw_clusters if len(c) > min_cluster_size]
        logger.info(
            f"[KMeansPartition] Total clusters created: {len(raw_clusters)}, "
            f"kept {len(filtered_clusters)} (>{min_cluster_size})."
        )
        return filtered_clusters

    def _summarize_cluster(self, cluster_nodes: list[GraphDBNode], scope: str) -> GraphDBNode:
        """
        Generate a cluster label using LLM, based on top keys in the cluster.
        """
        if not cluster_nodes:
            raise ValueError("Cluster nodes cannot be empty.")

        memories_items_text = "\n\n".join(
            [
                f"{i}. key: {n.metadata.key}\nvalue: {n.memory}\nsummary:{n.metadata.background}"
                for i, n in enumerate(cluster_nodes)
            ]
        )

        # Build prompt
        prompt = REORGANIZE_PROMPT.replace("{memory_items_text}", memories_items_text)

        messages = [{"role": "user", "content": prompt}]
        response_text = self.llm.generate(messages)
        response_json = self._parse_json_result(response_text)

        # Extract fields
        parent_key = response_json.get("key", "").strip()
        parent_value = response_json.get("value", "").strip()
        parent_tags = response_json.get("tags", [])
        parent_background = response_json.get("summary", "").strip()

        embedding = self.embedder.embed([parent_value])[0]

        parent_node = GraphDBNode(
            memory=parent_value,
            metadata=TreeNodeTextualMemoryMetadata(
                user_id="",  # TODO: summarized node: no user_id
                session_id="",  # TODO: summarized node: no session_id
                memory_type=scope,
                status="activated",
                key=parent_key,
                tags=parent_tags,
                embedding=embedding,
                usage=[],
                sources=[n.id for n in cluster_nodes],
                background=parent_background,
                confidence=0.99,
                type="topic",
            ),
        )
        return parent_node

    def _parse_json_result(self, response_text):
        try:
            response_text = response_text.replace("```", "").replace("json", "")
            response_json = json.loads(response_text)
            return response_json
        except json.JSONDecodeError as e:
            logger.warning(
                f"Failed to parse LLM response as JSON: {e}\nRaw response:\n{response_text}"
            )
            return {}

    def _create_parent_node(self, parent_node: GraphDBNode) -> None:
        """
        Create a new parent node for the cluster.
        """
        self.graph_store.add_node(
            parent_node.id,
            parent_node.memory,
            parent_node.metadata.model_dump(exclude_none=True),
        )

    def _link_cluster_nodes(self, parent_node: GraphDBNode, child_nodes: list[GraphDBNode]):
        """
        Add PARENT edges from the parent node to all nodes in the cluster.
        """
        for child in child_nodes:
            if not self.graph_store.edge_exists(
                parent_node.id, child.id, "PARENT", direction="OUTGOING"
            ):
                self.graph_store.add_edge(parent_node.id, child.id, "PARENT")

    def _preprocess_message(self, message: QueueMessage) -> bool:
        message = self._convert_id_to_node(message)
        if message.after_node is None or None in message.after_node:
            logger.debug(
                f"Found non-existent node in after_node in message: {message}, skip this message."
            )
            return False
        return True

    def _convert_id_to_node(self, message: QueueMessage) -> QueueMessage:
        """
        Convert IDs in the message.after_node to GraphDBNode objects.
        """
        for i, node in enumerate(message.after_node or []):
            if not isinstance(node, str):
                continue
            raw_node = self.graph_store.get_node(node)
            if raw_node is None:
                logger.debug(f"Node with ID {node} not found in the graph store.")
                message.after_node[i] = None
            else:
                message.after_node[i] = GraphDBNode(**raw_node)
        return message<|MERGE_RESOLUTION|>--- conflicted
+++ resolved
@@ -2,12 +2,7 @@
 import threading
 import time
 import traceback
-<<<<<<< HEAD
-
 from collections import defaultdict
-=======
-from collections import Counter, defaultdict
->>>>>>> 2a6a0f21
 from concurrent.futures import ThreadPoolExecutor, as_completed
 from queue import PriorityQueue
 from typing import Literal
