--- conflicted
+++ resolved
@@ -18,18 +18,11 @@
 from memos.llms.base import BaseLLM
 from memos.log import get_logger
 from memos.memories.textual.item import TreeNodeTextualMemoryMetadata
-<<<<<<< HEAD
-from memos.memories.textual.tree_text_memory.organize.conflict import (
-    ConflictDetector,
-    ConflictResolver,
-)
+from memos.memories.textual.tree_text_memory.organize.conflict import ConflictHandler
+from memos.memories.textual.tree_text_memory.organize.redundancy import RedundancyHandler
 from memos.memories.textual.tree_text_memory.organize.relation_reason_detector import (
     RelationAndReasoningDetector,
 )
-=======
-from memos.memories.textual.tree_text_memory.organize.conflict import ConflictHandler
-from memos.memories.textual.tree_text_memory.organize.redundancy import RedundancyHandler
->>>>>>> 3c2c632c
 from memos.templates.tree_reorganize_prompts import LOCAL_SUBCLUSTER_PROMPT, REORGANIZE_PROMPT
 
 
@@ -68,19 +61,12 @@
         self.graph_store = graph_store
         self.llm = llm
         self.embedder = embedder
-<<<<<<< HEAD
-        self.conflict_detector = ConflictDetector(graph_store=graph_store, llm=llm)
-        self.conflict_resolver = ConflictResolver(
-            graph_store=graph_store, llm=llm, embedder=embedder
-        )
         self.relation_detector = RelationAndReasoningDetector(
             self.graph_store, self.llm, self.embedder
         )
-=======
         self.conflict = ConflictHandler(graph_store=graph_store, llm=llm, embedder=embedder)
         self.redundancy = RedundancyHandler(graph_store=graph_store, llm=llm, embedder=embedder)
 
->>>>>>> 3c2c632c
         self.is_reorganize = is_reorganize
         if self.is_reorganize:
             # ____ 1. For queue message driven thread ___________
