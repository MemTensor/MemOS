--- conflicted
+++ resolved
@@ -52,12 +52,6 @@
             ]
             result = self.llm.generate(prompt).strip()
             if result == "contradictory":
-<<<<<<< HEAD
-                logger.warning("detected <==CONFLICT==>")
-                detected_relationships.append([memory, embedding_candidate, "contradictory"])
-            elif result == "redundant":
-                logger.warning("detected <==REDUNDANT==>")
-=======
                 logger.info(
                     f'detected "{memory.memory}" <==CONFLICT==> "{embedding_candidate.memory}"'
                 )
@@ -66,7 +60,6 @@
                 logger.info(
                     f'detected "{memory.memory}" <==REDUNDANT==> "{embedding_candidate.memory}"'
                 )
->>>>>>> dd34693f
                 detected_relationships.append([memory, embedding_candidate, "redundant"])
             elif result == "independent":
                 pass
