--- conflicted
+++ resolved
@@ -46,8 +46,7 @@
         )
         self.embedder: OllamaEmbedder = EmbedderFactory.from_config(config.embedder)
         self.graph_store: Neo4jGraphDB = GraphStoreFactory.from_config(config.graph_db)
-<<<<<<< HEAD
-        logger.info(f"time init: graph_store time is: {time.time() - time_start_gs}")
+
         self.search_strategy = config.search_strategy
         self.bm25_retriever = (
             EnhancedBM25() if self.search_strategy and self.search_strategy["bm25"] else None
@@ -58,9 +57,6 @@
             else False
         )
 
-        time_start_rr = time.time()
-=======
->>>>>>> fef40e9e
         if config.reranker is None:
             default_cfg = RerankerConfigFactory.model_validate(
                 {
