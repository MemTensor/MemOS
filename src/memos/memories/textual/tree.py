import json
import os
import shutil
import tempfile

from datetime import datetime
from pathlib import Path
from typing import Any

from memos.configs.memory import TreeTextMemoryConfig
from memos.configs.reranker import RerankerConfigFactory
from memos.embedders.factory import EmbedderFactory, OllamaEmbedder
from memos.graph_dbs.factory import GraphStoreFactory, Neo4jGraphDB
from memos.llms.factory import AzureLLM, LLMFactory, OllamaLLM, OpenAILLM
from memos.log import get_logger
from memos.memories.textual.base import BaseTextMemory
from memos.memories.textual.item import TextualMemoryItem, TreeNodeTextualMemoryMetadata
from memos.memories.textual.tree_text_memory.organize.manager import MemoryManager
from memos.memories.textual.tree_text_memory.retrieve.bm25_util import EnhancedBM25
from memos.memories.textual.tree_text_memory.retrieve.internet_retriever_factory import (
    InternetRetrieverFactory,
)
from memos.memories.textual.tree_text_memory.retrieve.searcher import Searcher
from memos.reranker.factory import RerankerFactory
from memos.types import MessageList


logger = get_logger(__name__)


class TreeTextMemory(BaseTextMemory):
    """General textual memory implementation for storing and retrieving memories."""

    def __init__(self, config: TreeTextMemoryConfig):
        """Initialize memory with the given configuration."""
        # Set mode from class default or override if needed
        self.mode = config.mode
        logger.info(f"Tree mode is {self.mode}")

        self.config: TreeTextMemoryConfig = config
        self.extractor_llm: OpenAILLM | OllamaLLM | AzureLLM = LLMFactory.from_config(
            config.extractor_llm
        )
        self.dispatcher_llm: OpenAILLM | OllamaLLM | AzureLLM = LLMFactory.from_config(
            config.dispatcher_llm
        )
        self.embedder: OllamaEmbedder = EmbedderFactory.from_config(config.embedder)
        self.graph_store: Neo4jGraphDB = GraphStoreFactory.from_config(config.graph_db)

        self.search_strategy = config.search_strategy
        self.bm25_retriever = (
            EnhancedBM25() if self.search_strategy and self.search_strategy["bm25"] else None
        )

        if config.reranker is None:
            default_cfg = RerankerConfigFactory.model_validate(
                {
                    "backend": "cosine_local",
                    "config": {
                        "level_weights": {"topic": 1.0, "concept": 1.0, "fact": 1.0},
                        "level_field": "background",
                    },
                }
            )
            self.reranker = RerankerFactory.from_config(default_cfg)
        else:
            self.reranker = RerankerFactory.from_config(config.reranker)
        self.is_reorganize = config.reorganize
        self.memory_manager: MemoryManager = MemoryManager(
            self.graph_store,
            self.embedder,
            self.extractor_llm,
            memory_size=config.memory_size
            or {
                "WorkingMemory": 20,
                "LongTermMemory": 1500,
                "UserMemory": 480,
            },
            is_reorganize=self.is_reorganize,
        )
        # Create internet retriever if configured
        self.internet_retriever = None
        if config.internet_retriever is not None:
            self.internet_retriever = InternetRetrieverFactory.from_config(
                config.internet_retriever, self.embedder
            )
            logger.info(
                f"Internet retriever initialized with backend: {config.internet_retriever.backend}"
            )
        else:
            logger.info("No internet retriever configured")

    def add(
        self,
        memories: list[TextualMemoryItem | dict[str, Any]],
        user_name: str | None = None,
        **kwargs,
    ) -> list[str]:
        """Add memories.
        Args:
            memories: List of TextualMemoryItem objects or dictionaries to add.
            user_name: optional user_name
        """
        return self.memory_manager.add(memories, user_name=user_name, mode=self.mode)

    def replace_working_memory(
        self, memories: list[TextualMemoryItem], user_name: str | None = None
    ) -> None:
        self.memory_manager.replace_working_memory(memories, user_name=user_name)

    def get_working_memory(self, user_name: str | None = None) -> list[TextualMemoryItem]:
        working_memories = self.graph_store.get_all_memory_items(
            scope="WorkingMemory", user_name=user_name
        )
        items = [TextualMemoryItem.from_dict(record) for record in (working_memories)]
        # Sort by updated_at in descending order
        sorted_items = sorted(
            items, key=lambda x: x.metadata.updated_at or datetime.min, reverse=True
        )
        return sorted_items

    def get_current_memory_size(self, user_name: str | None = None) -> dict[str, int]:
        """
        Get the current size of each memory type.
        This delegates to the MemoryManager.
        """
        return self.memory_manager.get_current_memory_size(user_name=user_name)

    def get_searcher(
        self,
        manual_close_internet: bool = False,
    ):
        if (self.internet_retriever is not None) and manual_close_internet:
            logger.warning(
                "Internet retriever is init by config , but  this search set manual_close_internet is True  and will close it"
            )
            searcher = Searcher(
                self.dispatcher_llm,
                self.graph_store,
                self.embedder,
                self.reranker,
                internet_retriever=None,
            )
        else:
            searcher = Searcher(
                self.dispatcher_llm,
                self.graph_store,
                self.embedder,
                self.reranker,
                internet_retriever=self.internet_retriever,
            )
        return searcher

    def search(
        self,
        query: str,
        top_k: int,
        info=None,
        mode: str = "fast",
        memory_type: str = "All",
<<<<<<< HEAD
        manual_close_internet: bool = True,
        moscube: bool = False,
=======
        manual_close_internet: bool = False,
>>>>>>> b1053c41
        search_filter: dict | None = None,
        user_name: str | None = None,
    ) -> list[TextualMemoryItem]:
        """Search for memories based on a query.
        User query -> TaskGoalParser -> MemoryPathResolver ->
        GraphMemoryRetriever -> MemoryReranker -> MemoryReasoner -> Final output
        Args:
            query (str): The query to search for.
            top_k (int): The number of top results to return.
            info (dict): Leave a record of memory consumption.
            mode (str, optional): The mode of the search.
            - 'fast': Uses a faster search process, sacrificing some precision for speed.
            - 'fine': Uses a more detailed search process, invoking large models for higher precision, but slower performance.
            memory_type (str): Type restriction for search.
            ['All', 'WorkingMemory', 'LongTermMemory', 'UserMemory']
            manual_close_internet (bool): If True, the internet retriever will be closed by this search, it high priority than config.
            search_filter (dict, optional): Optional metadata filters for search results.
                - Keys correspond to memory metadata fields (e.g., "user_id", "session_id").
                - Values are exact-match conditions.
                Example: {"user_id": "123", "session_id": "abc"}
                If None, no additional filtering is applied.
        Returns:
            list[TextualMemoryItem]: List of matching memories.
        """
        if (self.internet_retriever is not None) and manual_close_internet:
            searcher = Searcher(
                self.dispatcher_llm,
                self.graph_store,
                self.embedder,
                self.reranker,
                bm25_retriever=self.bm25_retriever,
                internet_retriever=None,
                search_strategy=self.search_strategy,
                manual_close_internet=manual_close_internet,
            )
        else:
            searcher = Searcher(
                self.dispatcher_llm,
                self.graph_store,
                self.embedder,
                self.reranker,
                bm25_retriever=self.bm25_retriever,
                internet_retriever=self.internet_retriever,
                search_strategy=self.search_strategy,
                manual_close_internet=manual_close_internet,
            )
        return searcher.search(
            query, top_k, info, mode, memory_type, search_filter, user_name=user_name
        )

    def get_relevant_subgraph(
        self,
        query: str,
        top_k: int = 5,
        depth: int = 2,
        center_status: str = "activated",
        user_name: str | None = None,
    ) -> dict[str, Any]:
        """
        Find and merge the local neighborhood sub-graphs of the top-k
        nodes most relevant to the query.
         Process:
             1. Embed the user query into a vector representation.
             2. Use vector similarity search to find the top-k similar nodes.
             3. For each similar node:
                 - Ensure its status matches `center_status` (e.g., 'active').
                 - Retrieve its local subgraph up to `depth` hops.
                 - Collect the center node, its neighbors, and connecting edges.
             4. Merge all retrieved subgraphs into a single unified subgraph.
             5. Return the merged subgraph structure.

         Args:
             query (str): The user input or concept to find relevant memories for.
             top_k (int, optional): How many top similar nodes to retrieve. Default is 5.
             depth (int, optional): The neighborhood depth (number of hops). Default is 2.
             center_status (str, optional): Status condition the center node must satisfy (e.g., 'active').

         Returns:
             dict[str, Any]: A subgraph dict with:
                 - 'core_id': ID of the top matching core node, or None if none found.
                 - 'nodes': List of unique nodes (core + neighbors) in the merged subgraph.
                 - 'edges': List of unique edges (as dicts with 'from', 'to', 'type') in the merged subgraph.
        """
        # Step 1: Embed query
        query_embedding = self.embedder.embed([query])[0]

        # Step 2: Get top-1 similar node
        similar_nodes = self.graph_store.search_by_embedding(
            query_embedding, top_k=top_k, user_name=user_name
        )
        if not similar_nodes:
            logger.info("No similar nodes found for query embedding.")
            return {"core_id": None, "nodes": [], "edges": []}

        # Step 3: Fetch neighborhood
        all_nodes = {}
        all_edges = set()
        cores = []

        for node in similar_nodes:
            core_id = node["id"]
            score = node["score"]

            subgraph = self.graph_store.get_subgraph(
                center_id=core_id, depth=depth, center_status=center_status, user_name=user_name
            )

            if subgraph is None or not subgraph["core_node"]:
                logger.info(f"Skipping node {core_id} (inactive or not found).")
                continue

            core_node = subgraph["core_node"]
            neighbors = subgraph["neighbors"]
            edges = subgraph["edges"]

            # Collect nodes
            all_nodes[core_node["id"]] = core_node
            for n in neighbors:
                all_nodes[n["id"]] = n

            # Collect edges
            for e in edges:
                all_edges.add((e["source"], e["target"], e["type"]))

            cores.append(
                {"id": core_id, "score": score, "core_node": core_node, "neighbors": neighbors}
            )

        top_core = cores[0] if cores else None
        return {
            "core_id": top_core["id"] if top_core else None,
            "nodes": list(all_nodes.values()),
            "edges": [{"source": f, "target": t, "type": ty} for (f, t, ty) in all_edges],
        }

    def extract(self, messages: MessageList) -> list[TextualMemoryItem]:
        raise NotImplementedError

    def update(self, memory_id: str, new_memory: TextualMemoryItem | dict[str, Any]) -> None:
        raise NotImplementedError

    def get(self, memory_id: str) -> TextualMemoryItem:
        """Get a memory by its ID."""
        result = self.graph_store.get_node(memory_id)
        if result is None:
            raise ValueError(f"Memory with ID {memory_id} not found")
        metadata_dict = result.get("metadata", {})
        return TextualMemoryItem(
            id=result["id"],
            memory=result["memory"],
            metadata=TreeNodeTextualMemoryMetadata(**metadata_dict),
        )

    def get_by_ids(
        self, memory_ids: list[str], user_name: str | None = None
    ) -> list[TextualMemoryItem]:
        raise NotImplementedError

    def get_all(self, user_name: str | None = None) -> dict:
        """Get all memories.
        Returns:
            list[TextualMemoryItem]: List of all memories.
        """
        all_items = self.graph_store.export_graph(user_name=user_name)
        return all_items

    def delete(self, memory_ids: list[str], user_name: str | None = None) -> None:
        """Hard delete: permanently remove nodes and their edges from the graph."""
        if not memory_ids:
            return
        for mid in memory_ids:
            try:
                self.graph_store.delete_node(mid, user_name=user_name)
            except Exception as e:
                logger.warning(f"TreeTextMemory.delete_hard: failed to delete {mid}: {e}")

    def delete_all(self) -> None:
        """Delete all memories and their relationships from the graph store."""
        try:
            self.graph_store.clear()
            logger.info("All memories and edges have been deleted from the graph.")
        except Exception as e:
            logger.error(f"An error occurred while deleting all memories: {e}")
            raise

    def load(self, dir: str) -> None:
        try:
            memory_file = os.path.join(dir, self.config.memory_filename)

            if not os.path.exists(memory_file):
                logger.warning(f"Memory file not found: {memory_file}")
                return

            with open(memory_file, encoding="utf-8") as f:
                memories = json.load(f)

            self.graph_store.import_graph(memories)
            logger.info(f"Loaded {len(memories)} memories from {memory_file}")

        except FileNotFoundError:
            logger.error(f"Memory file not found in directory: {dir}")
        except json.JSONDecodeError as e:
            logger.error(f"Error decoding JSON from memory file: {e}")
        except Exception as e:
            logger.error(f"An error occurred while loading memories: {e}")

    def dump(self, dir: str, include_embedding: bool = False) -> None:
        """Dump memories to os.path.join(dir, self.config.memory_filename)"""
        try:
            json_memories = self.graph_store.export_graph(include_embedding=include_embedding)

            os.makedirs(dir, exist_ok=True)
            memory_file = os.path.join(dir, self.config.memory_filename)
            with open(memory_file, "w", encoding="utf-8") as f:
                json.dump(json_memories, f, indent=4, ensure_ascii=False)

            logger.info(f"Dumped {len(json_memories.get('nodes'))} memories to {memory_file}")

        except Exception as e:
            logger.error(f"An error occurred while dumping memories: {e}")
            raise

    def drop(self, keep_last_n: int = 30) -> None:
        """
        Export all memory data to a versioned backup dir and drop the Neo4j database.
        Only the latest `keep_last_n` backups will be retained.
        """
        try:
            backup_root = Path(tempfile.gettempdir()) / "memos_backups"
            backup_root.mkdir(parents=True, exist_ok=True)

            timestamp = datetime.now().strftime("%Y%m%d_%H%M%S")
            backup_dir = backup_root / f"memos_backup_{timestamp}"
            backup_dir.mkdir()

            logger.info(f"Exporting memory to backup dir: {backup_dir}")
            self.dump(str(backup_dir))

            # Clean up old backups
            self._cleanup_old_backups(backup_root, keep_last_n)

            self.graph_store.drop_database()
            logger.info(f"Database '{self.graph_store.db_name}' dropped after backup.")

        except Exception as e:
            logger.error(f"Error in drop(): {e}")
            raise

    @staticmethod
    def _cleanup_old_backups(root_dir: Path, keep_last_n: int) -> None:
        """
        Keep only the latest `keep_last_n` backup directories under `root_dir`.
        Older ones will be deleted.
        """
        backups = sorted(
            [d for d in root_dir.iterdir() if d.is_dir() and d.name.startswith("memos_backup_")],
            key=lambda p: p.name,  # name includes timestamp
            reverse=True,
        )

        to_delete = backups[keep_last_n:]
        for old_dir in to_delete:
            try:
                shutil.rmtree(old_dir)
                logger.info(f"Deleted old backup directory: {old_dir}")
            except Exception as e:
                logger.warning(f"Failed to delete backup {old_dir}: {e}")<|MERGE_RESOLUTION|>--- conflicted
+++ resolved
@@ -158,12 +158,7 @@
         info=None,
         mode: str = "fast",
         memory_type: str = "All",
-<<<<<<< HEAD
         manual_close_internet: bool = True,
-        moscube: bool = False,
-=======
-        manual_close_internet: bool = False,
->>>>>>> b1053c41
         search_filter: dict | None = None,
         user_name: str | None = None,
     ) -> list[TextualMemoryItem]:
