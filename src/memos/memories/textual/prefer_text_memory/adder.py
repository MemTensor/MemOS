--- conflicted
+++ resolved
@@ -327,11 +327,7 @@
             search_results.sort(key=lambda x: x.score, reverse=True)
 
             return self._update_memory(
-<<<<<<< HEAD
-                memory, search_results, collection_name, preference_type, update_mode="fast"
-=======
                 memory, search_results, collection_name, preference_type, update_mode=os.getenv("PREFERENCE_ADDER_MODE", "fast")
->>>>>>> f0f463c0
             )
 
         except Exception as e:
