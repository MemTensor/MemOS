--- conflicted
+++ resolved
@@ -171,7 +171,7 @@
     """Metadata for preference memory item."""
 
     preference_type: Literal[
-        "explicit_preference", "implicit_preference", "topic_preference", "user_preference"
+        "explicit_preference", "implicit_preference"
     ] = Field(default="explicit_preference", description="Type of preference.")
     dialog_id: str | None = Field(default=None, description="ID of the dialog.")
     dialog_str: str | None = Field(default=None, description="String of the dialog.")
@@ -193,12 +193,8 @@
     metadata: (
         SearchedTreeNodeTextualMemoryMetadata
         | TreeNodeTextualMemoryMetadata
-<<<<<<< HEAD
-        | SearchedTreeNodeTextualMemoryMetadata
+        | TextualMemoryMetadata
         | PreferenceTextualMemoryMetadata
-=======
-        | TextualMemoryMetadata
->>>>>>> 227b8ea5
     ) = Field(default_factory=TextualMemoryMetadata)
 
     model_config = ConfigDict(extra="forbid")
@@ -223,12 +219,15 @@
             v,
             SearchedTreeNodeTextualMemoryMetadata
             | TreeNodeTextualMemoryMetadata
-            | TextualMemoryMetadata,
+            | TextualMemoryMetadata
+            | PreferenceTextualMemoryMetadata,
         ):
             return v
         if isinstance(v, dict):
             if v.get("relativity") is not None:
                 return SearchedTreeNodeTextualMemoryMetadata(**v)
+            if v.get("preference_type") is not None:
+                return PreferenceTextualMemoryMetadata(**v)
             if any(k in v for k in ("sources", "memory_type", "embedding", "background", "usage")):
                 return TreeNodeTextualMemoryMetadata(**v)
             return TextualMemoryMetadata(**v)
