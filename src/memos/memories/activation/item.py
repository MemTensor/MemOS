import uuid

from datetime import datetime
from typing import Any

from pydantic import BaseModel, ConfigDict, Field
from transformers import DynamicCache


class ActivationMemoryItem(BaseModel):
    id: str = Field(default_factory=lambda: str(uuid.uuid4()))
    memory: Any
    metadata: dict = {}


class KVCacheRecords(BaseModel):
    text_memories: list[str] = Field(
        default=[],
        description="The list of text memories transformed to the activation memory.",
    )
    timestamp: datetime = Field(
        default_factory=datetime.now, description="submit time for schedule_messages"
    )


class KVCacheItem(ActivationMemoryItem):
    id: str = Field(default_factory=lambda: str(uuid.uuid4()))
    memory: DynamicCache = Field(
        default_factory=DynamicCache,
        description="Dynamic cache for storing key-value pairs in the memory.",
    )
    metadata: dict = Field(
        default_factory=dict, description="Metadata associated with the KV cache item."
    )

    model_config = ConfigDict(arbitrary_types_allowed=True)  # To allow DynamicCache as a field type
<<<<<<< HEAD
    records: KVCacheRecords = KVCacheRecords()
=======
    records: KVCacheRecords = KVCacheRecords()


class VLLMKVCacheItem(KVCacheItem):
    """
    VLLM KV Cache Item that stores prompt strings instead of DynamicCache objects.
    This is because vLLM handles KV cache on the server side via preloading.
    """

    # Override memory field to store prompt string instead of DynamicCache
    memory: str = Field(
        default="",
        description="Prompt string used to preload KV cache in vLLM server",
    )
>>>>>>> 90fbbfaf
<|MERGE_RESOLUTION|>--- conflicted
+++ resolved
@@ -34,9 +34,6 @@
     )
 
     model_config = ConfigDict(arbitrary_types_allowed=True)  # To allow DynamicCache as a field type
-<<<<<<< HEAD
-    records: KVCacheRecords = KVCacheRecords()
-=======
     records: KVCacheRecords = KVCacheRecords()
 
 
@@ -50,5 +47,4 @@
     memory: str = Field(
         default="",
         description="Prompt string used to preload KV cache in vLLM server",
-    )
->>>>>>> 90fbbfaf
+    )