--- conflicted
+++ resolved
@@ -238,20 +238,6 @@
     we load serialized kv cache from a [class KVCacheMemory] object, which has a kv_cache_memories on CPU.
     So before inferring with DynamicCache, we should move it to GPU in-place first.
     """
-<<<<<<< HEAD
-    # Currently, we put this function outside [class KVCacheMemory]
-    # Support both old API (key_cache/value_cache) and new API (layers with keys/values)
-    if hasattr(dynamic_cache, "layers") and dynamic_cache.layers is not None:
-        for i, layer in enumerate(dynamic_cache.layers):
-            # Each layer is expected to have `.keys` and `.values` tensors
-            if hasattr(layer, "keys") and layer.keys is not None:
-                layer.keys = layer.keys.to(device, non_blocking=True)
-            if hasattr(layer, "values") and layer.values is not None:
-                layer.values = layer.values.to(device, non_blocking=True)
-    else:
-        # Fallback to legacy attributes
-        for i in range(len(getattr(dynamic_cache, "key_cache", []))):
-=======
     # Handle compatibility between old and new transformers versions
     if hasattr(dynamic_cache, "layers"):
         # New version: use layers attribute
@@ -269,20 +255,11 @@
     elif hasattr(dynamic_cache, "key_cache") and hasattr(dynamic_cache, "value_cache"):
         # Old version: use key_cache and value_cache attributes
         for i in range(len(dynamic_cache.key_cache)):
->>>>>>> fafc7475
             if dynamic_cache.key_cache[i] is not None:
                 dynamic_cache.key_cache[i] = dynamic_cache.key_cache[i].to(
                     device, non_blocking=True
                 )
-<<<<<<< HEAD
-            if (
-                hasattr(dynamic_cache, "value_cache")
-                and i < len(dynamic_cache.value_cache)
-                and dynamic_cache.value_cache[i] is not None
-            ):
-=======
             if dynamic_cache.value_cache[i] is not None:
->>>>>>> fafc7475
                 dynamic_cache.value_cache[i] = dynamic_cache.value_cache[i].to(
                     device, non_blocking=True
                 )
