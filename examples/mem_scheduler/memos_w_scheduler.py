import re
import shutil
import sys

from datetime import datetime
from pathlib import Path
from queue import Queue
<<<<<<< HEAD
=======

>>>>>>> 3f87a63f
from memos.configs.mem_cube import GeneralMemCubeConfig
from memos.configs.mem_os import MOSConfig
from datetime import datetime
import re

from memos.configs.mem_scheduler import AuthConfig
from memos.log import get_logger
from memos.mem_cube.general import GeneralMemCube
from memos.mem_os.main import MOS
from memos.mem_scheduler.schemas.general_schemas import (
    QUERY_LABEL,
    ANSWER_LABEL,
    ADD_LABEL,
    MEM_ORGANIZE_LABEL,
    MEM_UPDATE_LABEL,
    MEM_ARCHIVE_LABEL,
    NOT_APPLICABLE_TYPE,
)
from memos.mem_scheduler.schemas.message_schemas import ScheduleLogForWebItem
from memos.mem_scheduler.utils.filter_utils import transform_name_to_key
from memos.mem_scheduler.general_scheduler import GeneralScheduler
<<<<<<< HEAD
=======
from memos.mem_scheduler.schemas.general_schemas import (
    ADD_LABEL,
    ANSWER_LABEL,
    MEM_ARCHIVE_LABEL,
    MEM_ORGANIZE_LABEL,
    MEM_UPDATE_LABEL,
    QUERY_LABEL,
)
from memos.mem_scheduler.schemas.message_schemas import ScheduleLogForWebItem
from memos.mem_scheduler.utils.filter_utils import transform_name_to_key
>>>>>>> 3f87a63f


FILE_PATH = Path(__file__).absolute()
BASE_DIR = FILE_PATH.parent.parent.parent
sys.path.insert(0, str(BASE_DIR))  # Enable execution from any working directory

logger = get_logger(__name__)


def init_task():
    conversations = [
        {"role": "user", "content": "I just adopted a golden retriever puppy yesterday."},
        {"role": "assistant", "content": "Congratulations! What did you name your new puppy?"},
        {
            "role": "user",
            "content": "His name is Max. I live near Central Park in New York where we'll walk daily.",
        },
        {"role": "assistant", "content": "Max will love those walks! Any favorite treats for him?"},
        {
            "role": "user",
            "content": "He loves peanut butter biscuits. Personally, I'm allergic to nuts though.",
        },
        {"role": "assistant", "content": "Good to know about your allergy. I'll note that."},
        # Question 1 (Pet) - Name
        {"role": "user", "content": "What's my dog's name again?"},
        {"role": "assistant", "content": "Your dog is named Max."},
        # Question 2 (Pet) - Breed
        {"role": "user", "content": "Can you remind me what breed Max is?"},
        {"role": "assistant", "content": "Max is a golden retriever."},
        # Question 3 (Pet) - Treat
        {"role": "user", "content": "What treats does Max like?"},
        {"role": "assistant", "content": "He loves peanut butter biscuits."},
        # Question 4 (Address)
        {"role": "user", "content": "Where did I say I live?"},
        {"role": "assistant", "content": "You live near Central Park in New York."},
        # Question 5 (Allergy)
        {"role": "user", "content": "What food should I avoid due to allergy?"},
        {"role": "assistant", "content": "You're allergic to nuts."},
        {"role": "user", "content": "Perfect, just wanted to check what you remembered."},
        {"role": "assistant", "content": "Happy to help! Let me know if you need anything else."},
    ]

    questions = [
        {"question": "What's my dog's name again?", "category": "Pet"},
        {"question": "Can you remind me what breed Max is?", "category": "Pet"},
        {"question": "What treats does Max like?", "category": "Pet"},
        {"question": "Where did I say I live?", "category": "Address"},
        {"question": "What food should I avoid due to allergy?", "category": "Allergy"},
    ]
    return conversations, questions


def _truncate_with_rules(text: str) -> str:
    has_cjk = bool(re.search(r"[\u4e00-\u9fff]", text))
    limit = 32 if has_cjk else 64
    normalized = text.strip().replace("\n", " ")
    if len(normalized) <= limit:
        return normalized
    return normalized[:limit] + "..."


def _format_title(ts: datetime, title_text: str) -> str:
    return f"{ts.astimezone().strftime('%H:%M:%S')} {title_text}"


def _cube_display_from(mem_cube_id: str) -> str:
    if "public" in (mem_cube_id or "").lower():
        return "PublicMemCube"
    return "UserMemCube"


_TYPE_SHORT = {
    "LongTermMemory": "LTM",
    "UserMemory": "User",
    "WorkingMemory": "Working",
    "ActivationMemory": "Activation",
    "ParameterMemory": "Parameter",
    "TextMemory": "Text",
    "UserInput": "Input",
    "NotApplicable": "NA",
}


def _format_entry(item: ScheduleLogForWebItem) -> tuple[str, str]:
    cube_display = getattr(item, "memcube_name", None) or _cube_display_from(item.mem_cube_id)
    label = item.label
    content = item.log_content or ""
    memcube_content = getattr(item, "memcube_log_content", None) or []
    memory_len = getattr(item, "memory_len", None) or len(memcube_content) or 1

    def _first_content() -> str:
        if memcube_content:
            return memcube_content[0].get("content", "") or content
        return content

    if label in ("addMessage", QUERY_LABEL, ANSWER_LABEL):
        target_cube = cube_display.replace("MemCube", "")
        title = _format_title(item.timestamp, f"addMessages to {target_cube} MemCube")
        return title, _truncate_with_rules(_first_content())

    if label in ("addMemory", ADD_LABEL):
        title = _format_title(item.timestamp, f"{cube_display} added {memory_len} memories")
        return title, _truncate_with_rules(_first_content())

    if label in ("updateMemory", MEM_UPDATE_LABEL):
        title = _format_title(item.timestamp, f"{cube_display} updated {memory_len} memories")
        return title, _truncate_with_rules(_first_content())

    if label in ("archiveMemory", MEM_ARCHIVE_LABEL):
        title = _format_title(item.timestamp, f"{cube_display} archived {memory_len} memories")
        return title, _truncate_with_rules(_first_content())

    if label in ("mergeMemory", MEM_ORGANIZE_LABEL):
        title = _format_title(item.timestamp, f"{cube_display} merged {memory_len} memories")
        merged = [c for c in memcube_content if c.get("type") == "merged"]
        post = [c for c in memcube_content if c.get("type") == "postMerge"]
        parts = []
        if merged:
            parts.append("Merged: " + " | ".join(c.get("content", "") for c in merged))
        if post:
            parts.append("Result: " + " | ".join(c.get("content", "") for c in post))
        detail = " ".join(parts) if parts else _first_content()
        return title, _truncate_with_rules(detail)

    if label == "scheduleMemory":
        title = _format_title(item.timestamp, f"{cube_display} scheduled {memory_len} memories")
        if memcube_content:
            return title, _truncate_with_rules(memcube_content[0].get("content", ""))
        key = transform_name_to_key(content)
        from_short = _TYPE_SHORT.get(item.from_memory_type, item.from_memory_type)
        to_short = _TYPE_SHORT.get(item.to_memory_type, item.to_memory_type)
        return title, _truncate_with_rules(f"[{from_short}→{to_short}] {key}: {content}")

    title = _format_title(item.timestamp, f"{cube_display} event")
    return title, _truncate_with_rules(_first_content())


def show_web_logs(mem_scheduler: GeneralScheduler):
    """Display all web log entries from the scheduler's log queue.

    Args:
        mem_scheduler: The scheduler instance containing web logs to display
    """
    if mem_scheduler._web_log_message_queue.empty():
        print("Web log queue is currently empty.")
        return

    print("\n" + "=" * 50 + " WEB LOGS " + "=" * 50)

    # Create a temporary queue to preserve the original queue contents
    temp_queue = Queue()
    collected: list[ScheduleLogForWebItem] = []

    while not mem_scheduler._web_log_message_queue.empty():
        log_item: ScheduleLogForWebItem = mem_scheduler._web_log_message_queue.get()
        collected.append(log_item)
        temp_queue.put(log_item)

    for idx, log_item in enumerate(sorted(collected, key=lambda x: x.timestamp, reverse=True), 1):
        title, content = _format_entry(log_item)
        print(f"\nLog Entry #{idx}:")
        print(title)
        print(content)
        print("-" * 50)

    # Restore items back to the original queue
    while not temp_queue.empty():
        mem_scheduler._web_log_message_queue.put(temp_queue.get())

    print(f"\nTotal {len(collected)} web log entries displayed.")
    print("=" * 110 + "\n")


def run_with_scheduler_init():
    print("==== run_with_automatic_scheduler_init ====")
    conversations, questions = init_task()

    # set configs
    mos_config = MOSConfig.from_yaml_file(
        f"{BASE_DIR}/examples/data/config/mem_scheduler/memos_config_w_optimized_scheduler.yaml"
    )

    mem_cube_config = GeneralMemCubeConfig.from_yaml_file(
        f"{BASE_DIR}/examples/data/config/mem_scheduler/mem_cube_config_neo4j.yaml"
    )

    # default local graphdb uri
    if AuthConfig.default_config_exists():
        auth_config = AuthConfig.from_local_config()

        mos_config.mem_reader.config.llm.config.api_key = auth_config.openai.api_key
        mos_config.mem_reader.config.llm.config.api_base = auth_config.openai.base_url

        mem_cube_config.text_mem.config.graph_db.config.uri = auth_config.graph_db.uri
        mem_cube_config.text_mem.config.graph_db.config.user = auth_config.graph_db.user
        mem_cube_config.text_mem.config.graph_db.config.password = auth_config.graph_db.password
        mem_cube_config.text_mem.config.graph_db.config.db_name = auth_config.graph_db.db_name
        mem_cube_config.text_mem.config.graph_db.config.auto_create = (
            auth_config.graph_db.auto_create
        )

    # Initialization
    mos = MOS(mos_config)

    user_id = "user_1"
    mos.create_user(user_id)

    mem_cube_id = "mem_cube_5"
    mem_cube_name_or_path = f"{BASE_DIR}/outputs/mem_scheduler/{user_id}/{mem_cube_id}"

    if Path(mem_cube_name_or_path).exists():
        shutil.rmtree(mem_cube_name_or_path)
        print(f"{mem_cube_name_or_path} is not empty, and has been removed.")

    mem_cube = GeneralMemCube(mem_cube_config)
    mem_cube.dump(mem_cube_name_or_path)
    mos.register_mem_cube(
        mem_cube_name_or_path=mem_cube_name_or_path, mem_cube_id=mem_cube_id, user_id=user_id
    )

    mos.add(conversations, user_id=user_id, mem_cube_id=mem_cube_id)
    mos.mem_scheduler.current_mem_cube = mem_cube

    for item in questions:
        print("===== Chat Start =====")
        query = item["question"]
        print(f"Query:\n {query}\n")
        response = mos.chat(query=query, user_id=user_id)
        print(f"Answer:\n {response}\n")

    show_web_logs(mem_scheduler=mos.mem_scheduler)

    mos.mem_scheduler.stop()


if __name__ == "__main__":
    run_with_scheduler_init()<|MERGE_RESOLUTION|>--- conflicted
+++ resolved
@@ -5,33 +5,14 @@
 from datetime import datetime
 from pathlib import Path
 from queue import Queue
-<<<<<<< HEAD
-=======
-
->>>>>>> 3f87a63f
+
 from memos.configs.mem_cube import GeneralMemCubeConfig
 from memos.configs.mem_os import MOSConfig
-from datetime import datetime
-import re
-
 from memos.configs.mem_scheduler import AuthConfig
 from memos.log import get_logger
 from memos.mem_cube.general import GeneralMemCube
 from memos.mem_os.main import MOS
-from memos.mem_scheduler.schemas.general_schemas import (
-    QUERY_LABEL,
-    ANSWER_LABEL,
-    ADD_LABEL,
-    MEM_ORGANIZE_LABEL,
-    MEM_UPDATE_LABEL,
-    MEM_ARCHIVE_LABEL,
-    NOT_APPLICABLE_TYPE,
-)
-from memos.mem_scheduler.schemas.message_schemas import ScheduleLogForWebItem
-from memos.mem_scheduler.utils.filter_utils import transform_name_to_key
 from memos.mem_scheduler.general_scheduler import GeneralScheduler
-<<<<<<< HEAD
-=======
 from memos.mem_scheduler.schemas.general_schemas import (
     ADD_LABEL,
     ANSWER_LABEL,
@@ -42,7 +23,6 @@
 )
 from memos.mem_scheduler.schemas.message_schemas import ScheduleLogForWebItem
 from memos.mem_scheduler.utils.filter_utils import transform_name_to_key
->>>>>>> 3f87a63f
 
 
 FILE_PATH = Path(__file__).absolute()
