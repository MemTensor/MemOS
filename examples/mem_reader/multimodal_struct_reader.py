--- conflicted
+++ resolved
@@ -164,7 +164,6 @@
             ]
         ],
     ),
-<<<<<<< HEAD
     TestCase(
         name="chat_with_list_content",
         description="",
@@ -197,8 +196,6 @@
             ]
         ],
     ),
-=======
->>>>>>> 5373b14c
 ]
 
 # Tool-related test cases
@@ -866,11 +863,7 @@
     parser.add_argument(
         "--example",
         type=str,
-<<<<<<< HEAD
-        default="chat_with_list_content",
-=======
         default="all",
->>>>>>> 5373b14c
         help="Test case name, category name, or 'all' to run all cases (default: all)",
     )
     parser.add_argument(
