#!/usr/bin/env python3
"""
Simple example demonstrating how to use VLLMLLM with an existing vLLM server.
Requires a vLLM server to be running.
"""

from memos.configs.llm import VLLMLLMConfig
from memos.llms.vllm import VLLMLLM
<<<<<<< HEAD
from memos.types import MessageDict
=======
from memos.types import MessageList
>>>>>>> eb166852

def main():
    """Main function demonstrating VLLMLLM usage."""
    
    # Configuration for connecting to existing vLLM server
    config = VLLMLLMConfig(
        model_name_or_path="/mnt/afs/models/hf_models/Qwen2.5-7B",  # MUST MATCH the --model arg of vLLM server
        api_key="",  # Not needed for local server
        api_base="http://localhost:8088/v1",  # vLLM server address with /v1
        temperature=0.7,
        max_tokens=512,
        top_p=0.9,
        model_schema="memos.configs.llm.VLLMLLMConfig",
    )
    
    # Initialize VLLM LLM
    print("Initializing VLLM LLM...")
    llm = VLLMLLM(config)
    
    # Test messages for KV cache building
    print("\nBuilding KV cache for system messages...")
<<<<<<< HEAD
    system_messages: list[MessageDict] = [
=======
    system_messages: MessageList = [
>>>>>>> eb166852
        {"role": "system", "content": "You are a helpful AI assistant."},
        {"role": "user", "content": "Hello! Can you tell me about vLLM?"}
    ]
    try:
        prompt = llm.build_vllm_kv_cache(system_messages)
        print(f"✓ KV cache built successfully for prompt: '{prompt[:100]}...'")
    except Exception as e:
        print(f"✗ Failed to build KV cache: {e}")
    
    # Test with different messages for generation
    print("\nGenerating response...")
<<<<<<< HEAD
    user_messages: list[MessageDict] = [
        {"role": "system", "content": "You are a helpful AI assistant. Please Introduce yourself "},
=======
    user_messages: MessageList = [
        {"role": "system", "content": "You are a helpful AI assistant."},
>>>>>>> eb166852
        {"role": "user", "content": "What are the benefits of using vLLM?"}
    ]
    try:
        response = llm.generate(user_messages)
        print(f"Response: {response}")
    except Exception as e:
        print(f"Error generating response: {e}")

if __name__ == "__main__":
    main() <|MERGE_RESOLUTION|>--- conflicted
+++ resolved
@@ -1,16 +1,14 @@
 #!/usr/bin/env python3
 """
+Simple example demonstrating how to use VLLMLLM with an existing vLLM server.
+Requires a vLLM server to be running.
 Simple example demonstrating how to use VLLMLLM with an existing vLLM server.
 Requires a vLLM server to be running.
 """
 
 from memos.configs.llm import VLLMLLMConfig
 from memos.llms.vllm import VLLMLLM
-<<<<<<< HEAD
 from memos.types import MessageDict
-=======
-from memos.types import MessageList
->>>>>>> eb166852
 
 def main():
     """Main function demonstrating VLLMLLM usage."""
@@ -18,7 +16,9 @@
     # Configuration for connecting to existing vLLM server
     config = VLLMLLMConfig(
         model_name_or_path="/mnt/afs/models/hf_models/Qwen2.5-7B",  # MUST MATCH the --model arg of vLLM server
+        model_name_or_path="/mnt/afs/models/hf_models/Qwen2.5-7B",  # MUST MATCH the --model arg of vLLM server
         api_key="",  # Not needed for local server
+        api_base="http://localhost:8088/v1",  # vLLM server address with /v1
         api_base="http://localhost:8088/v1",  # vLLM server address with /v1
         temperature=0.7,
         max_tokens=512,
@@ -32,29 +32,21 @@
     
     # Test messages for KV cache building
     print("\nBuilding KV cache for system messages...")
-<<<<<<< HEAD
     system_messages: list[MessageDict] = [
-=======
-    system_messages: MessageList = [
->>>>>>> eb166852
         {"role": "system", "content": "You are a helpful AI assistant."},
         {"role": "user", "content": "Hello! Can you tell me about vLLM?"}
     ]
     try:
         prompt = llm.build_vllm_kv_cache(system_messages)
         print(f"✓ KV cache built successfully for prompt: '{prompt[:100]}...'")
+        print(f"✓ KV cache built successfully for prompt: '{prompt[:100]}...'")
     except Exception as e:
         print(f"✗ Failed to build KV cache: {e}")
     
     # Test with different messages for generation
     print("\nGenerating response...")
-<<<<<<< HEAD
     user_messages: list[MessageDict] = [
         {"role": "system", "content": "You are a helpful AI assistant. Please Introduce yourself "},
-=======
-    user_messages: MessageList = [
-        {"role": "system", "content": "You are a helpful AI assistant."},
->>>>>>> eb166852
         {"role": "user", "content": "What are the benefits of using vLLM?"}
     ]
     try:
