#!/bin/bash

# --- Configuration ---
# This script runs the PrefEval pipeline in three steps.

# Number of workers for parallel processing.
# This variable controls both pref_memos.py (--max-workers)
# and pref_eval.py (--concurrency-limit).
WORKERS=16

# Parameters for pref_memos.py
<<<<<<< HEAD
TOP_K=10
ADD_TURN=10  # Options: 0, 10, or 300
LIB="memos-api"
VERSION="102201-${ADD_TURN}turns"
=======
TOP_K=6
ADD_TURN=0  # Options: 0, 10, or 300
LIB="memos-api"  
VERSION="1022-0"
>>>>>>> 6efe419c

# --- File Paths ---
# You may need to adjust these paths based on your project structure.
# Step 1 (preprocess) outputs this file:
<<<<<<< HEAD
PREPROCESSED_FILE="data/prefeval/pref_processed.jsonl"

# Create a directory name based on LIB and VERSION
OUTPUT_DIR="results/prefeval/${LIB}_${VERSION}"

# Intermediate file (output of 'add' mode, input for 'search' mode)
IDS_FILE="${OUTPUT_DIR}/pref_memos_add.jsonl"

# Intermediate file (output of 'search' mode, input for 'response' mode)
SEARCH_FILE="${OUTPUT_DIR}/pref_memos_search.jsonl"

# Final response file (output of 'response' mode, input for Step 3)
RESPONSE_FILE="${OUTPUT_DIR}/pref_memos_response.jsonl"
=======
PREPROCESSED_FILE="data/prefeval/pref_processed.jsonl" 

# Create a directory name based on the *specific* LIB (e.g., "memos")
OUTPUT_DIR="results/prefeval/${LIB}_${VERSION}"


if [[ "$LIB" == *"mem0"* ]]; then
    SCRIPT_NAME_BASE="mem0"
elif [[ "$LIB" == *"memos"* ]]; then
    SCRIPT_NAME_BASE="memos"
elif [[ "$LIB" == *"memobase"* ]]; then
    SCRIPT_NAME_BASE="memobase"
elif [[ "$LIB" == *"supermemory"* ]]; then
    SCRIPT_NAME_BASE="supermemory"
elif [[ "$LIB" == *"memu"* ]]; then
    SCRIPT_NAME_BASE="memu"
elif [[ "$LIB" == *"zep"* ]]; then
    SCRIPT_NAME_BASE="zep"
else
    SCRIPT_NAME_BASE=$LIB
fi

# The script to be executed (e.g., pref_mem0.py)
LIB_SCRIPT="scripts/PrefEval/pref_${SCRIPT_NAME_BASE}.py"

# Output files will be unique to the $LIB (e.g., pref_memos-api_add.jsonl)
IDS_FILE="${OUTPUT_DIR}/pref_${LIB}_add.jsonl"
SEARCH_FILE="${OUTPUT_DIR}/pref_${LIB}_search.jsonl"
RESPONSE_FILE="${OUTPUT_DIR}/pref_${LIB}_response.jsonl"
>>>>>>> 6efe419c


# Set the Hugging Face mirror endpoint
export HF_ENDPOINT="https://hf-mirror.com"

echo "--- Starting PrefEval Pipeline ---"
echo "Configuration: WORKERS=$WORKERS, TOP_K=$TOP_K, ADD_TURN=$ADD_TURN, LIB=$LIB, VERSION=$VERSION, HF_ENDPOINT=$HF_ENDPOINT"
echo "Results will be saved to: $OUTPUT_DIR"
<<<<<<< HEAD
=======
echo "Using script: $LIB_SCRIPT (mapped from LIB=$LIB)" 
>>>>>>> 6efe419c
echo ""

# --- Step 1: Preprocess the data ---
echo "Running prefeval_preprocess.py..."
python scripts/PrefEval/prefeval_preprocess.py
# Check if the last command executed successfully
if [ $? -ne 0 ]; then
    echo "Error: Data preprocessing failed."
    exit 1
fi

# --- Create output directory ---
echo ""
echo "Creating output directory: $OUTPUT_DIR"
mkdir -p $OUTPUT_DIR
if [ $? -ne 0 ]; then
    echo "Error: Could not create output directory '$OUTPUT_DIR'."
    exit 1
fi

<<<<<<< HEAD
# --- Step 2: Generate responses using MemOS (split into 'add', 'search', and 'response') ---
=======
# Check if the *mapped* script exists
if [ ! -f "$LIB_SCRIPT" ]; then
    echo "Error: Script not found for library '$LIB' (mapped to $LIB_SCRIPT)"
    exit 1
fi

# --- Step 2: Generate responses based on LIB ---
echo ""
echo "--- Step 2: Generate responses using $LIB (3-Step Process) ---"

>>>>>>> 6efe419c
echo ""
echo "Running $LIB_SCRIPT in 'add' mode..."
# Step 2a: Ingest conversations into memory and generate user_ids
python $LIB_SCRIPT add \
    --input $PREPROCESSED_FILE \
    --output $IDS_FILE \
    --add-turn $ADD_TURN \
    --max-workers $WORKERS \
    --lib $LIB \
    --version $VERSION

if [ $? -ne 0 ]; then
    echo "Error: $LIB_SCRIPT 'add' mode failed."
    exit 1
fi

echo ""
<<<<<<< HEAD
echo "Running pref_memos.py in 'search' mode..."
# Step 2b: Search memories using user_ids
python scripts/PrefEval/pref_memos.py search \
=======
echo "Running $LIB_SCRIPT in 'search' mode..."
# Step 2b: Search memories using user_ids
python $LIB_SCRIPT search \
>>>>>>> 6efe419c
    --input $IDS_FILE \
    --output $SEARCH_FILE \
    --top-k $TOP_K \
    --max-workers $WORKERS
<<<<<<< HEAD

if [ $? -ne 0 ]; then
    echo "Error: pref_memos.py 'search' mode failed."
    exit 1
fi

echo ""
echo "Running pref_memos.py in 'response' mode..."
# Step 2c: Generate responses based on searched memories
python scripts/PrefEval/pref_memos.py response \
    --input $SEARCH_FILE \
    --output $RESPONSE_FILE \
    --max-workers $WORKERS

if [ $? -ne 0 ]; then
    echo "Error: pref_memos.py 'response' mode failed."
=======

if [ $? -ne 0 ]; then
    echo "Error: $LIB_SCRIPT 'search' mode failed."
    exit 1
fi

echo ""
echo "Running $LIB_SCRIPT in 'response' mode..."
# Step 2c: Generate responses based on searched memories
python $LIB_SCRIPT response \
    --input $SEARCH_FILE \
    --output $RESPONSE_FILE \
    --max-workers $WORKERS

if [ $? -ne 0 ]; then
    echo "Error: $LIB_SCRIPT 'response' mode failed."
>>>>>>> 6efe419c
    exit 1
fi

# --- Step 3: Evaluate the generated responses ---
echo ""
echo "Running pref_eval.py..."
python scripts/PrefEval/pref_eval.py \
    --input $RESPONSE_FILE \
    --concurrency-limit $WORKERS
<<<<<<< HEAD

=======
    
>>>>>>> 6efe419c
if [ $? -ne 0 ]; then
    echo "Error: Evaluation script failed."
    exit 1
fi

echo ""
echo "--- PrefEval Pipeline completed successfully! ---"
echo "Final results are in $RESPONSE_FILE"<|MERGE_RESOLUTION|>--- conflicted
+++ resolved
@@ -6,39 +6,17 @@
 # Number of workers for parallel processing.
 # This variable controls both pref_memos.py (--max-workers)
 # and pref_eval.py (--concurrency-limit).
-WORKERS=16
+WORKERS=10
 
 # Parameters for pref_memos.py
-<<<<<<< HEAD
-TOP_K=10
-ADD_TURN=10  # Options: 0, 10, or 300
-LIB="memos-api"
-VERSION="102201-${ADD_TURN}turns"
-=======
 TOP_K=6
 ADD_TURN=0  # Options: 0, 10, or 300
 LIB="memos-api"  
 VERSION="1022-0"
->>>>>>> 6efe419c
 
 # --- File Paths ---
 # You may need to adjust these paths based on your project structure.
 # Step 1 (preprocess) outputs this file:
-<<<<<<< HEAD
-PREPROCESSED_FILE="data/prefeval/pref_processed.jsonl"
-
-# Create a directory name based on LIB and VERSION
-OUTPUT_DIR="results/prefeval/${LIB}_${VERSION}"
-
-# Intermediate file (output of 'add' mode, input for 'search' mode)
-IDS_FILE="${OUTPUT_DIR}/pref_memos_add.jsonl"
-
-# Intermediate file (output of 'search' mode, input for 'response' mode)
-SEARCH_FILE="${OUTPUT_DIR}/pref_memos_search.jsonl"
-
-# Final response file (output of 'response' mode, input for Step 3)
-RESPONSE_FILE="${OUTPUT_DIR}/pref_memos_response.jsonl"
-=======
 PREPROCESSED_FILE="data/prefeval/pref_processed.jsonl" 
 
 # Create a directory name based on the *specific* LIB (e.g., "memos")
@@ -68,7 +46,6 @@
 IDS_FILE="${OUTPUT_DIR}/pref_${LIB}_add.jsonl"
 SEARCH_FILE="${OUTPUT_DIR}/pref_${LIB}_search.jsonl"
 RESPONSE_FILE="${OUTPUT_DIR}/pref_${LIB}_response.jsonl"
->>>>>>> 6efe419c
 
 
 # Set the Hugging Face mirror endpoint
@@ -77,10 +54,7 @@
 echo "--- Starting PrefEval Pipeline ---"
 echo "Configuration: WORKERS=$WORKERS, TOP_K=$TOP_K, ADD_TURN=$ADD_TURN, LIB=$LIB, VERSION=$VERSION, HF_ENDPOINT=$HF_ENDPOINT"
 echo "Results will be saved to: $OUTPUT_DIR"
-<<<<<<< HEAD
-=======
 echo "Using script: $LIB_SCRIPT (mapped from LIB=$LIB)" 
->>>>>>> 6efe419c
 echo ""
 
 # --- Step 1: Preprocess the data ---
@@ -101,9 +75,6 @@
     exit 1
 fi
 
-<<<<<<< HEAD
-# --- Step 2: Generate responses using MemOS (split into 'add', 'search', and 'response') ---
-=======
 # Check if the *mapped* script exists
 if [ ! -f "$LIB_SCRIPT" ]; then
     echo "Error: Script not found for library '$LIB' (mapped to $LIB_SCRIPT)"
@@ -114,7 +85,6 @@
 echo ""
 echo "--- Step 2: Generate responses using $LIB (3-Step Process) ---"
 
->>>>>>> 6efe419c
 echo ""
 echo "Running $LIB_SCRIPT in 'add' mode..."
 # Step 2a: Ingest conversations into memory and generate user_ids
@@ -132,37 +102,13 @@
 fi
 
 echo ""
-<<<<<<< HEAD
-echo "Running pref_memos.py in 'search' mode..."
-# Step 2b: Search memories using user_ids
-python scripts/PrefEval/pref_memos.py search \
-=======
 echo "Running $LIB_SCRIPT in 'search' mode..."
 # Step 2b: Search memories using user_ids
 python $LIB_SCRIPT search \
->>>>>>> 6efe419c
     --input $IDS_FILE \
     --output $SEARCH_FILE \
     --top-k $TOP_K \
     --max-workers $WORKERS
-<<<<<<< HEAD
-
-if [ $? -ne 0 ]; then
-    echo "Error: pref_memos.py 'search' mode failed."
-    exit 1
-fi
-
-echo ""
-echo "Running pref_memos.py in 'response' mode..."
-# Step 2c: Generate responses based on searched memories
-python scripts/PrefEval/pref_memos.py response \
-    --input $SEARCH_FILE \
-    --output $RESPONSE_FILE \
-    --max-workers $WORKERS
-
-if [ $? -ne 0 ]; then
-    echo "Error: pref_memos.py 'response' mode failed."
-=======
 
 if [ $? -ne 0 ]; then
     echo "Error: $LIB_SCRIPT 'search' mode failed."
@@ -179,7 +125,6 @@
 
 if [ $? -ne 0 ]; then
     echo "Error: $LIB_SCRIPT 'response' mode failed."
->>>>>>> 6efe419c
     exit 1
 fi
 
@@ -189,11 +134,7 @@
 python scripts/PrefEval/pref_eval.py \
     --input $RESPONSE_FILE \
     --concurrency-limit $WORKERS
-<<<<<<< HEAD
-
-=======
     
->>>>>>> 6efe419c
 if [ $? -ne 0 ]; then
     echo "Error: Evaluation script failed."
     exit 1
