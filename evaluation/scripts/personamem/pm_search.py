--- conflicted
+++ resolved
@@ -3,10 +3,12 @@
 import json
 import os
 import sys
+
 from collections import defaultdict
 from concurrent.futures import ThreadPoolExecutor, as_completed
 from datetime import datetime
 from time import time
+
 from tqdm import tqdm
 
 
@@ -81,13 +83,8 @@
     start = time()
     results = client.search(query=query, user_id=user_id, top_k=top_k)
     search_memories = (
-<<<<<<< HEAD
-            "\n".join(item["memory"] for cube in results["text_mem"] for item in cube["memories"])
-            + f"\n{results['pref_string']}"
-=======
         "\n".join(item["memory"] for cube in results["text_mem"] for item in cube["memories"])
         + f"\n{results.get('pref_string', '')}"
->>>>>>> aa808632
     )
     context = MEMOS_CONTEXT_TEMPLATE.format(user_id=user_id, memories=search_memories)
 
@@ -237,10 +234,7 @@
         context, duration_ms = memobase_search(client, question, user_id, top_k)
     elif frame == "memos-api-online":
         from utils.client import MemosApiOnlineClient
-<<<<<<< HEAD
-=======
-
->>>>>>> aa808632
+
         client = MemosApiOnlineClient()
         print("🔌 Using memos-api-online client for search...")
         context, duration_ms = memos_search(client, question, user_id, top_k)
@@ -262,7 +256,7 @@
 
     os.makedirs(f"results/pm/{frame}-{version}/tmp", exist_ok=True)
     with open(
-            f"results/pm/{frame}-{version}/tmp/{frame}_pm_search_results_{conv_idx}.json", "w"
+        f"results/pm/{frame}-{version}/tmp/{frame}_pm_search_results_{conv_idx}.json", "w"
     ) as f:
         json.dump(search_results, f, indent=4)
     print(f"💾 Search results for conversation {conv_idx} saved...")
@@ -287,7 +281,7 @@
     print(f"🔍 PERSONAMEM SEARCH - {frame.upper()} v{version}".center(80))
     print("=" * 80)
 
-    question_csv_path = "data/personamem/questions_32k copy.csv"
+    question_csv_path = "data/personamem/questions_32k.csv"
     context_jsonl_path = "data/personamem/shared_contexts_32k.jsonl"
     total_rows = count_csv_rows(question_csv_path)
 
@@ -313,7 +307,7 @@
         }
 
         for future in tqdm(
-                as_completed(future_to_idx), total=len(future_to_idx), desc="Processing conversations"
+            as_completed(future_to_idx), total=len(future_to_idx), desc="Processing conversations"
         ):
             idx = future_to_idx[future]
             try:
@@ -342,15 +336,6 @@
 
 if __name__ == "__main__":
     parser = argparse.ArgumentParser(description="PersonaMem Search Script")
-<<<<<<< HEAD
-    parser.add_argument("--lib", type=str,
-                        choices=["memos-api-online", "mem0", "mem0_graph", "memos-api", "memobase", "memu",
-                                 "supermemory"],
-                        default='memos-api')
-    parser.add_argument("--version", type=str, default="0925", help="Version of the evaluation framework.")
-    parser.add_argument("--top_k", type=int, default=20, help="Number of top results to retrieve from the search.")
-    parser.add_argument("--workers", type=int, default=3, help="Number of parallel workers for processing users.")
-=======
     parser.add_argument(
         "--lib",
         type=str,
@@ -374,7 +359,6 @@
     parser.add_argument(
         "--workers", type=int, default=3, help="Number of parallel workers for processing users."
     )
->>>>>>> aa808632
 
     args = parser.parse_args()
 
