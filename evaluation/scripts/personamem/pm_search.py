--- conflicted
+++ resolved
@@ -2,36 +2,22 @@
 import json
 import os
 import sys
-<<<<<<< HEAD
-
-
-sys.path.append(os.path.dirname(os.path.dirname(os.path.abspath(__file__))))
-import csv
-
-=======
->>>>>>> 6efe419c
 from collections import defaultdict
 from concurrent.futures import ThreadPoolExecutor, as_completed
 from datetime import datetime
 from time import time
-<<<<<<< HEAD
-
-from tqdm import tqdm
-from utils.client import mem0_client, memos_api_client, zep_client
-from utils.pref_mem_utils import create_mem_string
-=======
 from tqdm import tqdm
 import csv
 
 sys.path.append(os.path.dirname(os.path.dirname(os.path.abspath(__file__))))
 
->>>>>>> 6efe419c
 from utils.prompts import (
     MEM0_CONTEXT_TEMPLATE,
     MEM0_GRAPH_CONTEXT_TEMPLATE,
     MEMOS_CONTEXT_TEMPLATE,
     ZEP_CONTEXT_TEMPLATE,
 )
+from utils.pref_mem_utils import create_mem_string
 
 
 def zep_search(client, user_id, query, top_k=20):
@@ -84,13 +70,6 @@
     return context, duration_ms
 
 
-<<<<<<< HEAD
-def memos_search(client, user_id, query, top_k, frame="memos-api"):
-    start = time()
-    if frame == "memos-api":
-        results = client.search(query=query, user_id=user_id, top_k=top_k)
-        search_memories = create_mem_string(results)
-=======
 def memobase_search(client, query, user_id, top_k):
     start = time()
     context = client.search(query=query, user_id=user_id, top_k=top_k)
@@ -101,10 +80,7 @@
 def memos_search(client, user_id, query, top_k):
     start = time()
     results = client.search(query=query, user_id=user_id, top_k=top_k)
-    search_memories = "\n".join(
-        item["memory"] for cube in results["text_mem"] for item in cube["memories"]
-    )
->>>>>>> 6efe419c
+    search_memories = create_mem_string(results)
     context = MEMOS_CONTEXT_TEMPLATE.format(user_id=user_id, memories=search_memories)
 
     duration_ms = (time() - start) * 1000
@@ -132,11 +108,7 @@
     Assumes each line is a JSON object with a single key-value pair.
     """
     index = {}
-<<<<<<< HEAD
-    with open(jsonl_path, encoding="utf-8") as f:
-=======
     with open(jsonl_path, "r", encoding="utf-8") as f:
->>>>>>> 6efe419c
         while True:
             offset = f.tell()
             line = f.readline()
@@ -148,22 +120,14 @@
 
 
 def load_context_by_id(jsonl_path, offset):
-<<<<<<< HEAD
-    with open(jsonl_path, encoding="utf-8") as f:
-=======
     with open(jsonl_path, "r", encoding="utf-8") as f:
->>>>>>> 6efe419c
         f.seek(offset)
         item = json.loads(f.readline())
         return next(iter(item.values()))
 
 
 def load_rows(csv_path):
-<<<<<<< HEAD
-    with open(csv_path, newline="", encoding="utf-8") as csvfile:
-=======
     with open(csv_path, mode="r", newline="", encoding="utf-8") as csvfile:
->>>>>>> 6efe419c
         reader = csv.DictReader(csvfile)
         for _, row in enumerate(reader, start=1):
             row_data = {}
@@ -175,11 +139,7 @@
 def load_rows_with_context(csv_path, jsonl_path):
     jsonl_index = build_jsonl_index(jsonl_path)
 
-<<<<<<< HEAD
-    with open(csv_path, newline="", encoding="utf-8") as csvfile:
-=======
-    with open(csv_path, mode="r", newline="", encoding="utf-8") as csvfile:
->>>>>>> 6efe419c
+    with open(csv_path, mode='r', newline='', encoding='utf-8') as csvfile:
         reader = csv.DictReader(csvfile)
         prev_sid = None
         prev_context = None
@@ -202,11 +162,7 @@
 
 
 def count_csv_rows(csv_path):
-<<<<<<< HEAD
-    with open(csv_path, newline="", encoding="utf-8") as f:
-=======
-    with open(csv_path, mode="r", newline="", encoding="utf-8") as f:
->>>>>>> 6efe419c
+    with open(csv_path, mode='r', newline='', encoding='utf-8') as f:
         return sum(1 for _ in f) - 1
 
 
@@ -246,11 +202,7 @@
 
         client = Mem0Client(enable_graph="graph" in frame)
         print("🔌 Using Mem0 API client for search...")
-<<<<<<< HEAD
-        context, duration_ms = mem0_search(client, user_id, question, top_k=top_k, frame=frame)
-=======
         context, duration_ms = mem0_search(client, question, user_id, top_k)
->>>>>>> 6efe419c
     elif frame == "memos-api":
         from utils.client import MemosApiClient
 
@@ -356,14 +308,9 @@
     print("\n" + "=" * 80)
     print("✅ SEARCH COMPLETE".center(80))
     print("=" * 80)
-<<<<<<< HEAD
-    print(f"⏱️  Total time taken to search {total_rows} users: \033[92m{elapsed_time_str}")
-=======
     print(f"⏱️  Total time taken to search {total_rows} users: {elapsed_time_str}")
->>>>>>> 6efe419c
     print(f"🔄 Framework: {frame} | Version: {version} | Workers: {num_workers}")
 
-    os.makedirs(f"results/pm/{frame}-{version}/", exist_ok=True)
     with open(f"results/pm/{frame}-{version}/{frame}_pm_search_results.json", "w") as f:
         json.dump(dict(all_search_results), f, indent=4)
     print(f"📁 Results saved to: mresults/pm/{frame}-{version}/{frame}_pm_search_results.json")
@@ -375,19 +322,11 @@
     parser.add_argument(
         "--lib",
         type=str,
-<<<<<<< HEAD
-        choices=["mem0-local", "mem0-api", "memos-local", "memos-api", "zep"],
-        default="memos-api",
-    )
-    parser.add_argument(
-        "--version", type=str, default="0925", help="Version of the evaluation framework."
-=======
         choices=["mem0", "mem0_graph", "memos-api", "memobase", "memu", "supermemory"],
         default="memos-api",
     )
     parser.add_argument(
         "--version", type=str, default="default", help="Version of the evaluation framework."
->>>>>>> 6efe419c
     )
     parser.add_argument(
         "--top_k", type=int, default=20, help="Number of top results to retrieve from the search."
