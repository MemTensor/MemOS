--- conflicted
+++ resolved
@@ -81,13 +81,8 @@
     start = time()
     results = client.search(query=query, user_id=user_id, top_k=top_k)
     search_memories = (
-<<<<<<< HEAD
         "\n".join(item["memory"] for cube in results["text_mem"] for item in cube["memories"])
         + f"\n{results.get('pref_string', '')}"
-=======
-            "\n".join(item["memory"] for cube in results["text_mem"] for item in cube["memories"])
-            + f"\n{results['pref_string']}"
->>>>>>> 81c7ad9f
     )
     context = MEMOS_CONTEXT_TEMPLATE.format(user_id=user_id, memories=search_memories)
 
