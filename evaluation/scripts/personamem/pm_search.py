import argparse
import csv
import json
import os
import sys
from collections import defaultdict
from concurrent.futures import ThreadPoolExecutor, as_completed
from datetime import datetime
from time import time
from tqdm import tqdm

sys.path.append(os.path.dirname(os.path.dirname(os.path.abspath(__file__))))

from utils.prompts import (
    MEM0_CONTEXT_TEMPLATE,
    MEM0_GRAPH_CONTEXT_TEMPLATE,
    MEMOS_CONTEXT_TEMPLATE,
    ZEP_CONTEXT_TEMPLATE,
)


def zep_search(client, user_id, query, top_k=20):
    start = time()
    nodes_result = client.graph.search(
        query=query,
        user_id=user_id,
        scope="nodes",
        reranker="rrf",
        limit=top_k,
    )
    edges_result = client.graph.search(
        query=query,
        user_id=user_id,
        scope="edges",
        reranker="cross_encoder",
        limit=top_k,
    )

    nodes = nodes_result.nodes
    edges = edges_result.edges

    facts = [f"  - {edge.fact} (event_time: {edge.valid_at})" for edge in edges]
    entities = [f"  - {node.name}: {node.summary}" for node in nodes]
    context = ZEP_CONTEXT_TEMPLATE.format(facts="\n".join(facts), entities="\n".join(entities))

    duration_ms = (time() - start) * 1000

    return context, duration_ms


def mem0_search(client, query, user_id, top_k):
    start = time()
    results = client.search(query, user_id, top_k)
    memory = [f"{memory['created_at']}: {memory['memory']}" for memory in results["results"]]
    if client.enable_graph:
        graph = "\n".join(
            [
                f"  - 'source': {item.get('source', '?')} -> 'target': {item.get('target', '?')} "
                f"(relationship: {item.get('relationship', '?')})"
                for item in results.get("relations", [])
            ]
        )
        context = MEM0_GRAPH_CONTEXT_TEMPLATE.format(
            user_id=user_id, memories=memory, relations=graph
        )
    else:
        context = MEM0_CONTEXT_TEMPLATE.format(user_id=user_id, memories=memory)
    duration_ms = (time() - start) * 1000
    return context, duration_ms


def memobase_search(client, query, user_id, top_k):
    start = time()
    context = client.search(query=query, user_id=user_id, top_k=top_k)
    duration_ms = (time() - start) * 1000
    return context, duration_ms


def memos_search(client, user_id, query, top_k):
    start = time()
    results = client.search(query=query, user_id=user_id, top_k=top_k)
    search_memories = (
            "\n".join(item["memory"] for cube in results["text_mem"] for item in cube["memories"])
<<<<<<< HEAD
            + f"\n{results['pref_mem']}"
=======
            + f"\n{results['pref_string']}"
>>>>>>> 0fda336a
    )
    context = MEMOS_CONTEXT_TEMPLATE.format(user_id=user_id, memories=search_memories)

    duration_ms = (time() - start) * 1000
    return context, duration_ms


def supermemory_search(client, query, user_id, top_k):
    start = time()
    context = client.search(query, user_id, top_k)
    duration_ms = (time() - start) * 1000
    return context, duration_ms


def memu_search(client, query, user_id, top_k):
    start = time()
    results = client.search(query, user_id, top_k)
    context = "\n".join(results)
    duration_ms = (time() - start) * 1000
    return context, duration_ms


def memos_api_online_search(client, query, user_id, top_k):
    start = time()
    results = client.search(query, user_id, top_k)
    context = "\n".join(item['memory'] for cube in results['text_mem'] for item in cube['memories'])
    duration_ms = (time() - start) * 1000
    return context, duration_ms


def build_jsonl_index(jsonl_path):
    """
    Scan the JSONL file once to build a mapping: {key: file_offset}.
    Assumes each line is a JSON object with a single key-value pair.
    """
    index = {}
    with open(jsonl_path, encoding="utf-8") as f:
        while True:
            offset = f.tell()
            line = f.readline()
            if not line:
                break
            key = next(iter(json.loads(line).keys()))
            index[key] = offset
    return index


def load_context_by_id(jsonl_path, offset):
    with open(jsonl_path, encoding="utf-8") as f:
        f.seek(offset)
        item = json.loads(f.readline())
        return next(iter(item.values()))


def load_rows(csv_path):
    with open(csv_path, newline="", encoding="utf-8") as csvfile:
        reader = csv.DictReader(csvfile)
        for _, row in enumerate(reader, start=1):
            row_data = {}
            for column_name, value in row.items():
                row_data[column_name] = value
            yield row_data


def load_rows_with_context(csv_path, jsonl_path):
    jsonl_index = build_jsonl_index(jsonl_path)

    with open(csv_path, newline="", encoding="utf-8") as csvfile:
        reader = csv.DictReader(csvfile)
        prev_sid = None
        prev_context = None

        for _, row in enumerate(reader, start=1):
            row_data = {}
            for column_name, value in row.items():
                row_data[column_name] = value

            sid = row_data["shared_context_id"]
            if sid != prev_sid:
                current_context = load_context_by_id(jsonl_path, jsonl_index[sid])

                prev_sid = sid
                prev_context = current_context
            else:
                current_context = prev_context

            yield row_data, current_context


def count_csv_rows(csv_path):
    with open(csv_path, newline="", encoding="utf-8") as f:
        return sum(1 for _ in f) - 1


def process_user(row_data, conv_idx, frame, version, top_k=20):
    persona_id = row_data["persona_id"]
    question_id = row_data["question_id"]
    question_type = row_data["question_type"]
    topic = row_data["topic"]
    question = row_data["user_question_or_message"]
    correct_answer = row_data["correct_answer"]
    all_options = row_data["all_options"]
    user_id = f"pm_exper_user_{conv_idx}_{version}"
    print(f"\n🔍 Processing conversation {conv_idx} for user {user_id}...")

    search_results = defaultdict(list)
    print("\n" + "-" * 80)
    print(f"🔎 [{conv_idx + 1}/589] Processing conversation {conv_idx}")
    print(f"❓ Question: {question}")
    print(f"🗂️  Options: {all_options}")
    print(f"🏷️  Type: {question_type}")
    print("-" * 80)

    existing_results, exists = load_existing_results(frame, version, conv_idx)
    if exists:
        print(f"♻️  Using existing results for conversation {conv_idx}")
        return existing_results

    if frame == "zep":
        from utils.client import ZepClient

        client = ZepClient()
        print("🔌 Using Zep client for search...")
        context, duration_ms = zep_search(client, user_id, question)

    elif frame == "mem0" or frame == "mem0-graph":
        from utils.client import Mem0Client

        client = Mem0Client(enable_graph="graph" in frame)
        print("🔌 Using Mem0 API client for search...")
        context, duration_ms = mem0_search(client, question, user_id, top_k)
    elif frame == "memos-api":
        from utils.client import MemosApiClient

        client = MemosApiClient()
        print("🔌 Using Memos API client for search...")
        context, duration_ms = memos_search(client, user_id, question, top_k=top_k)
    elif frame == "supermemory":
        from utils.client import SupermemoryClient

        client = SupermemoryClient()
        print("🔌 Using supermemory client for search...")
        context, duration_ms = supermemory_search(client, question, user_id, top_k)
    elif frame == "memu":
        from utils.client import MemuClient

        client = MemuClient()
        print("🔌 Using memu client for search...")
        context, duration_ms = memu_search(client, question, user_id, top_k)
    elif frame == "memobase":
        from utils.client import MemobaseClient

        client = MemobaseClient()
        print("🔌 Using Memobase client for search...")
        context, duration_ms = memobase_search(client, question, user_id, top_k)
    elif frame == "memos-api-online":
        from utils.client import MemosApiOnlineClient
        client = MemosApiOnlineClient()
        print("🔌 Using memos-api-online client for search...")
<<<<<<< HEAD
        context, duration_ms = memos_api_online_search(client, question, user_id, top_k)
=======
        context, duration_ms = memos_search(client, question, user_id, top_k)
>>>>>>> 0fda336a

    search_results[user_id].append(
        {
            "user_id": user_id,
            "question": question,
            "category": question_type,
            "persona_id": persona_id,
            "question_id": question_id,
            "all_options": all_options,
            "topic": topic,
            "golden_answer": correct_answer,
            "search_context": context,
            "search_duration_ms": duration_ms,
        }
    )

    os.makedirs(f"results/pm/{frame}-{version}/tmp", exist_ok=True)
    with open(
            f"results/pm/{frame}-{version}/tmp/{frame}_pm_search_results_{conv_idx}.json", "w"
    ) as f:
        json.dump(search_results, f, indent=4)
    print(f"💾 Search results for conversation {conv_idx} saved...")
    print("-" * 80)

    return search_results


def load_existing_results(frame, version, group_idx):
    result_path = f"results/pm/{frame}-{version}/tmp/{frame}_pm_search_results_{group_idx}.json"
    if os.path.exists(result_path):
        try:
            with open(result_path) as f:
                return json.load(f), True
        except Exception as e:
            print(f"❌ Error loading existing results for group {group_idx}: {e}")
    return {}, False


def main(frame, version, top_k=20, num_workers=2):
    print("\n" + "=" * 80)
    print(f"🔍 PERSONAMEM SEARCH - {frame.upper()} v{version}".center(80))
    print("=" * 80)

    question_csv_path = "data/personamem/questions_32k copy.csv"
    context_jsonl_path = "data/personamem/shared_contexts_32k.jsonl"
    total_rows = count_csv_rows(question_csv_path)

    print(f"📚 Loaded PersonaMem dataset from {question_csv_path} and {context_jsonl_path}")
    print(f"📊 Total conversations: {total_rows}")
    print(f"⚙️  Search parameters: top_k={top_k}, workers={num_workers}")
    print("-" * 80)

    all_search_results = defaultdict(list)
    start_time = datetime.now()

    all_data = list(load_rows_with_context(question_csv_path, context_jsonl_path))
    with ThreadPoolExecutor(max_workers=num_workers) as executor:
        future_to_idx = {
            executor.submit(
                process_user,
                row_data=row_data,
                version=version,
                conv_idx=idx,
                frame=frame,
            ): idx
            for idx, (row_data, _) in enumerate(all_data)
        }

        for future in tqdm(
                as_completed(future_to_idx), total=len(future_to_idx), desc="Processing conversations"
        ):
            idx = future_to_idx[future]
            try:
                search_results = future.result()
                for user_id, results in search_results.items():
                    all_search_results[user_id].extend(results)
                print(f"✅ Conversation {idx} processed successfully.")
            except Exception as exc:
                print(f"\n❌ Conversation {idx} generated an exception: {exc}")

    end_time = datetime.now()
    elapsed_time = end_time - start_time
    elapsed_time_str = str(elapsed_time).split(".")[0]

    print("\n" + "=" * 80)
    print("✅ SEARCH COMPLETE".center(80))
    print("=" * 80)
    print(f"⏱️  Total time taken to search {total_rows} users: {elapsed_time_str}")
    print(f"🔄 Framework: {frame} | Version: {version} | Workers: {num_workers}")

    with open(f"results/pm/{frame}-{version}/{frame}_pm_search_results.json", "w") as f:
        json.dump(dict(all_search_results), f, indent=4)
    print(f"📁 Results saved to: mresults/pm/{frame}-{version}/{frame}_pm_search_results.json")
    print("=" * 80 + "\n")


if __name__ == "__main__":
    parser = argparse.ArgumentParser(description="PersonaMem Search Script")
    parser.add_argument("--lib", type=str,
                        choices=["memos-api-online", "mem0", "mem0_graph", "memos-api", "memobase", "memu",
                                 "supermemory"],
                        default='memos-api')
    parser.add_argument("--version", type=str, default="0925", help="Version of the evaluation framework.")
    parser.add_argument("--top_k", type=int, default=20, help="Number of top results to retrieve from the search.")
    parser.add_argument("--workers", type=int, default=3, help="Number of parallel workers for processing users.")

    args = parser.parse_args()

    main(frame=args.lib, version=args.version, top_k=args.top_k, num_workers=args.workers)<|MERGE_RESOLUTION|>--- conflicted
+++ resolved
@@ -8,6 +8,7 @@
 from datetime import datetime
 from time import time
 from tqdm import tqdm
+
 
 sys.path.append(os.path.dirname(os.path.dirname(os.path.abspath(__file__))))
 
@@ -81,11 +82,7 @@
     results = client.search(query=query, user_id=user_id, top_k=top_k)
     search_memories = (
             "\n".join(item["memory"] for cube in results["text_mem"] for item in cube["memories"])
-<<<<<<< HEAD
-            + f"\n{results['pref_mem']}"
-=======
             + f"\n{results['pref_string']}"
->>>>>>> 0fda336a
     )
     context = MEMOS_CONTEXT_TEMPLATE.format(user_id=user_id, memories=search_memories)
 
@@ -104,14 +101,6 @@
     start = time()
     results = client.search(query, user_id, top_k)
     context = "\n".join(results)
-    duration_ms = (time() - start) * 1000
-    return context, duration_ms
-
-
-def memos_api_online_search(client, query, user_id, top_k):
-    start = time()
-    results = client.search(query, user_id, top_k)
-    context = "\n".join(item['memory'] for cube in results['text_mem'] for item in cube['memories'])
     duration_ms = (time() - start) * 1000
     return context, duration_ms
 
@@ -245,11 +234,7 @@
         from utils.client import MemosApiOnlineClient
         client = MemosApiOnlineClient()
         print("🔌 Using memos-api-online client for search...")
-<<<<<<< HEAD
-        context, duration_ms = memos_api_online_search(client, question, user_id, top_k)
-=======
         context, duration_ms = memos_search(client, question, user_id, top_k)
->>>>>>> 0fda336a
 
     search_results[user_id].append(
         {
