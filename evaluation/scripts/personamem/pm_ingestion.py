import argparse
import csv
import json
import os
import sys
import time

from concurrent.futures import ThreadPoolExecutor, as_completed
from datetime import datetime

from tqdm import tqdm

sys.path.append(os.path.dirname(os.path.dirname(os.path.abspath(__file__))))


def ingest_session(session, user_id, session_id, frame, client):
    messages = []
    if frame == "zep":
        pass
    elif "mem0" in frame:
        for idx, msg in enumerate(session):
            messages.append({"role": msg["role"], "content": msg["content"][:8000]})
            print(
                f"[{frame}] 📝 Session [{session_id}: [{idx + 1}/{len(session)}] Ingesting message: {msg['role']} - {msg['content'][:50]}..."
            )
        timestamp_add = int(time.time() * 100)
        client.add(messages=messages, user_id=user_id, timestamp=timestamp_add, batch_size=10)
        print(f"[{frame}] ✅ Session [{session_id}]: Ingested {len(messages)} messages")
    elif frame == "memos-api":
        client.add(messages=session, user_id=user_id, conv_id=session_id, batch_size=10)
        print(f"[{frame}] ✅ Session [{session_id}]: Ingested {len(session)} messages")
    elif frame == "memobase":
        for _idx, msg in enumerate(session):
            if msg["role"] != "system":
                messages.append(
                    {
                        "role": msg["role"],
                        "content": msg["content"],
                        "created_at": datetime.now().isoformat(),
                    }
                )
        client.add(messages, user_id, batch_size=10)
        print(f"[{frame}] ✅ Session [{session_id}]: Ingested {len(messages)} messages")
    elif frame == "supermemory":
        for _idx, msg in enumerate(session):
            messages.append(
                {
                    "role": msg["role"],
                    "content": msg["content"][:8000],
                    "chat_time": datetime.now().astimezone().isoformat(),
                }
            )
        client.add(messages, user_id)
    elif frame == "memu":
        for _idx, msg in enumerate(session):
            messages.append({"role": msg["role"], "content": msg["content"]})
        client.add(messages, user_id, datetime.now().astimezone().isoformat())
    elif frame == "memos-api-online":
        client.add(messages, user_id, session_id, batch_size=10)


def build_jsonl_index(jsonl_path):
    """
    Scan the JSONL file once to build a mapping: {key: file_offset}.
    Assumes each line is a JSON object with a single key-value pair.
    """
    index = {}
    with open(jsonl_path, encoding="utf-8") as f:
        while True:
            offset = f.tell()
            line = f.readline()
            if not line:
                break
            key = next(iter(json.loads(line).keys()))
            index[key] = offset
    return index


def load_context_by_id(jsonl_path, offset):
    with open(jsonl_path, encoding="utf-8") as f:
        f.seek(offset)
        item = json.loads(f.readline())
        return next(iter(item.values()))


def load_rows(csv_path):
    with open(csv_path, newline="", encoding="utf-8") as csvfile:
        reader = csv.DictReader(csvfile)
        for _, row in enumerate(reader, start=1):
            row_data = {}
            for column_name, value in row.items():
                row_data[column_name] = value
            yield row_data


def load_rows_with_context(csv_path, jsonl_path):
    jsonl_index = build_jsonl_index(jsonl_path)

    with open(csv_path, newline="", encoding="utf-8") as csvfile:
        reader = csv.DictReader(csvfile)
        prev_sid = None
        prev_context = None
        for _, row in enumerate(reader, start=1):
            row_data = {}
            for column_name, value in row.items():
                row_data[column_name] = value

            sid = row_data["shared_context_id"]
            if sid != prev_sid:
                current_context = load_context_by_id(jsonl_path, jsonl_index[sid])
                prev_sid = sid
                prev_context = current_context
            else:
                current_context = prev_context
            yield row_data, current_context


def count_csv_rows(csv_path):
    with open(csv_path, newline="", encoding="utf-8") as f:
        return sum(1 for _ in f) - 1


def ingest_conv(row_data, context, version, conv_idx, frame, success_records, f):
    if str(conv_idx) in success_records:
        print(f"✅ Conversation {conv_idx} already ingested, skipping...")
        return conv_idx

    end_index_in_shared_context = row_data["end_index_in_shared_context"]
    context = context[: int(end_index_in_shared_context)]
    user_id = f"pm_exper_user_{conv_idx}_{version}"
    print(f"👤 User ID: {user_id}")
    print("\n" + "=" * 80)
    print(f"🔄 INGESTING CONVERSATION {conv_idx}".center(80))
    print("=" * 80)

    if frame == "zep":
        from utils.client import ZepClient

        client = ZepClient()
        print("🔌 Using Zep client for ingestion...")
        client.user.delete(user_id)
        print(f"🗑️  Deleted existing user {user_id} from Zep memory...")
        client.user.add(user_id=user_id)
        print(f"➕ Added user {user_id} to Zep memory...")
    elif frame == "mem0" or frame == "mem0_graph":
        from utils.client import Mem0Client

        client = Mem0Client(enable_graph="graph" in frame)
        print("🔌 Using Mem0 client for ingestion...")
        client.client.delete_all(user_id=user_id)
        print(f"🗑️  Deleted existing memories for user {user_id}...")
    elif frame == "memos-api":
        from utils.client import MemosApiClient

        client = MemosApiClient()
    elif frame == "memobase":
        from utils.client import MemobaseClient

        client = MemobaseClient()
<<<<<<< HEAD
        client.delete_user(user_id)
=======
>>>>>>> 0fda336a
    elif frame == "supermemory":
        from utils.client import SupermemoryClient

        client = SupermemoryClient()
    elif frame == "memu":
        from utils.client import MemuClient

        client = MemuClient()
    elif frame == "memos-api-online":
        from utils.client import MemosApiOnlineClient
<<<<<<< HEAD

        client = MemosApiOnlineClient()
    ingest_session(session=context, user_id=user_id, session_id=conv_idx, frame=frame, client=client)
    print(f"✅ Ingestion of conversation {conv_idx} completed")
    print("=" * 80)
=======

        client = MemosApiOnlineClient()

    try:
        ingest_session(session=context, user_id=user_id, session_id=conv_idx, frame=frame, client=client)
        print(f"✅ Ingestion of conversation {conv_idx} completed")
        print("=" * 80)

        f.write(f"{conv_idx}\n")
        f.flush()
        return conv_idx
    except Exception as e:
        print(f"❌ Error ingesting conversation {conv_idx}: {e}")
        raise

>>>>>>> 0fda336a

def main(frame, version, num_workers=2, clear=False):
    os.makedirs(f"results/pm/{frame}-{version}/", exist_ok=True)
    record_file = f"results/pm/{frame}-{version}/success_records.txt"

    if clear:
        if os.path.exists(record_file):
            os.remove(record_file)
            print("🧹 Cleared progress records")

    print("\n" + "=" * 80)
    print(f"🚀 PERSONAMEM INGESTION - {frame.upper()} v{version}".center(80))
    print("=" * 80)

    question_csv_path = "data/personamem/questions_32k.csv"
    context_jsonl_path = "data/personamem/shared_contexts_32k.jsonl"
    total_rows = count_csv_rows(question_csv_path)

    print(f"📚 Loaded PersonaMem dataset from {question_csv_path} and {context_jsonl_path}")
    print("-" * 80)

    success_records = set()
    if os.path.exists(record_file):
        with open(record_file, "r") as f:
            success_records = set(line.strip() for line in f)
        print(f"📊 Found {len(success_records)} completed conversations, {total_rows - len(success_records)} remaining")

    start_time = datetime.now()
    all_data = list(load_rows_with_context(question_csv_path, context_jsonl_path))

    pending_data = [(idx, row_data, context) for idx, (row_data, context) in enumerate(all_data)
                    if str(idx) not in success_records]

    if not pending_data:
        print("✅ All conversations have been processed!")
        return

    print(f"🔄 Processing {len(pending_data)} conversations...")

    with ThreadPoolExecutor(max_workers=num_workers) as executor, open(record_file, "a") as f:
        futures = []
        for idx, row_data, context in pending_data:
            future = executor.submit(
                ingest_conv,
                row_data=row_data,
                context=context,
                version=version,
                conv_idx=idx,
                frame=frame,
                success_records=success_records,
                f=f
            )
            futures.append(future)

        completed_count = 0
        for future in tqdm(
<<<<<<< HEAD
                as_completed(future_to_idx), total=len(future_to_idx), desc="Processing conversations"
=======
                as_completed(futures), total=len(futures), desc="Processing conversations"
>>>>>>> 0fda336a
        ):
            try:
                result = future.result()
                completed_count += 1
            except Exception as exc:
                print(f"\n❌ Conversation generated an exception: {exc}")

    end_time = datetime.now()
    elapsed_time = end_time - start_time
    elapsed_time_str = str(elapsed_time).split(".")[0]

    print("\n" + "=" * 80)
    print("✅ INGESTION COMPLETE".center(80))
    print("=" * 80)
    print(f"⏱️  Total time taken to ingest {total_rows} rows: {elapsed_time_str}")
    print(f"🔄 Framework: {frame} | Version: {version} | Workers: {num_workers}")
    print(f"📈 Processed: {len(success_records) + completed_count}/{total_rows} conversations")
    print("=" * 80 + "\n")


if __name__ == "__main__":
    parser = argparse.ArgumentParser(description="PersonaMem Ingestion Script")
    parser.add_argument("--lib", type=str,
                        choices=["memos-api-online", "mem0", "mem0_graph", "memos-api", "memobase", "memu",
                                 "supermemory", "zep"],
                        default='memos-api')
<<<<<<< HEAD
    parser.add_argument("--version", type=str, default="0925-1", help="Version of the evaluation framework.")
    parser.add_argument("--workers", type=int, default=3, help="Number of parallel workers for processing users.")
=======
    parser.add_argument("--version", type=str, default="default", help="Version of the evaluation framework.")
    parser.add_argument("--workers", type=int, default=3, help="Number of parallel workers for processing users.")
    parser.add_argument("--clear", action="store_true", help="Clear progress and start fresh")
>>>>>>> 0fda336a
    args = parser.parse_args()

    main(frame=args.lib, version=args.version, num_workers=args.workers, clear=args.clear)<|MERGE_RESOLUTION|>--- conflicted
+++ resolved
@@ -157,10 +157,6 @@
         from utils.client import MemobaseClient
 
         client = MemobaseClient()
-<<<<<<< HEAD
-        client.delete_user(user_id)
-=======
->>>>>>> 0fda336a
     elif frame == "supermemory":
         from utils.client import SupermemoryClient
 
@@ -171,13 +167,6 @@
         client = MemuClient()
     elif frame == "memos-api-online":
         from utils.client import MemosApiOnlineClient
-<<<<<<< HEAD
-
-        client = MemosApiOnlineClient()
-    ingest_session(session=context, user_id=user_id, session_id=conv_idx, frame=frame, client=client)
-    print(f"✅ Ingestion of conversation {conv_idx} completed")
-    print("=" * 80)
-=======
 
         client = MemosApiOnlineClient()
 
@@ -193,7 +182,6 @@
         print(f"❌ Error ingesting conversation {conv_idx}: {e}")
         raise
 
->>>>>>> 0fda336a
 
 def main(frame, version, num_workers=2, clear=False):
     os.makedirs(f"results/pm/{frame}-{version}/", exist_ok=True)
@@ -250,11 +238,7 @@
 
         completed_count = 0
         for future in tqdm(
-<<<<<<< HEAD
-                as_completed(future_to_idx), total=len(future_to_idx), desc="Processing conversations"
-=======
                 as_completed(futures), total=len(futures), desc="Processing conversations"
->>>>>>> 0fda336a
         ):
             try:
                 result = future.result()
@@ -281,14 +265,9 @@
                         choices=["memos-api-online", "mem0", "mem0_graph", "memos-api", "memobase", "memu",
                                  "supermemory", "zep"],
                         default='memos-api')
-<<<<<<< HEAD
-    parser.add_argument("--version", type=str, default="0925-1", help="Version of the evaluation framework.")
-    parser.add_argument("--workers", type=int, default=3, help="Number of parallel workers for processing users.")
-=======
     parser.add_argument("--version", type=str, default="default", help="Version of the evaluation framework.")
     parser.add_argument("--workers", type=int, default=3, help="Number of parallel workers for processing users.")
     parser.add_argument("--clear", action="store_true", help="Clear progress and start fresh")
->>>>>>> 0fda336a
     args = parser.parse_args()
 
     main(frame=args.lib, version=args.version, num_workers=args.workers, clear=args.clear)