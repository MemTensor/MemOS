import argparse
import csv
import json
import os
import sys
import time

from concurrent.futures import ThreadPoolExecutor, as_completed
from datetime import datetime

from tqdm import tqdm

sys.path.append(os.path.dirname(os.path.dirname(os.path.abspath(__file__))))


def ingest_session(session, user_id, session_id, frame, client):
    messages = []
    if frame == "zep":
        pass
    elif "mem0" in frame:
        for idx, msg in enumerate(session):
            messages.append({"role": msg["role"], "content": msg["content"][:8000]})
            print(
                f"[{frame}] 📝 Session [{session_id}: [{idx + 1}/{len(session)}] Ingesting message: {msg['role']} - {msg['content'][:50]}..."
            )
        timestamp_add = int(time.time() * 100)
        client.add(messages=messages, user_id=user_id, timestamp=timestamp_add, batch_size=10)
        print(f"[{frame}] ✅ Session [{session_id}]: Ingested {len(messages)} messages")
    elif frame == "memos-api":
        client.add(messages=session, user_id=user_id, conv_id=session_id, batch_size=10)
        print(f"[{frame}] ✅ Session [{session_id}]: Ingested {len(session)} messages")
    elif frame == "memobase":
        for _idx, msg in enumerate(session):
            if msg["role"] != "system":
                messages.append(
                    {
                        "role": msg["role"],
                        "content": msg["content"],
                        "created_at": datetime.now().isoformat(),
                    }
                )
        client.add(messages, user_id, batch_size=10)
        print(f"[{frame}] ✅ Session [{session_id}]: Ingested {len(messages)} messages")
    elif frame == "supermemory":
        for _idx, msg in enumerate(session):
            messages.append(
                {
                    "role": msg["role"],
                    "content": msg["content"][:8000],
                    "chat_time": datetime.now().astimezone().isoformat(),
                }
            )
        client.add(messages, user_id)
    elif frame == "memu":
        for _idx, msg in enumerate(session):
            messages.append({"role": msg["role"], "content": msg["content"]})
        client.add(messages, user_id, datetime.now().astimezone().isoformat())
    elif frame == "memos-api-online":
        client.add(messages, user_id, session_id, batch_size=10)


def build_jsonl_index(jsonl_path):
    """
    Scan the JSONL file once to build a mapping: {key: file_offset}.
    Assumes each line is a JSON object with a single key-value pair.
    """
    index = {}
    with open(jsonl_path, encoding="utf-8") as f:
        while True:
            offset = f.tell()
            line = f.readline()
            if not line:
                break
            key = next(iter(json.loads(line).keys()))
            index[key] = offset
    return index


def load_context_by_id(jsonl_path, offset):
    with open(jsonl_path, encoding="utf-8") as f:
        f.seek(offset)
        item = json.loads(f.readline())
        return next(iter(item.values()))


def load_rows(csv_path):
    with open(csv_path, newline="", encoding="utf-8") as csvfile:
        reader = csv.DictReader(csvfile)
        for _, row in enumerate(reader, start=1):
            row_data = {}
            for column_name, value in row.items():
                row_data[column_name] = value
            yield row_data


def load_rows_with_context(csv_path, jsonl_path):
    jsonl_index = build_jsonl_index(jsonl_path)

    with open(csv_path, newline="", encoding="utf-8") as csvfile:
        reader = csv.DictReader(csvfile)
        prev_sid = None
        prev_context = None
        for _, row in enumerate(reader, start=1):
            row_data = {}
            for column_name, value in row.items():
                row_data[column_name] = value

            sid = row_data["shared_context_id"]
            if sid != prev_sid:
                current_context = load_context_by_id(jsonl_path, jsonl_index[sid])
                prev_sid = sid
                prev_context = current_context
            else:
                current_context = prev_context
            yield row_data, current_context


def count_csv_rows(csv_path):
    with open(csv_path, newline="", encoding="utf-8") as f:
        return sum(1 for _ in f) - 1


def ingest_conv(row_data, context, version, conv_idx, frame, success_records, f):
    if str(conv_idx) in success_records:
        print(f"✅ Conversation {conv_idx} already ingested, skipping...")
        return conv_idx

    end_index_in_shared_context = row_data["end_index_in_shared_context"]
    context = context[: int(end_index_in_shared_context)]
    user_id = f"pm_exper_user_{conv_idx}_{version}"
    print(f"👤 User ID: {user_id}")
    print("\n" + "=" * 80)
    print(f"🔄 INGESTING CONVERSATION {conv_idx}".center(80))
    print("=" * 80)

    if frame == "zep":
        from utils.client import ZepClient

        client = ZepClient()
        print("🔌 Using Zep client for ingestion...")
        client.user.delete(user_id)
        print(f"🗑️  Deleted existing user {user_id} from Zep memory...")
        client.user.add(user_id=user_id)
        print(f"➕ Added user {user_id} to Zep memory...")
    elif frame == "mem0" or frame == "mem0_graph":
        from utils.client import Mem0Client

        client = Mem0Client(enable_graph="graph" in frame)
        print("🔌 Using Mem0 client for ingestion...")
        client.client.delete_all(user_id=user_id)
        print(f"🗑️  Deleted existing memories for user {user_id}...")
    elif frame == "memos-api":
        from utils.client import MemosApiClient

        client = MemosApiClient()
    elif frame == "memobase":
        from utils.client import MemobaseClient

        client = MemobaseClient()
    elif frame == "supermemory":
        from utils.client import SupermemoryClient

        client = SupermemoryClient()
    elif frame == "memu":
        from utils.client import MemuClient

        client = MemuClient()
    elif frame == "memos-api-online":
        from utils.client import MemosApiOnlineClient

        client = MemosApiOnlineClient()

    try:
<<<<<<< HEAD
        ingest_session(session=context, user_id=user_id, session_id=conv_idx, frame=frame, client=client)
=======
        ingest_session(
            session=context, user_id=user_id, session_id=conv_idx, frame=frame, client=client
        )
>>>>>>> aa808632
        print(f"✅ Ingestion of conversation {conv_idx} completed")
        print("=" * 80)

        f.write(f"{conv_idx}\n")
        f.flush()
        return conv_idx
    except Exception as e:
        print(f"❌ Error ingesting conversation {conv_idx}: {e}")
        raise


def main(frame, version, num_workers=2, clear=False):
    os.makedirs(f"results/pm/{frame}-{version}/", exist_ok=True)
    record_file = f"results/pm/{frame}-{version}/success_records.txt"

<<<<<<< HEAD
    if clear:
        if os.path.exists(record_file):
            os.remove(record_file)
            print("🧹 Cleared progress records")
=======
    if clear and os.path.exists(record_file):
        os.remove(record_file)
        print("🧹 Cleared progress records")
>>>>>>> aa808632

    print("\n" + "=" * 80)
    print(f"🚀 PERSONAMEM INGESTION - {frame.upper()} v{version}".center(80))
    print("=" * 80)

    question_csv_path = "data/personamem/questions_32k.csv"
    context_jsonl_path = "data/personamem/shared_contexts_32k.jsonl"
    total_rows = count_csv_rows(question_csv_path)

    print(f"📚 Loaded PersonaMem dataset from {question_csv_path} and {context_jsonl_path}")
    print("-" * 80)

    success_records = set()
    if os.path.exists(record_file):
<<<<<<< HEAD
        with open(record_file, "r") as f:
            success_records = set(line.strip() for line in f)
        print(f"📊 Found {len(success_records)} completed conversations, {total_rows - len(success_records)} remaining")
=======
        with open(record_file) as f:
            success_records = {line.strip() for line in f}
        print(
            f"📊 Found {len(success_records)} completed conversations, {total_rows - len(success_records)} remaining"
        )
>>>>>>> aa808632

    start_time = datetime.now()
    all_data = list(load_rows_with_context(question_csv_path, context_jsonl_path))

<<<<<<< HEAD
    pending_data = [(idx, row_data, context) for idx, (row_data, context) in enumerate(all_data)
                    if str(idx) not in success_records]
=======
    pending_data = [
        (idx, row_data, context)
        for idx, (row_data, context) in enumerate(all_data)
        if str(idx) not in success_records
    ]
>>>>>>> aa808632

    if not pending_data:
        print("✅ All conversations have been processed!")
        return

    print(f"🔄 Processing {len(pending_data)} conversations...")

    with ThreadPoolExecutor(max_workers=num_workers) as executor, open(record_file, "a") as f:
        futures = []
        for idx, row_data, context in pending_data:
            future = executor.submit(
                ingest_conv,
                row_data=row_data,
                context=context,
                version=version,
                conv_idx=idx,
                frame=frame,
                success_records=success_records,
<<<<<<< HEAD
                f=f
=======
                f=f,
>>>>>>> aa808632
            )
            futures.append(future)

        completed_count = 0
        for future in tqdm(
<<<<<<< HEAD
                as_completed(futures), total=len(futures), desc="Processing conversations"
        ):
            try:
                result = future.result()
=======
            as_completed(futures), total=len(futures), desc="Processing conversations"
        ):
            try:
                future.result()
>>>>>>> aa808632
                completed_count += 1
            except Exception as exc:
                print(f"\n❌ Conversation generated an exception: {exc}")

    end_time = datetime.now()
    elapsed_time = end_time - start_time
    elapsed_time_str = str(elapsed_time).split(".")[0]

    print("\n" + "=" * 80)
    print("✅ INGESTION COMPLETE".center(80))
    print("=" * 80)
    print(f"⏱️  Total time taken to ingest {total_rows} rows: {elapsed_time_str}")
    print(f"🔄 Framework: {frame} | Version: {version} | Workers: {num_workers}")
    print(f"📈 Processed: {len(success_records) + completed_count}/{total_rows} conversations")
    print("=" * 80 + "\n")


if __name__ == "__main__":
    parser = argparse.ArgumentParser(description="PersonaMem Ingestion Script")
<<<<<<< HEAD
    parser.add_argument("--lib", type=str,
                        choices=["memos-api-online", "mem0", "mem0_graph", "memos-api", "memobase", "memu",
                                 "supermemory", "zep"],
                        default='memos-api')
    parser.add_argument("--version", type=str, default="default", help="Version of the evaluation framework.")
    parser.add_argument("--workers", type=int, default=3, help="Number of parallel workers for processing users.")
=======
    parser.add_argument(
        "--lib",
        type=str,
        choices=[
            "memos-api-online",
            "mem0",
            "mem0_graph",
            "memos-api",
            "memobase",
            "memu",
            "supermemory",
            "zep",
        ],
        default="memos-api",
    )
    parser.add_argument(
        "--version", type=str, default="default", help="Version of the evaluation framework."
    )
    parser.add_argument(
        "--workers", type=int, default=3, help="Number of parallel workers for processing users."
    )
>>>>>>> aa808632
    parser.add_argument("--clear", action="store_true", help="Clear progress and start fresh")
    args = parser.parse_args()

    main(frame=args.lib, version=args.version, num_workers=args.workers, clear=args.clear)<|MERGE_RESOLUTION|>--- conflicted
+++ resolved
@@ -9,6 +9,7 @@
 from datetime import datetime
 
 from tqdm import tqdm
+
 
 sys.path.append(os.path.dirname(os.path.dirname(os.path.abspath(__file__))))
 
@@ -171,13 +172,9 @@
         client = MemosApiOnlineClient()
 
     try:
-<<<<<<< HEAD
-        ingest_session(session=context, user_id=user_id, session_id=conv_idx, frame=frame, client=client)
-=======
         ingest_session(
             session=context, user_id=user_id, session_id=conv_idx, frame=frame, client=client
         )
->>>>>>> aa808632
         print(f"✅ Ingestion of conversation {conv_idx} completed")
         print("=" * 80)
 
@@ -193,16 +190,9 @@
     os.makedirs(f"results/pm/{frame}-{version}/", exist_ok=True)
     record_file = f"results/pm/{frame}-{version}/success_records.txt"
 
-<<<<<<< HEAD
-    if clear:
-        if os.path.exists(record_file):
-            os.remove(record_file)
-            print("🧹 Cleared progress records")
-=======
     if clear and os.path.exists(record_file):
         os.remove(record_file)
         print("🧹 Cleared progress records")
->>>>>>> aa808632
 
     print("\n" + "=" * 80)
     print(f"🚀 PERSONAMEM INGESTION - {frame.upper()} v{version}".center(80))
@@ -217,31 +207,20 @@
 
     success_records = set()
     if os.path.exists(record_file):
-<<<<<<< HEAD
-        with open(record_file, "r") as f:
-            success_records = set(line.strip() for line in f)
-        print(f"📊 Found {len(success_records)} completed conversations, {total_rows - len(success_records)} remaining")
-=======
         with open(record_file) as f:
             success_records = {line.strip() for line in f}
         print(
             f"📊 Found {len(success_records)} completed conversations, {total_rows - len(success_records)} remaining"
         )
->>>>>>> aa808632
 
     start_time = datetime.now()
     all_data = list(load_rows_with_context(question_csv_path, context_jsonl_path))
 
-<<<<<<< HEAD
-    pending_data = [(idx, row_data, context) for idx, (row_data, context) in enumerate(all_data)
-                    if str(idx) not in success_records]
-=======
     pending_data = [
         (idx, row_data, context)
         for idx, (row_data, context) in enumerate(all_data)
         if str(idx) not in success_records
     ]
->>>>>>> aa808632
 
     if not pending_data:
         print("✅ All conversations have been processed!")
@@ -260,27 +239,16 @@
                 conv_idx=idx,
                 frame=frame,
                 success_records=success_records,
-<<<<<<< HEAD
-                f=f
-=======
                 f=f,
->>>>>>> aa808632
             )
             futures.append(future)
 
         completed_count = 0
         for future in tqdm(
-<<<<<<< HEAD
-                as_completed(futures), total=len(futures), desc="Processing conversations"
-        ):
-            try:
-                result = future.result()
-=======
             as_completed(futures), total=len(futures), desc="Processing conversations"
         ):
             try:
                 future.result()
->>>>>>> aa808632
                 completed_count += 1
             except Exception as exc:
                 print(f"\n❌ Conversation generated an exception: {exc}")
@@ -300,14 +268,6 @@
 
 if __name__ == "__main__":
     parser = argparse.ArgumentParser(description="PersonaMem Ingestion Script")
-<<<<<<< HEAD
-    parser.add_argument("--lib", type=str,
-                        choices=["memos-api-online", "mem0", "mem0_graph", "memos-api", "memobase", "memu",
-                                 "supermemory", "zep"],
-                        default='memos-api')
-    parser.add_argument("--version", type=str, default="default", help="Version of the evaluation framework.")
-    parser.add_argument("--workers", type=int, default=3, help="Number of parallel workers for processing users.")
-=======
     parser.add_argument(
         "--lib",
         type=str,
@@ -329,7 +289,6 @@
     parser.add_argument(
         "--workers", type=int, default=3, help="Number of parallel workers for processing users."
     )
->>>>>>> aa808632
     parser.add_argument("--clear", action="store_true", help="Clear progress and start fresh")
     args = parser.parse_args()
 
