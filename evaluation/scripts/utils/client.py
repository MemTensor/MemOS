--- conflicted
+++ resolved
@@ -182,11 +182,8 @@
                 "conversation_id": "",
                 "top_k": top_k,
                 "mode": os.getenv("SEARCH_MODE", "fast"),
-<<<<<<< HEAD
-=======
                 "include_preference": True,
                 "pref_top_k": 6,
->>>>>>> 65a2daf0
             },
             ensure_ascii=False,
         )
@@ -237,11 +234,8 @@
                 "user_id": user_id,
                 "memory_limit_number": top_k,
                 "mode": os.getenv("SEARCH_MODE", "fast"),
-<<<<<<< HEAD
-=======
                 "include_preference": True,
                 "pref_top_k": 6,
->>>>>>> 65a2daf0
             }
         )
 
