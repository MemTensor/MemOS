--- conflicted
+++ resolved
@@ -46,10 +46,6 @@
             conversation = conversation + irre_300
 
         start_time_add = time.monotonic()
-<<<<<<< HEAD
-        if conversation:
-            mem_client.add(messages=conversation, user_id=user_id, conv_id=None, batch_size=2)
-=======
 
         for idx, _ in enumerate(conversation[::2]):
             msg_idx = idx * 2
@@ -65,7 +61,6 @@
                 f.write(f"{record_id}\n")
                 f.flush()
 
->>>>>>> 0fda336a
         end_time_add = time.monotonic()
         add_duration = end_time_add - start_time_add
 
@@ -229,13 +224,6 @@
         return
 
     from utils.client import MemosApiClient, MemosApiOnlineClient
-<<<<<<< HEAD
-
-    if args.lib == "memos-api":
-        mem_client = MemosApiClient()
-    elif args.lib == "memos-api-online":
-        mem_client = MemosApiOnlineClient()
-=======
 
     if args.lib == "memos-api":
         mem_client = MemosApiClient()
@@ -251,7 +239,6 @@
             for i in f.readlines():
                 success_records.add(i.strip())
         print(f"Loaded {len(success_records)} records.")
->>>>>>> 0fda336a
 
     if args.mode == "add":
         print(f"Running in 'add' mode. Ingesting memories from '{args.input}'...")
