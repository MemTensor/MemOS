--- conflicted
+++ resolved
@@ -18,12 +18,6 @@
 
 sys.path.insert(0, ROOT_DIR)
 sys.path.insert(0, EVAL_SCRIPTS_DIR)
-<<<<<<< HEAD
-
-from utils.client import MemosApiClient
-
-=======
->>>>>>> f7a229fd
 load_dotenv()
 OPENAI_API_KEY = os.getenv("OPENAI_API_KEY")
 BASE_URL = os.getenv("OPENAI_BASE_URL")
@@ -156,20 +150,7 @@
         response = openai_client.chat.completions.create(model=MODEL_NAME, messages=messages)
         assistant_response = response.choices[0].message.content
         original_data["response"] = assistant_response
-<<<<<<< HEAD
         
-=======
-
-        metrics_dict.update(
-            {
-                "search_memories_duration_seconds": search_memories_duration,
-                "memory_tokens_used": memory_tokens_used,
-                "retrieved_memories_text": memories_str,
-            }
-        )
-        original_data["metrics"] = metrics_dict
-
->>>>>>> f7a229fd
         return original_data
 
     except Exception as e:
@@ -220,13 +201,9 @@
         print(f"Error: Input file '{args.input}' not found")
         return
 
-<<<<<<< HEAD
-    mem_client = MemosApiClient()
-=======
     from utils.client import memosApiClient
 
     mem_client = memosApiClient()
->>>>>>> f7a229fd
 
     if args.mode == "add":
         print(f"Running in 'add' mode. Ingesting memories from '{args.input}'...")
@@ -283,7 +260,6 @@
         print(f"Running in 'response' mode. Generating responses based on '{args.input}'...")
         print(f"Using {args.max_workers} workers.")
         openai_client = OpenAI(api_key=OPENAI_API_KEY, base_url=BASE_URL)
-<<<<<<< HEAD
         with open(args.output, "w", encoding="utf-8") as outfile, \
              concurrent.futures.ThreadPoolExecutor(max_workers=args.max_workers) as executor:
 
@@ -299,35 +275,6 @@
                     if result:
                         outfile.write(json.dumps(result, ensure_ascii=False) + "\n")
         print(f"\n'response' mode complete! Final results written to '{args.output}'.")
-=======
-        with (
-            open(args.output, "w", encoding="utf-8") as outfile,
-            concurrent.futures.ThreadPoolExecutor(max_workers=args.max_workers) as executor,
-        ):
-            futures = [
-                executor.submit(
-                    process_line_with_id,
-                    (i, line),
-                    mem_client,
-                    openai_client,
-                    args.top_k,
-                    args.lib,
-                    args.version,
-                )
-                for i, line in enumerate(lines)
-            ]
-
-            pbar = tqdm(
-                concurrent.futures.as_completed(futures),
-                total=len(lines),
-                desc="Processing questions...",
-            )
-            for future in pbar:
-                result = future.result()
-                if result:
-                    outfile.write(json.dumps(result, ensure_ascii=False) + "\n")
-        print(f"\n'process' mode complete! Final results written to '{args.output}'.")
->>>>>>> f7a229fd
 
 
 if __name__ == "__main__":
