import argparse
import concurrent.futures
import json
import os
import sys
import time

import tiktoken

from dotenv import load_dotenv
from irrelevant_conv import irre_10, irre_300
from openai import OpenAI
from tqdm import tqdm

ROOT_DIR = os.path.dirname(
    os.path.dirname(os.path.dirname(os.path.dirname(os.path.abspath(__file__))))
)
EVAL_SCRIPTS_DIR = os.path.join(ROOT_DIR, "evaluation", "scripts")

sys.path.insert(0, ROOT_DIR)
sys.path.insert(0, EVAL_SCRIPTS_DIR)
load_dotenv()
OPENAI_API_KEY = os.getenv("OPENAI_API_KEY")
BASE_URL = os.getenv("OPENAI_BASE_URL")
MODEL_NAME = os.getenv("MODEL_NAME", "gpt-4o-mini")
tokenizer = tiktoken.get_encoding("cl100k_base")


def add_memory_for_line(
    line_data: tuple,
    mem_client,
    num_irrelevant_turns: int,
    lib: str,
    version: str,
    success_records,
    f,
) -> dict:
    """
    Adds conversation memory for a single line of data to MemOS and returns the data with a persistent user_id.
    """
    i, line = line_data
    user_id = f"{lib}_user_pref_eval_{i}_{version}"

    try:
        original_data = json.loads(line)
        conversation = original_data.get("conversation", [])

        if num_irrelevant_turns == 10:
            conversation = conversation + irre_10
        elif num_irrelevant_turns == 300:
            conversation = conversation + irre_300

        start_time_add = time.monotonic()

        for idx, _ in enumerate(conversation[::2]):
            msg_idx = idx * 2
<<<<<<< HEAD
            record_id = f"{lib}_user_pref_eval_{i}_{version}_{str(msg_idx)}"
=======
            record_id = f"{lib}_user_pref_eval_{i}_{version}_{msg_idx!s}"
>>>>>>> aa808632

            if record_id not in success_records:
                mem_client.add(
                    messages=conversation[msg_idx : msg_idx + 2],
                    user_id=user_id,
                )
                f.write(f"{record_id}\n")
                f.flush()

        end_time_add = time.monotonic()
        add_duration = end_time_add - start_time_add

        original_data["user_id"] = user_id
        original_data["metrics"] = {"add_memories_duration_seconds": add_duration}
        return original_data

    except Exception as e:
        print(f"Error adding memory for line {i + 1} (user_id: {user_id}): {e}")
        return None


def search_memory_for_line(line_data: tuple, mem_client, top_k_value: int) -> dict:
    """
    Processes a single line of data, searching memory based on the question.
    """
    i, line = line_data
    try:
        original_data = json.loads(line)

        user_id = original_data.get("user_id")
        question = original_data.get("question")
        metrics_dict = original_data.get("metrics", {})

        if not user_id:
            original_data["error"] = (
                "Error: user_id not found in this line. Please run 'add' mode first."
            )
            return original_data
        if not question:
            original_data["error"] = "Question not found in this line."
            return original_data

        start_time_search = time.monotonic()
        relevant_memories = mem_client.search(query=question, user_id=user_id, top_k=top_k_value)
        search_memories_duration = time.monotonic() - start_time_search
        memories_str = relevant_memories

        memory_tokens_used = len(tokenizer.encode(memories_str))

        metrics_dict.update(
            {
                "search_memories_duration_seconds": search_memories_duration,
                "memory_tokens_used": memory_tokens_used,
                "retrieved_memories_text": memories_str,
            }
        )
        original_data["metrics"] = metrics_dict

        return original_data

    except Exception as e:
        user_id_from_data = json.loads(line).get("user_id", "N/A")
        print(f"Error searching memory for line {i + 1} (user_id: {user_id_from_data}): {e}")
        return None


def generate_response_for_line(line_data: tuple, openai_client: OpenAI) -> dict:
    """
    Generates a response for a single line of data using pre-fetched memories.
    """
    i, line = line_data
    try:
        original_data = json.loads(line)

        question = original_data.get("question")
        metrics_dict = original_data.get("metrics", {})
        memories_str = metrics_dict.get("retrieved_memories_text")

        # If an error occurred in 'add' or 'search' mode, just pass the line through
        if original_data.get("error"):
            return original_data

        if not question:
            original_data["error"] = "Question not found in this line."
            return original_data

        # Check for None, as an empty string (no memories found) is a valid result
        if memories_str is None:
            original_data["error"] = (
                "Error: retrieved_memories_text not found in metrics. "
                "Please run 'search' mode first."
            )
            return original_data

        system_prompt = f"You are a helpful AI. Answer the question based on the query and the following memories:\nUser Memories:\n{memories_str}"
        messages = [
            {"role": "system", "content": system_prompt},
            {"role": "user", "content": question},
        ]

        response = openai_client.chat.completions.create(model=MODEL_NAME, messages=messages)
        assistant_response = response.choices[0].message.content
        original_data["response"] = assistant_response

        return original_data

    except Exception as e:
        user_id_from_data = json.loads(line).get("user_id", "N/A")
        print(f"Error generating response for line {i + 1} (user_id: {user_id_from_data}): {e}")
        return None


def main():
    parser = argparse.ArgumentParser(
        description="Process conversations with MemOS. Run 'add', then 'search', then 'response'."
    )
    parser.add_argument(
        "mode",
        choices=["add", "search", "response"],
        help="The mode to run the script in ('add', 'search', or 'response').",
    )
    parser.add_argument("--input", required=True, help="Path to the input JSONL file.")
    parser.add_argument("--output", required=True, help="Path to the output JSONL file.")
    parser.add_argument(
        "--top-k",
        type=int,
        default=10,
        help="Number of memories to retrieve (used in 'search' mode).",
    )
    parser.add_argument(
        "--add-turn",
        type=int,
        choices=[0, 10, 300],
        default=0,
        help="Number of irrelevant turns to add (used in 'add' mode).",
    )
    parser.add_argument(
        "--lib",
        type=str,
        choices=["supermemory"],
        default="supermemory",
        help="Which Supermemory library to use (used in 'add' mode).",
    )
    parser.add_argument(
        "--version",
        type=str,
        default="0929-1",
        help="Version identifier for user_id generation (used in 'add' mode).",
    )
    parser.add_argument(
        "--max-workers", type=int, default=20, help="Maximum number of concurrent workers."
    )

    args = parser.parse_args()

    try:
        with open(args.input, encoding="utf-8") as infile:
            lines = infile.readlines()
    except FileNotFoundError:
        print(f"Error: Input file '{args.input}' not found")
        return

    class SupermemoryClient:
        def __init__(self):
            from supermemory import Supermemory

            self.client = Supermemory(api_key=os.getenv("SUPERMEMORY_API_KEY"))

        def add(self, messages, user_id):
            content = "\n".join([f"{msg['role']}: {msg['content']}" for msg in messages])
            max_retries = 5
            for attempt in range(max_retries):
                try:
                    self.client.memories.add(content=content, container_tag=user_id)
                    break
                except Exception as e:
                    if attempt < max_retries - 1:
                        time.sleep(2**attempt)
                    else:
                        raise e

        def search(self, query, user_id, top_k):
            max_retries = 10
            for attempt in range(max_retries):
                try:
                    results = self.client.search.memories(
                        q=query,
                        container_tag=user_id,
                        threshold=0,
                        rerank=True,
                        rewrite_query=True,
                        limit=top_k,
                    )
                    context = "\n\n".join([r.memory for r in results.results])
                    return context
                except Exception as e:
                    if attempt < max_retries - 1:
                        time.sleep(2**attempt)
                    else:
                        raise e

    mem_client = SupermemoryClient()

    os.makedirs(f"results/prefeval/{args.lib}_{args.version}", exist_ok=True)
    success_records = set()
    record_file = f"results/prefeval/{args.lib}_{args.version}/success_records.txt"
    if os.path.exists(record_file):
        print(f"Loading existing success records from {record_file}...")
        with open(record_file, encoding="utf-8") as f:
            for i in f.readlines():
                success_records.add(i.strip())
        print(f"Loaded {len(success_records)} records.")

    if args.mode == "add":
        print(f"Running in 'add' mode. Ingesting memories from '{args.input}'...")
        print(f"Adding {args.add_turn} irrelevant turns.")
        print(f"Using {args.max_workers} workers.")
        with (
            open(args.output, "w", encoding="utf-8") as outfile,
            concurrent.futures.ThreadPoolExecutor(max_workers=args.max_workers) as executor,
            open(record_file, "a+", encoding="utf-8") as f,
        ):
            futures = [
                executor.submit(
                    add_memory_for_line,
                    (i, line),
                    mem_client,
                    args.add_turn,
                    args.lib,
                    args.version,
                    success_records,
                    f,
                )
                for i, line in enumerate(lines)
            ]

            pbar = tqdm(
                concurrent.futures.as_completed(futures),
                total=len(lines),
                desc="Adding memories...",
            )
            for future in pbar:
                result = future.result()
                if result:
                    outfile.write(json.dumps(result, ensure_ascii=False) + "\n")
        print(f"\n'add' mode complete! Data with user_id written to '{args.output}'.")

    elif args.mode == "search":
        print(f"Running in 'search' mode. Searching memories based on '{args.input}'...")
        print(f"Retrieving top {args.top_k} memories for each query.")
        print(f"Using {args.max_workers} workers.")
        with (
            open(args.output, "w", encoding="utf-8") as outfile,
            concurrent.futures.ThreadPoolExecutor(max_workers=args.max_workers) as executor,
        ):
            futures = [
                executor.submit(search_memory_for_line, (i, line), mem_client, args.top_k)
                for i, line in enumerate(lines)
            ]

            pbar = tqdm(
                concurrent.futures.as_completed(futures),
                total=len(lines),
                desc="Searching memories...",
            )
            for future in pbar:
                result = future.result()
                if result:
                    outfile.write(json.dumps(result, ensure_ascii=False) + "\n")
        print(
            f"\n'search' mode complete! Results with retrieved memories written to '{args.output}'."
        )

    elif args.mode == "response":
        print(f"Running in 'response' mode. Generating responses based on '{args.input}'...")
        print(f"Using {args.max_workers} workers.")
        openai_client = OpenAI(api_key=OPENAI_API_KEY, base_url=BASE_URL)
        with (
            open(args.output, "w", encoding="utf-8") as outfile,
            concurrent.futures.ThreadPoolExecutor(max_workers=args.max_workers) as executor,
        ):
            futures = [
                executor.submit(generate_response_for_line, (i, line), openai_client)
                for i, line in enumerate(lines)
            ]

            pbar = tqdm(
                concurrent.futures.as_completed(futures),
                total=len(lines),
                desc="Generating responses...",
            )
            for future in pbar:
                result = future.result()
                if result:
                    outfile.write(json.dumps(result, ensure_ascii=False) + "\n")
        print(f"\n'response' mode complete! Final results written to '{args.output}'.")


if __name__ == "__main__":
    main()<|MERGE_RESOLUTION|>--- conflicted
+++ resolved
@@ -11,6 +11,7 @@
 from irrelevant_conv import irre_10, irre_300
 from openai import OpenAI
 from tqdm import tqdm
+
 
 ROOT_DIR = os.path.dirname(
     os.path.dirname(os.path.dirname(os.path.dirname(os.path.abspath(__file__))))
@@ -54,11 +55,7 @@
 
         for idx, _ in enumerate(conversation[::2]):
             msg_idx = idx * 2
-<<<<<<< HEAD
-            record_id = f"{lib}_user_pref_eval_{i}_{version}_{str(msg_idx)}"
-=======
             record_id = f"{lib}_user_pref_eval_{i}_{version}_{msg_idx!s}"
->>>>>>> aa808632
 
             if record_id not in success_records:
                 mem_client.add(
