# memory process model
MODEL="gpt-4o-mini"
OPENAI_API_KEY="sk-***REDACTED***"
OPENAI_BASE_URL="http://***.***.***.***:3000/v1"


# response model
CHAT_MODEL="gpt-4o-mini"
CHAT_MODEL_BASE_URL="http://***.***.***.***:3000/v1"
CHAT_MODEL_API_KEY="sk-***REDACTED***"

# memos
MEMOS_KEY="Token mpg-xxxxx"
<<<<<<< HEAD
MEMOS_URL="https://apigw-pre.memtensor.cn/api/openmem/v1"

# pref
PRE_SPLIT_CHUNK=false  # pre split chunk in client end, for personamem and prefeval
INSTRUCT_COMPLETE=true  # use instruct complete format or not
ABLATION_PREF=false  # remove pref mem, only text mem

=======
MEMOS_URL="http://127.0.0.1:8001"
MEMOS_ONLINE_URL="https://memos.memtensor.cn/api/openmem/v1"

# other memory agents
MEM0_API_KEY="m0-xxx"
ZEP_API_KEY="z_xxx"
MEMU_API_KEY="mu_xxx"
SUPERMEMORY_API_KEY="sm_xxx"
MEMOBASE_API_KEY="xxx"
MEMOBASE_PROJECT_URL="http://***.***.***.***:8019"

# eval settings
PRE_SPLIT_CHUNK=false
>>>>>>> 6efe419c


# Configuration Only For Scheduler
# RabbitMQ Configuration
MEMSCHEDULER_RABBITMQ_HOST_NAME=rabbitmq-cn-***.cn-***.amqp-32.net.mq.amqp.aliyuncs.com
MEMSCHEDULER_RABBITMQ_USER_NAME=***
MEMSCHEDULER_RABBITMQ_PASSWORD=***
MEMSCHEDULER_RABBITMQ_VIRTUAL_HOST=memos
MEMSCHEDULER_RABBITMQ_ERASE_ON_CONNECT=true
MEMSCHEDULER_RABBITMQ_PORT=5672

# OpenAI Configuration
MEMSCHEDULER_OPENAI_API_KEY=sk-***
MEMSCHEDULER_OPENAI_BASE_URL=http://***.***.***.***:3000/v1
MEMSCHEDULER_OPENAI_DEFAULT_MODEL=gpt-4o-mini

# Graph DB Configuration
MEMSCHEDULER_GRAPHDBAUTH_URI=bolt://localhost:7687
MEMSCHEDULER_GRAPHDBAUTH_USER=neo4j
MEMSCHEDULER_GRAPHDBAUTH_PASSWORD=***
MEMSCHEDULER_GRAPHDBAUTH_DB_NAME=neo4j
MEMSCHEDULER_GRAPHDBAUTH_AUTO_CREATE=true<|MERGE_RESOLUTION|>--- conflicted
+++ resolved
@@ -11,15 +11,6 @@
 
 # memos
 MEMOS_KEY="Token mpg-xxxxx"
-<<<<<<< HEAD
-MEMOS_URL="https://apigw-pre.memtensor.cn/api/openmem/v1"
-
-# pref
-PRE_SPLIT_CHUNK=false  # pre split chunk in client end, for personamem and prefeval
-INSTRUCT_COMPLETE=true  # use instruct complete format or not
-ABLATION_PREF=false  # remove pref mem, only text mem
-
-=======
 MEMOS_URL="http://127.0.0.1:8001"
 MEMOS_ONLINE_URL="https://memos.memtensor.cn/api/openmem/v1"
 
@@ -31,10 +22,10 @@
 MEMOBASE_API_KEY="xxx"
 MEMOBASE_PROJECT_URL="http://***.***.***.***:8019"
 
-# eval settings
-PRE_SPLIT_CHUNK=false
->>>>>>> 6efe419c
-
+# pref
+PRE_SPLIT_CHUNK=false  # pre split chunk in client end, for personamem and prefeval
+INSTRUCT_COMPLETE=true  # use instruct complete format or not
+ABLATION_PREF=false  # remove pref mem, only text mem
 
 # Configuration Only For Scheduler
 # RabbitMQ Configuration
