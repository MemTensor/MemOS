<script setup lang="ts">
const route = useRoute()

const contentNavigation = useContentNavigation()
const { data: files } = useLazyAsyncData('search', () => queryCollectionSearchSections('docs'), {
  server: false
})

useHead({
  meta: [
    { name: 'viewport', content: 'width=device-width, initial-scale=1' }
  ],
  link: [
    { rel: 'icon', href: '/icon.svg' }
  ],
  htmlAttrs: {
    lang: 'en',
    class: 'dark'
  }
})

provide('navigation', contentNavigation)
</script>

<template>
  <UApp>
    <NuxtLoadingIndicator />

    <AppHeader v-if="!route.path.startsWith('/docs/api/')"/>

    <template v-if="route.path !== '/' && !route.path.startsWith('/docs/api')">
      <UMain>
        <UContainer>
          <UPage>
            <!-- Document navigation -->
            <template #left>
              <UPageAside class="overflow-auto scrollbar-hide">
                <!-- Use keep-alive to maintain menu state -->
                <keep-alive>
                  <UContentNavigation
                    :navigation="contentNavigation"
                    highlight
                    :ui="{
                      linkTrailingBadge: 'font-semibold uppercase',
                      linkLeadingIcon: 'hidden'
                    }"
                  >
                    <template #link-title="{ link }">
                      <UTooltip :text="link.title" :delay-duration="100" class="w-full min-w-0">
                        <span class="inline-flex items-center gap-2 w-full min-w-0 max-w-full">
                          <UIcon
                            v-if="link.icon && typeof link.icon === 'string'"
                            :name="link.icon as string"
                            class="w-4 h-4 flex-shrink-0"
                          />
                          <span class="truncate flex-1 min-w-0">{{ link.title }}</span>
                          <UIcon
                            v-if="link.target === '_blank'"
                            name="i-ri-external-link-line"
                            class="w-3 h-3 flex-shrink-0 text-gray-400"
                          />
                        </span>
                      </UTooltip>
                    </template>
                  </UContentNavigation>
                </keep-alive>
              </UPageAside>
            </template>

            <!-- Document content -->
            <NuxtPage />
          </UPage>
        </UContainer>

        <AppFooter />
      </UMain>
    </template>

    <!-- Document home page -->
    <template v-else>
      <ClientOnly>
        <NuxtLayout>
          <NuxtPage />
        </NuxtLayout>
      </ClientOnly>
    </template>

<<<<<<< HEAD
=======
    <AppFooter v-if="!route.path.startsWith('/docs/api')"/>

>>>>>>> d8bfecb0
    <ClientOnly>
      <LazyUContentSearch
        :files="files"
        :navigation="contentNavigation"
      />
    </ClientOnly>
  </UApp>
</template><|MERGE_RESOLUTION|>--- conflicted
+++ resolved
@@ -85,11 +85,8 @@
       </ClientOnly>
     </template>
 
-<<<<<<< HEAD
-=======
     <AppFooter v-if="!route.path.startsWith('/docs/api')"/>
 
->>>>>>> d8bfecb0
     <ClientOnly>
       <LazyUContentSearch
         :files="files"
