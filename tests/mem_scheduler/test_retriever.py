--- conflicted
+++ resolved
@@ -40,26 +40,24 @@
         self.retriever = self.scheduler.retriever
 
         # Mock logging to verify messages
-<<<<<<< HEAD
-        self.logging_patch = patch("logging.info")
-        self.mock_logging = self.logging_patch.start()
-=======
-        self.logging_patch = patch('logging.info')
->>>>>>> 779275ae
+        self.logging_warning_patch = patch("logging.warning")
+        self.mock_logging_warning = self.logging_warning_patch.start()
+
+        self.logger_info_patch = patch("memos.mem_scheduler.modules.retriever.logger.info")
+        self.mock_logger_info = self.logger_info_patch.start()
 
     def tearDown(self):
         """Clean up patches."""
-        self.logging_patch.stop()
+        self.logging_warning_patch.stop()
+        self.logger_info_patch.stop()
 
     def test_filter_similar_memories_empty_input(self):
         """Test filter_similar_memories with empty input list."""
         result = self.retriever.filter_similar_memories([])
         self.assertEqual(result, [])
-<<<<<<< HEAD
-        # The actual implementation uses logging.warning, not logging.info
-        # So we don't need to assert the logging call
-=======
->>>>>>> 779275ae
+        self.mock_logging_warning.assert_called_with(
+            "Received empty memories list - nothing to filter"
+        )
 
     def test_filter_similar_memories_no_duplicates(self):
         """Test filter_similar_memories with no duplicate memories."""
@@ -83,18 +81,12 @@
             "This is a memory about DOGS and CATS",  # Near duplicate with different case
         ]
 
-<<<<<<< HEAD
         result = self.retriever.filter_similar_memories(memories, similarity_threshold=0.8)
-        # The current implementation has a bug with variable names, so we just test it doesn't crash
-        # and returns a list of the same length as input (due to error handling)
-        self.assertEqual(len(result), len(memories))
-        # Don't assert logging calls since the implementation has issues
-=======
-        result = self.retriever.filter_similar_memories(memories, similarity_threshold=0.75)
         self.assertLess(len(result), len(memories))
         self.assertIn("This is a completely different memory", result)
 
->>>>>>> 779275ae
+        # Verify logging was called for removed items
+        self.assertGreater(self.mock_logger_info.call_count, 0)
 
     def test_filter_similar_memories_error_handling(self):
         """Test filter_similar_memories error handling."""
