--- conflicted
+++ resolved
@@ -48,11 +48,8 @@
         "pref_mem": None,
         "online_bot": None,
         "chat_llms": Mock(),
-<<<<<<< HEAD
         "redis_client": Mock(),
-=======
         "deepsearch_agent": Mock(),
->>>>>>> 105d8a6b
     }
 
     with patch("memos.api.handlers.init_server", return_value=mock_components):
