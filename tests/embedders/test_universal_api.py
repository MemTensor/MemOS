--- conflicted
+++ resolved
@@ -28,13 +28,7 @@
 
         # Assert OpenAIClient was created with proper args
         mock_openai_client.assert_called_once_with(
-<<<<<<< HEAD
-            api_key="fake-api-key",
-            base_url="https://api.openai.com/v1",
-            default_headers=None,
-=======
             api_key="fake-api-key", base_url="https://api.openai.com/v1", default_headers=None
->>>>>>> 74e02477
         )
 
         # Assert embeddings.create called with correct params
